image: debian

stages:
  - test

before_script:
  - export DEBIAN_FRONTEND=noninteractive
  - export CORES=$(grep -c ^processor /proc/cpuinfo)
  - uname -a
  - df -h

test:ubuntu-16.04:
  stage: test
  image: ubuntu:16.04
  only:
    - PGPROEE9_6
  before_script:
<<<<<<< HEAD
    - apt-get update && apt-get install -y sudo gcc make flex bison libreadline-dev zlib1g-dev openjade libzstd0 libzstd-dev opensp docbook-xml docbook-xsl docbook
=======
    - apt-get update && apt-get install -y sudo gcc make flex bison libreadline-dev zlib1g-dev openjade libzstd0 libzstd-dev opensp docbook docbook-xml docbook-xsl libxml2-utils xsltproc python-dev libicu-dev
>>>>>>> a14efc11
  script:
    - ./configure --prefix=/opt/pgproee  --with-zstd --with-icu --with-python
    - make -j $CORES world
    - make check-world
  when: always<|MERGE_RESOLUTION|>--- conflicted
+++ resolved
@@ -15,11 +15,7 @@
   only:
     - PGPROEE9_6
   before_script:
-<<<<<<< HEAD
-    - apt-get update && apt-get install -y sudo gcc make flex bison libreadline-dev zlib1g-dev openjade libzstd0 libzstd-dev opensp docbook-xml docbook-xsl docbook
-=======
-    - apt-get update && apt-get install -y sudo gcc make flex bison libreadline-dev zlib1g-dev openjade libzstd0 libzstd-dev opensp docbook docbook-xml docbook-xsl libxml2-utils xsltproc python-dev libicu-dev
->>>>>>> a14efc11
+    - apt-get update && apt-get install -y sudo gcc make flex bison libreadline-dev zlib1g-dev openjade libzstd-dev opensp docbook docbook-xml docbook-xsl libxml2-utils xsltproc python-dev libicu-dev
   script:
     - ./configure --prefix=/opt/pgproee  --with-zstd --with-icu --with-python
     - make -j $CORES world
