--- conflicted
+++ resolved
@@ -121,11 +121,7 @@
     <para><emphasis role="strong">Contents</emphasis></para>
       <para><link linkend="pg-pathman-choosing-partitioning-strategies">Choosing Partitioning Strategies</link></para>
       <para><link linkend="pg-pathman-running-non-blocking-data-migration">Running Non-Blocking Data Migration</link></para>
-<<<<<<< HEAD
-      <para><link linkend="pg-pathman-partitioning-by-expression">Partitioning by Expression</link></para>
-=======
       <para><link linkend="pg-pathman-partitioning-by-expression">Partitioning by a Single Expression</link></para>
->>>>>>> cfd1ee4a
       <para><link linkend="pg-pathman-partitioning-by-comp-key">Partitioning by Composite Key</link></para>
     <para>
       As your database grows, indexing mechanisms may become inefficient
@@ -235,11 +231,7 @@
           when you insert data outside of the already covered range.</para>
         <programlisting>
 create_range_partitions(relation       REGCLASS,
-<<<<<<< HEAD
-                        expression      TEXT,
-=======
                         expression     TEXT,
->>>>>>> cfd1ee4a
                         start_value    ANYELEMENT,
                         p_interval     ANYELEMENT | INTERVAL,
                         p_count        INTEGER DEFAULT NULL,
@@ -350,18 +342,11 @@
       </para></tip>
       </sect3>
       <sect3 id="pg-pathman-partitioning-by-expression">
-<<<<<<< HEAD
-        <title>Partitioning by Expression</title>
-        <para>
-          For both range and hash partitioning strategies, <filename>pg_pathman</filename>
-          supports partitioning by expression that returns a single scalar value. The partitioning expression
-=======
         <title>Partitioning by a Single Expression</title>
         <para>
           For both range and hash partitioning strategies, <filename>pg_pathman</filename>
           supports partitioning by expression that returns a single scalar value.
           The partitioning expression
->>>>>>> cfd1ee4a
           can reference a table column, as well as calculate the partitioning key
           based on one or more column values.
           </para>
@@ -504,22 +489,14 @@
             To enable automatic partition naming, run the <literal>create_naming_sequence()</literal>
             function passing the table name as an argument:
             <programlisting>
-<<<<<<< HEAD
-select create_naming_sequence('test');
-=======
 SELECT create_naming_sequence('test');
->>>>>>> cfd1ee4a
 </programlisting>
           </para>
           <para>
           Register the <structname>test</structname> table with
           <filename>pg_pathman</filename>, specifying the partitioning key you are going to use:
           <programlisting>
-<<<<<<< HEAD
-select add_to_pathman_config('test',
-=======
 SELECT add_to_pathman_config('test',
->>>>>>> cfd1ee4a
                              '( extract(year from logdate),
                                 extract(month from logdate) )::test_key',
                              NULL);
@@ -528,11 +505,7 @@
           <para>Create a partition that includes all the data in the range of ten years,
           starting from January of the current year:
           <programlisting>
-<<<<<<< HEAD
-select add_range_partition('test',
-=======
 SELECT add_range_partition('test',
->>>>>>> cfd1ee4a
                            (extract(year from current_date), 1)::test_key,
                            (extract(year from current_date + '10 years'::interval), 1)::test_key);
 </programlisting>
