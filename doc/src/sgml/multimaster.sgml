<sect1 id="multimaster">
  <title>multimaster</title>
      <para><emphasis role="strong">Table of Contents</emphasis></para>
      <para><link linkend="multimaster-limitations">Limitations</link></para>
      <para><link linkend="multimaster-architecture">Architecture</link></para>
      <para><link linkend="multimaster-installation">Installation and Setup</link></para>
      <para><link linkend="multimaster-administration">Multi-Master Cluster Administration</link></para>
      <para><link linkend="multimaster-reference">Reference</link></para>
      <para><link linkend="multimaster-compatibility">Compatibility</link></para>
      <para><link linkend="multimaster-authors">Authors</link></para>
  <para>
    <filename>multimaster</filename> is a <productname>&productname;</productname> extension with a set
    of patches that turns <productname>&productname;</productname> into a synchronous shared-nothing
    cluster to provide Online Transaction Processing (<acronym>OLTP</acronym>) scalability for read transactions and high availability with automatic disaster recovery.</para>
    <para> As compared to a standard <productname>PostgreSQL</productname> master-standby cluster, a cluster configured with the <filename>multimaster</filename> extension offers the following benefits:</para>
    <itemizedlist>
      <listitem>
        <para>
          Cluster-wide transaction isolation
        </para>
      </listitem>
      <listitem>
        <para>
          Synchronous logical replication and DDL replication
        </para>
      </listitem>
      <listitem>
        <para>
         Working with temporary tables on each cluster node
        </para>
      </listitem>
      <listitem>
        <para>
          Fault tolerance and automatic node recovery
        </para>
      </listitem>
      <listitem>
        <para>
        <productname>PostgreSQL</productname> online upgrades 
        </para>
      </listitem>
    </itemizedlist>
    <para>
      The <filename>multimaster</filename> extension replicates your
      database to all nodes of the cluster and allows write transactions
      on each node. To ensure data consistency in the case of concurrent
      updates, <filename>multimaster</filename> enforces transaction
      isolation cluster-wide, using multiversion concurrency control
      (<acronym>MVCC</acronym>) at the <link linkend="xact-read-committed">read committed</link> or <link linkend="xact-repeatable-read">repeatable read</link> isolation levels. Any write
      transaction is synchronously replicated to all nodes, which
      increases commit latency for the time required for
      synchronization. Read-only transactions and queries are executed
      locally, without any measurable overhead.
    </para>
    <para>
      To ensure high availability and fault tolerance of the cluster,
      <filename>multimaster</filename> uses three-phase commit protocol
      and heartbeats for failure discovery. A multi-master cluster of <replaceable>N</replaceable>
      nodes can continue working while the majority of the nodes are
      alive and reachable by other nodes. To be configured with <filename>multimaster</filename>, the cluster must include at least two nodes. In most cases, three 
      cluster nodes are enough to ensure high availability. Since the data on all cluster nodes is the same, you do not typically need more than five cluster nodes.</para>
      <para>When a failed node 
      is reconnected to the cluster, <filename>multimaster</filename> can automatically
      fast-forward the node to the actual state based on the
      Write-Ahead Log (<acronym>WAL</acronym>) data in the corresponding replication slot. If <acronym>WAL</acronym> data is no longer available for the time when the node was excluded from the cluster, you can <link linkend="multimaster-restoring-a-node-manually">restore the node using <application>pg_basebackup</application></link>.
    </para>
    <important><para>When using <filename>multimaster</filename>, make sure to take its replication restrictions into account. For details, see <xref linkend="multimaster-limitations">.</para></important>
    <para>
      To learn more about the <filename>multimaster</filename> internals, see
      <xref linkend="multimaster-architecture">.
    </para>
    
  <sect2 id="multimaster-limitations">
    <title>Limitations</title>
    <para>The <filename>multimaster</filename> extension takes care of the database replication in a fully automated way. You can perform write transactions on any node and work with temporary tables on each cluster node simultaneously. However, make sure to take the following replication restrictions into account:</para>
    <itemizedlist>
      <listitem>
        <para>
          <filename>multimaster</filename> can only replicate one database
          per cluster, which is specified in the <varname>multimaster.conn_strings</varname> variable. If you connect to a different database,
          all operations will fail with the corresponding error message.
        </para>
      </listitem>
      <listitem>
        <para>
          The replicated tables must have primary keys or replica identity because of logical replication restrictions.
          Although tables without primary keys can be replicated, <filename>multimaster</filename> does not allow 
          <literal>UPDATE</literal> and <literal>DELETE</literal> operations on such tables. For details, see
          <xref linkend="ignore-tables-without-pk">.
          Unlogged tables are not replicated, as in the standard <productname>PostgreSQL</productname>.
        </para>
      </listitem>
      <listitem>
        <para>
          Isolation level. The <filename>multimaster</filename> extension
          supports <emphasis><literal>read committed</literal></emphasis> and <emphasis><literal>repeatable read</literal></emphasis> isolation levels. <emphasis><literal>Serializable</literal></emphasis> isolation level is currently not supported.</para>
        <important>
        <para>Using <literal>repeatable read</literal> isolation level increases
          the probability of serialization failure at commit time. Unlike in the standard <productname>PostgreSQL</productname>, <literal>read committed</literal> level can also cause serialization failures on a multi-master cluster.</para>
          <para>When performing a write transaction, <filename>multimaster</filename> blocks the affected objects only on the node on which the transaction is performed. However, since write transactions are allowed on all nodes, other transactions can try to change the same objects on the neighbor nodes at the same time. In this case, the replication of the first transaction can fail because the affected objects on the neighbor nodes are already blocked by another transaction. Similarly, the latter transaction cannot be replicated to the first node. In this case, a distributed deadlock occurs. As a result, one of the transactions is automatically rolled back and needs to be repeated. The application must be ready to retry transactions.
  </para>
    <para>If your typical workload has too many rollbacks, it is recommended to use <literal>read committed</literal> isolation level. However, the <literal>read committed</literal> still does not guarantee the absence of deadlocks on a multi-master cluster. If using the <literal>read committed</literal> level does not help, you can try directing all the write transactions to a single node.</para>
    </important>
      </listitem>
      <listitem>
        <para>
          In a multi-master cluster, the <literal>ALTER SYSTEM</literal> command only affects the configuration of the current node.
          If you would like to change configuration parameters across the whole database cluster, you need to run this command on
          each node.
        </para>
      </listitem>
      <listitem>
        <para>
          Sequence generation. To avoid conflicts between unique identifiers on different nodes,
          <filename>multimaster</filename> modifies the default behavior of sequence generators.
          By default, ID generation on each node is started with this node number and is
          incremented by the number of nodes. For example, in a three-node cluster, 1, 4, and 7
          IDs are allocated to the objects written onto the first node, while 2, 5, and 8 IDs are reserved
          for the second node. If you change the number of nodes in the cluster, the incrementation
          interval for new IDs is adjusted accordingly. Thus, the generated sequence values are not
          monotonic. If it is cricital to get a monotonically increasing sequence cluster-wide, you can
          set the <link linkend="mtm-monotonic-sequences"><varname>multimaster.monotonic_sequences</varname></link>
          to <literal>true</literal>.
        </para>
      </listitem>
      <listitem>
        <para>
          <acronym>DDL</acronym> replication. While <filename>multimaster</filename>
          replicates data on the logical level, <acronym>DDL</acronym> is replicated on the
          statement level, which results in distributed commits of the same
          statement on different nodes. As a result, complex <acronym>DDL</acronym>
          scenarios, such as stored procedures and temporary tables, may
          work differently as compared to the standard <productname>PostgreSQL</productname>.
        </para>
      </listitem>
      <listitem>
        <para>
          Commit latency. In the current implementation of logical
          replication, <filename>multimaster</filename> sends data to subscriber nodes only after the
          local commit, so you have to wait for transaction processing twice: first on the local node,
          and then on all the other nodes simultaneously. In the case of a heavy-write transaction, this may result in a noticeable delay.
        </para>
      </listitem>
    </itemizedlist>
<para>If you have any data that must be present on one of the nodes only, you can exclude a particular table from replication, as follows:
<programlisting>SELECT mtm.make_table_local('table_name') </programlisting> 
    </para>
  </sect2>
    
    <sect2 id="multimaster-architecture">
  <title>Architecture</title>
  <sect3 id="multimaster-replication">
    <title>Replication</title>
    <para>
      Since each server in a multi-master cluster can accept writes, any server can abort a
      transaction because of a concurrent update &mdash; in the same way as it
      happens on a single server between different backends. To ensure
      high availability and data consistency on all cluster nodes,
      <filename>multimaster</filename> uses <link linkend="logicaldecoding-synchronous">logical replication</link> and the <link linkend="multimaster-credits">three-phase E3PC commit protocol</link>.
    </para>
    <para>
      When <productname>&productname;</productname> loads the <filename>multimaster</filename> shared
      library, <filename>multimaster</filename> sets up a logical
      replication producer and consumer for each node, and hooks into
      the transaction commit pipeline. The typical data replication
      workflow consists of the following phases:
    </para>
    <orderedlist>
      <listitem>
        <para>
          <literal>PREPARE</literal> phase.
          <filename>multimaster</filename> captures and implicitly
          transforms each <literal>COMMIT</literal> statement to a
          <literal>PREPARE</literal> statement. All the nodes that get
          the transaction via the replication protocol (<emphasis>the
          cohort nodes</emphasis>) send their vote for approving or
          declining the transaction to the arbiter process on the
          initiating node. This ensures that all the cohort can accept
          the transaction, and no write conflicts occur. For details on
          <literal>PREPARE</literal> transactions support in <productname>PostgreSQL</productname>,
          see the
          <link linkend="sql-prepare-transaction">PREPARE
          TRANSACTION</link> topic.
        </para>
      </listitem>
      <listitem>
        <para>
          <literal>PRECOMMIT</literal> phase. If all the cohort nodes approve
          the transaction, the arbiter process sends a
          <literal>PRECOMMIT</literal> message to all the cohort nodes
          to express an intention to commit the transaction. The cohort
          nodes respond to the arbiter with the
          <literal>PRECOMMITTED</literal> message. In case of a failure,
          all the nodes can use this information to complete the
          transaction using a quorum-based voting procedure.
        </para>
      </listitem>
      <listitem>
        <para>
          <literal>COMMIT</literal> phase. If
          <literal>PRECOMMIT</literal> is successful, the arbiter
          commits the transaction to all nodes.
        </para>
      </listitem>
    </orderedlist>
    <important>
        <para><filename>multimaster</filename> currently supports the <literal>read committed</literal> and <literal>repeatable read</literal> isolation levels only, which can cause unexpected serialization failures in your workload. For details, see <xref linkend="multimaster-limitations">.</para>
    </important>
    <para>
      If a node crashes or gets disconnected from the cluster between
      the <literal>PREPARE</literal> and <literal>COMMIT</literal>
      phases, the <literal>PRECOMMIT</literal> phase ensures that the
      survived nodes have enough information to complete the prepared
      transaction. The <literal>PRECOMMITTED</literal> messages help
      avoid the situation when the crashed node has already committed
      or aborted the transaction, but has not notified other nodes
      about the transaction status. In a two-phase commit (2PC), such a
      transaction would block resources (hold locks) until the recovery
      of the crashed node. Otherwise, you could get data inconsistencies
      in the database when the failed node is recovered. For example, if
      the failed node committed the transaction but the survived node
      aborted it.
    </para>
    <para>
      To complete the transaction, the arbiter must receive a response
      from the majority of the nodes. For example, for a cluster of 2<replaceable>N</replaceable>+1 nodes, at least <replaceable>N</replaceable>+1 responses are required. Thus, <filename>multimaster</filename> ensures that
      your cluster is available for reads and writes while the majority
      of the nodes are connected, and no data inconsistencies occur in
      case of a node or connection failure. For details on the failure
      detection mechanism, see
      <xref linkend="multimaster-failure-detection-and-recovery">.
    </para>
  </sect3>
  <sect3 id="multimaster-failure-detection-and-recovery">
    <title>Failure Detection and Recovery</title>
    <para>
      Since <filename>multimaster</filename> allows writes to each node,
      it has to wait for responses about transaction acknowledgement
      from all the other nodes. Without special actions in case of a
      node failure, each commit would have to wait until the failed node
      recovery. To deal with such situations,
      <filename>multimaster</filename> periodically sends heartbeats to
      check the node state and the connectivity between nodes. When several
      heartbeats to the node are lost in a row, this node is kicked out
      of the cluster to allow writes to the remaining alive nodes. You
      can configure the heartbeat frequency and the response timeout in
      the <varname>multimaster.heartbeat_send_timeout</varname> and
      <varname>multimaster.heartbeat_recv_timeout</varname> parameters,
      respectively.
    </para>
    <para>
      For alive nodes, there is no way to distinguish between a failed
      node that stopped serving requests and a network-partitioned node
      that can be accessed by database users, but is unreachable for
      other nodes. To avoid conflicting writes to nodes in different
      network partitions, <filename>multimaster</filename> only allows
      writes to the nodes that see the majority of other nodes.
    </para>
    <para>
      For example, suppose a five-node multi-master cluster experienced
      a network failure that split the network into two isolated
      subnets, with two and three cluster nodes. Based on heartbeats
      propagation information, <filename>multimaster</filename> will
      continue accepting writes at each node in the bigger partition,
      and deny all writes in the smaller one. Thus, a cluster consisting
      of 2<replaceable>N</replaceable>+1 nodes can tolerate <replaceable>N</replaceable> node failures and stay alive if any
      <replaceable>N</replaceable>+1 nodes are alive and connected to each other.
    </para>
    <tip>
        <para>
          For clusters with an even number of nodes, you can override this
          behavior. For details, see <xref linkend="multimaster-quorum-settings">.
        </para>
    </tip>
    <para>
      In case of a partial network split when different nodes have
      different connectivity, <filename>multimaster</filename> finds a
      fully connected subset of nodes and disconnects other nodes. For
      example, in a three-node cluster, if node A can access both B and
      C, but node B cannot access node C, <filename>multimaster</filename>
      isolates node C to ensure data consistency on nodes A and B.
    </para>
    <para>
      If you try to access a disconnected node, <filename>multimaster</filename> returns an error
      message indicating the current status of the node. To prevent stale reads, read-only queries are also forbidden.
      Additionally, you can break connections between the disconnected node and the clients using the
      <link linkend="mtm-break-connection"><varname>multimaster.break_connection</varname></link> variable.
    </para>
    <para>
      Each node maintains a data structure that keeps the information about the state of all
      nodes in relation to this node. You can get this data in the
      <literal>mtm.get_nodes_state()</literal> view.
    </para>
    <para>
      When a failed node connects back to the cluster, 
      <filename>multimaster</filename> starts automatic recovery:
    </para>
    <orderedlist>
      <listitem>
        <para>
          The reconnected node selects a random cluster node and starts
          catching up with the current state of the cluster based on the
          Write-Ahead Log (WAL).
        </para>
      </listitem>
      <listitem>
        <para>
          When the node gets synchronized up to the minimum recovery
          lag, all the cluster nodes get locked for write transactions to allow the
          recovery process to finish. By default, the minimum recovery
          lag is 100KB. You can change this value in the
          <varname>multimaster.min_recovery_lag</varname> variable.
        </para>
      </listitem>
      <listitem>
        <para>
          When the recovery is complete, <filename>multimaster</filename>
          promotes the reconnected node to the online state and
          includes it into the replication scheme.
        </para>
      </listitem>
    </orderedlist>
    <note><para>
      Automatic recovery is only possible if the failed node WAL lag
      behind the working ones does not exceed the
      <varname>multimaster.max_recovery_lag</varname> value. When the
      WAL lag is bigger than
      <varname>multimaster.max_recovery_lag</varname>, you can manually
      restore the node from one of the working nodes using
      <application>pg_basebackup</application>.
    </para></note>
    <para><emphasis role="strong">See Also</emphasis></para>
    <para><link linkend="multimaster-restoring-a-node-manually">Restoring a Cluster Node</link></para>
  </sect3>
</sect2>
  <sect2 id="multimaster-installation">
    <title>Installation and Setup</title>
      <para>
        To use <filename>multimaster</filename>, you need to install
        <productname>&productname;</productname> on all nodes of your cluster. <productname>&productname;</productname> includes all the required dependencies and
        extensions.
      </para>
  <sect3 id="multimaster-setting-up-a-multi-master-cluster">
    <title>Setting up a Multi-Master Cluster</title>
      <para>After installing <productname>&productname;</productname> on all nodes, you need to
      configure the cluster with <filename>multimaster</filename>.</para>
      <para>Suppose
      you are setting up a cluster of three nodes, with
      <literal>node1</literal>, <literal>node2</literal>, and
      <literal>node3</literal> domain names. First, set up the database to be replicated, and make sure you have a user with superuser rights to perform replication:
        </para>
        <itemizedlist>
          <listitem>
            <para>
              If you are starting from scratch, initialize a cluster,
              create an empty database <literal>mydb</literal> and a new
              user <literal>myuser</literal>, on each node of the cluster. For details, see <xref linkend="creating-cluster">.
            </para>
          </listitem>
          <listitem>
            <para>
              If you already have a database <literal>mydb</literal>
              running on <literal>node1</literal>, initialize
              new nodes from the working node using
              <application>pg_basebackup</application>. On behalf of <literal>myuser</literal>, run the following command on each node you are going to add:
            <programlisting>
pg_basebackup -D <replaceable>datadir</> -h node1 mydb
</programlisting>
where <replaceable>datadir</> is the directory containing the database cluster. This directory is specified at the cluster initialization stage, or set in the <envar>PGDATA</envar> environment variable.
</para>
            <para>
              For details on using <application>pg_basebackup</application>, see
              <xref linkend="app-pgbasebackup">.
            </para>
          </listitem>
        </itemizedlist>
      <para>Once the database is set up, complete the following steps on each
      cluster node:
    </para>
    <orderedlist>
      <listitem>
        <para>
          Modify the <filename>postgresql.conf</filename> configuration
          file, as follows:
        </para>
        <itemizedlist>
              <listitem><para>Add <literal>multimaster</literal> to the <varname>shared_preload_libraries</varname> variable:</para>
      <programlisting>
shared_preload_libraries = 'multimaster'
</programlisting>
<tip>
<para>If the <varname>shared_preload_libaries</varname> variable is already defined in <filename>postgresql.auto.conf</filename>, you will need to modify its value using the <xref linkend="sql-altersystem"> command. For details, see <xref linkend="config-setting-configuration-file">. 
Note that in a multi-master cluster, the <literal>ALTER SYSTEM</literal> command only affects the configuration of the node from which it was run.
</para>
</tip>
</listitem>
          <listitem><para>Specify the transaction isolation level for your cluster. <filename>multimaster</filename> currently supports <link linkend="xact-read-committed">read committed</link> and <link linkend="xact-repeatable-read">repeatable read</link> isolation levels. 
          <programlisting>
default_transaction_isolation = 'read committed'</programlisting>
          </para>
          <important><para>Using <literal>repeatable read</literal> isolation level increases
          the probability of serialization failure at commit time. If such cases are not handled by your application, you are recommended to use <literal>read committed</literal> isolation level.</para></important>
          </listitem>
          <listitem>
            <para>
              Set up <productname>PostgreSQL</productname> parameters related to replication.
            </para>
            <programlisting>
wal_level = logical
max_connections = 100
max_prepared_transactions = 300
max_wal_senders = 10       # at least the number of nodes
max_replication_slots = 10 # at least the number of nodes
</programlisting>
            <para>
              You must change the replication level to
              <literal>logical</literal> as
              <filename>multimaster</filename> relies on logical
              replication. For a cluster of <replaceable>N</replaceable> nodes, enable at least <replaceable>N</replaceable> 
              WAL sender processes and replication slots. Since
              <filename>multimaster</filename> implicitly adds a
              <literal>PREPARE</literal> phase to each
              <literal>COMMIT</literal> transaction, make sure to set
              the number of prepared transactions to <replaceable>N</replaceable>*<varname>max_connections</varname>.
              Otherwise, prepared transactions may be queued.
            </para>
          </listitem>
          <listitem>
            <para>
              Make sure you have enough background workers allocated for
              each node:
            </para>
            <programlisting>
max_worker_processes = 250
</programlisting>
            <para>
              For example, for a three-node cluster with
              <literal>max_connections</literal> = 100,
              <filename>multimaster</filename> may need up to 206
              background workers at peak times: 200 workers for
              connections from the neighbor nodes, two workers for
              WAL sender processes, two workers for WAL receiver
              processes, and two workers for the arbiter sender and
              receiver processes. When setting this parameter, remember
              that other modules may also use background workers at the
              same time.
            </para>
          </listitem>
          <listitem>
            <para>
              Add <filename>multimaster</filename>-specific options:
            </para>
            <programlisting>
multimaster.max_nodes = 3  # cluster size
multimaster.node_id = 1    # the 1-based index of this node 
                           # in the cluster
multimaster.conn_strings = 'dbname=mydb user=myuser host=node1,dbname=mydb user=myuser host=node2,dbname=mydb user=myuser host=node3'
                           # comma-separated list 
                           # of connection strings 
                           # to neighbor nodes
</programlisting>
<para>The <literal>multimaster.max_nodes</literal> variable defines the maximum cluster size. If you plan to add new nodes to your cluster, the <literal>multimaster.max_nodes</literal> value should exceed the initial number of nodes. In this case, you can add new nodes without restarting <productname>&productname;</productname> until the specified number of nodes is reached.
</para>
<para>In most cases, three cluster nodes are enough to ensure high availability. Since the data on all cluster nodes is the same, you do not typically need more than five cluster nodes.
</para>
<para>If you would like to change the default connection settings for a cluster node, you can add other <link linkend="libpq-paramkeywords"> connection parameters</link> to the corresponding connection string in the <varname>multimaster.conn_strings</varname> variable. If you change the default port on which the arbiter process listens for connections, you must specify this port in the <literal>arbiter_port</literal> parameter. For details, see <xref linkend="multimaster-arbiter-port"> and <xref linkend="multimaster-conn-strings">.</para>
                <important><para>The
                <literal>multimaster.node_id</literal> variable takes natural
                numbers starting from 1, without any gaps in numbering.
                For example, for a cluster of five nodes, set node IDs
                to 1, 2, 3, 4, and 5. In the
                <literal>multimaster.conn_strings</literal> variable, make sure to
                list the nodes in the order of their IDs. The
                <literal>multimaster.conn_strings</literal> variable must be the
                same on all nodes.</para></important>

          </listitem>
        </itemizedlist>
        <para>
          Depending on your network environment and usage patterns, you
          may want to tune other <filename>multimaster</filename>
          parameters. For details, see
          <xref linkend="multimaster-tuning-configuration-parameters">.
        </para>
      </listitem>
      <listitem>
        <para>
          Modify the <filename>pg_hba.conf</filename> file to allow replication to each cluster node on behalf of <literal>myuser</literal>.
        </para>
      </listitem>
      <listitem>
        <para>
          Restart <productname>PostgreSQL</productname>:
        </para>
        <programlisting>
pg_ctl -D <replaceable>datadir</replaceable> -l <replaceable>pg.log</replaceable> start
</programlisting>
      </listitem>
    </orderedlist>
          <para>
          When <productname>&productname;</productname> is started on all nodes, connect to any node
          and create the <filename>multimaster</filename> extension:
          <programlisting>
psql -h node1
CREATE EXTENSION multimaster;</programlisting></para>
    <para>The <command>CREATE EXTENSION</command> query is replicated to all the cluster nodes.</para>
    <para>
      To ensure that <filename>multimaster</filename> is enabled, check
      the <structname>mtm.get_cluster_state()</structname> view:
    </para>
    <programlisting>
SELECT mtm.get_cluster_state();
</programlisting>
    <para>
      If <literal>liveNodes</literal> is equal to
      <literal>allNodes</literal>, your cluster is successfully
      configured and ready to use. </para>
      <para><emphasis role="strong">See Also</emphasis></para>
      <para><link linkend="multimaster-tuning-configuration-parameters">Tuning
      Configuration Parameters</link></para>
  </sect3>
    <sect3 id="multimaster-tuning-configuration-parameters">
    <title>Tuning Configuration Parameters</title>
    <para>
      While you can use <filename>multimaster</filename> in the default
      configuration, you may want to tune several parameters for faster
      failure detection or more reliable automatic recovery.
    </para>
    <sect4 id="multimaster-setting-timeout-for-failure-detection">
      <title>Setting Timeout for Failure Detection</title>
      <para>
        To check availability of the neighbor nodes,
        <filename>multimaster</filename> periodically sends heartbeat
        packets to all nodes. You can define the timeout for failure detection with the following variables:
      </para>
      <itemizedlist>
        <listitem>
          <para>
            The <literal>multimaster.heartbeat_send_timeout</literal>
            variable defines the time interval between the
            heartbeats. By default, this variable is set to 1000ms.
          </para>
        </listitem>
        <listitem>
          <para>
            The <literal>multimaster.heartbeat_recv_timeout</literal>
            variable sets the timeout for the response. If no heartbeats are
            received during this time, the node is assumed to be
            disconnected and is excluded from the cluster. By default,
            this variable is set to 10000ms.
          </para>
        </listitem>
      </itemizedlist>
      <para>
        It's a good idea to set
        <literal>multimaster.heartbeat_send_timeout</literal> based on
        typical ping latencies between the nodes. Small recv/send ratio
        decreases the time of failure detection, but increases the
        probability of false-positive failure detection. When setting
        this parameter, take into account the typical packet loss ratio
        between your cluster nodes.
      </para>
    </sect4>
    <sect4 id="multimaster-configuring-automatic-recovery-parameters">
      <title>Configuring Automatic Recovery Parameters</title>
      <para>
        If a cluster node fails, <filename>multimaster</filename> can
        automatically restore it based on the WAL collected
        on other cluster nodes. To control the recovery settings, use the
        following variables:
      </para>
      <itemizedlist>
        <listitem>
          <para>
            <varname>multimaster.min_recovery_lag</varname> &mdash; sets the
            minimal WAL lag between the node to be restored and the current cluster state. 
            By default, <varname>multimaster.min_recovery_lag</varname> is set to 100KB.
            When the disconnected node is fast-forwarded up to the
            <varname>multimaster.min_recovery_lag</varname> threshold,
            <filename>multimaster</filename> stops all new commits to the
            alive nodes until the node fully catches up with the
            current state of the cluster. When the data is fully synchronized,
            the disconnected node is promoted to the online state, and
            the cluster resumes its work.
          </para>
        </listitem>
        <listitem>
          <para>
            <varname>multimaster.max_recovery_lag</varname> &mdash; sets the
            maximum size of WAL. Upon reaching the
            <varname>multimaster.max_recovery_lag</varname> threshold,
            WAL for the disconnected node is overwritten. At this
            point, automatic recovery is no longer possible. In this case, you can <link linkend="multimaster-restoring-a-node-manually">restore the node manually</link> by cloning the data from one of the alive nodes using <application>pg_basebackup</application>.
          </para>
        </listitem>
      </itemizedlist>
      <para>
        By default, <varname>multimaster.max_recovery_lag</varname> is
        set to 100MB. Setting
        <varname>multimaster.max_recovery_lag</varname> to a larger
        value increases the timeframe for automatic recovery, but
        requires more disk space for WAL collection.
      </para>
      <para><emphasis role="strong">See Also</emphasis></para>
      <para><link linkend="multimaster-guc-variables">GUC Variables</link></para>
    </sect4>
  </sect3>
  <sect3 id="multimaster-quorum-settings">
    <title>Defining Quorum Settings for Clusters with an Even Number of Nodes</title>
    <para>
      By default, <filename>multimaster</filename> uses a majority-based
      algorithm to determine whether the cluster nodes have a quorum: a cluster
      can only continue working if the majority of its nodes are alive and can
      access each other. For clusters with an even number of nodes, this
      approach is not optimal. For example, if a network failure splits the
      cluster into equal parts, or one of the nodes fails in a two-node
      cluster, all the nodes stop accepting queries, even though at least
      half of the cluster nodes are running normally.
      </para>
      <para>
      To enable a smooth failover for such cases, you can modify the
      <filename>multimaster</filename> majority-based behavior using one
      of the following options:
      <itemizedlist spacing="compact">
        <listitem>
          <para>
            <link linkend="setting-up-a-referee">Set up a standalone <firstterm>referee</> node</link>
            to assign the quorum status to a subset of nodes that constitutes half of the cluster.
          </para>
        </listitem>
        <listitem>
          <para>
           <link linkend="configuring-the-major-node">Choose the <firstterm>major node</></link>
           that continues working regardless of the status of other nodes.
           Use this option in two-node cluster configurations only.
          </para>
        </listitem>
      </itemizedlist>
      <important>
        <para>
          To avoid split-brain problems, do not use the major node together
          with a referee in the same cluster.
        </para>
      </important>
      </para>
    <sect4 id="setting-up-a-referee">
      <title>Setting up a Standalone Referee Node</title>
    <para>
      A <firstterm>referee</> is a voting node used to determine which subset
      of nodes has a quorum if the cluster is split into equal parts. The
      referee node does not store any cluster data, so it is not
      resource-intensive and can be configured on virtually any system with
      <productname>&productname;</productname> installed.
    </para>
    <para>
      To set up a referee for your cluster:
<orderedlist>
  <listitem>
    <para>
      Install <productname>&productname;</productname> on the node you are
      going to make a referee and create the <filename>referee</filename>
      extension:
      <programlisting>
CREATE EXTENSION referee;
</programlisting>
    </para>
  </listitem>
  <listitem>
    <para>
      Make sure the <filename>pg_hba.conf</filename> file allows
      access to the referee node.
    </para>
  </listitem>
  <listitem>
    <para>
     On all your cluster nodes, specify the referee connection string
     in the <filename>postgresql.conf</> file:
      <programlisting>
multimaster.referee_connstring = <replaceable>connstring</>
</programlisting>
where <replaceable>connstring</> holds <link linkend="libpq-paramkeywords">libpq options</link>
required to access the referee.
    </para>
  </listitem>
</orderedlist>
</para>
<para>
The first subset of nodes that gets connected to the referee wins the voting
and continues working. The referee keeps the voting result until all the
other cluster nodes get online again. Then the result is discarded, and 
a new winner can be chosen in case of another network failure.
</para>
    <para>
      To avoid split-brain problems, you can only have a single referee
      in your cluster. Do not set up a referee if you have already
      <link linkend="configuring-the-major-node">configured the major node</link>.
    </para>
    </sect4>
    <sect4 id="configuring-the-major-node">
    <title>Configuring the Major Node</title>
    <para>
        If you configure one of the nodes to be the major one, this node
        will continue accepting queries even if it is isolated by a
        network failure, or other nodes get broken. This setting is useful
        in a two-node cluster configuration, or to quickly restore a
        single node in a broken cluster.
    </para>
<<<<<<< HEAD
    <important>
      <para>
        If your cluster has more than two nodes, promoting one of the
        nodes to the major status can lead to split-brain problems
        in case of network failures, and reduce the number of possible
        failover options. Consider
        <link linkend="setting-up-a-referee">setting up a standalone referee</link>
        instead.
      </para>
    </important>
=======
>>>>>>> a649b7d6
    <para>
      To make one of the nodes major, enable the
      <literal>multimaster.major_node</literal> parameter on this node:
<programlisting>
<<<<<<< HEAD
ALTER SYSTEM SET multimaster.major_node TO on
=======
ALTER SYSTEM SET multimaster.major_node TO on;
>>>>>>> a649b7d6
SELECT pg_reload_conf();
</programlisting>
    </para>
    <para>
        Do not set the <varname>major_node</varname> parameter on more
        than one cluster node. When enabled on several nodes, it can
        cause the split-brain problem. If you have already set up a
        referee for your cluster, the <varname>major_node</varname>
        option is forbidden.
    </para>
<<<<<<< HEAD
=======
     <important>
      <para>
        If your cluster has more than two nodes, do not use the major node
        setting, as it can lead to split-brain problems
        in case of network failures, and reduce the number of possible
        failover options. If the major node gets isolated by a network failure
        while the majority of nodes are connected to each other, both the major
        node and the subset that has a quorum will continue working. Consider
        <link linkend="setting-up-a-referee">setting up a standalone referee</link>
        instead.
      </para>
    </important>
>>>>>>> a649b7d6
    </sect4>
  </sect3>
  </sect2>
  <sect2 id="multimaster-administration"><title>Multi-Master Cluster Administration</title>
  <itemizedlist>
    <listitem>
      <para>
        <link linkend="multimaster-monitoring-cluster-status">Monitoring the Cluster Status</link>
      </para>
    </listitem><listitem>
      <para>
        <link linkend="multimaster-adding-new-nodes-to-the-cluster">Adding New Nodes
        to the Cluster</link>
      </para>
    </listitem>
    <listitem>
      <para>
        <link linkend="multimaster-removing-nodes-from-the-cluster">Removing Nodes
        from the Cluster</link>
      </para>
    </listitem>
    <listitem>
      <para>
        <link linkend="multimaster-restoring-a-node-manually">Restoring a Cluster Node</link>
      </para>
    </listitem>
  </itemizedlist>
  <sect3 id="multimaster-monitoring-cluster-status">
    <title>Monitoring Cluster Status</title>
    <para>
      <filename>multimaster</filename> provides several views to check the
      current cluster state.
    </para>
    <para>
      To check node-specific information, use <literal>mtm.get_nodes_state()</literal>:
    </para>
    <programlisting>
SELECT mtm.get_nodes_state();
</programlisting>
      <para>To check the status of the whole cluster, use the
      <literal>mtm.get_cluster_state()</literal> view:
    </para>
    <programlisting>
SELECT mtm.get_cluster_state();
</programlisting>
      <para>For details on all the returned information, see <xref linkend="multimaster-functions">.
    </para>
  </sect3>
  <sect3 id="multimaster-adding-new-nodes-to-the-cluster">
    <title>Adding New Nodes to the Cluster</title>
    <para>With the <filename>multimaster</filename> extension, you can add or drop cluster nodes without
      stopping the database service.
    </para>
    <para>
      To add a new node, you need to change the cluster
      configuration on alive nodes, load all the data to the new node using
      <application>pg_basebackup</application>, and start the node.
    </para>
    <para>
      Suppose we have a working cluster of three nodes, with
      <literal>node1</literal>, <literal>node2</literal>, and
      <literal>node3</literal> domain names. To add
      <literal>node4</literal>, follow these steps:
    </para>
    <orderedlist>
      <listitem>
        <para>Check whether the current number of cluster nodes has reached the value specified in the
        <varname>multimaster.max_nodes</varname> variable. If this value is reached, increase
        the <varname>multimaster.max_nodes</varname> value on each node and restart all nodes.
        You can restart the nodes one by one, without stopping the database.
        If the maximum number of nodes is not reached, proceed to the next step. 
        </para>
      </listitem>
      <listitem>
        <para>
          Figure out the required connection string to
          access the new node. For example, for the database
          <literal>mydb</literal>, user <literal>myuser</literal>, and
          the new node <literal>node4</literal>, the connection string
          can be <literal>&quot;dbname=mydb user=myuser host=node4&quot;</literal>.
          For details, see <xref linkend="multimaster-conn-strings">.
        </para>
      </listitem>
      <listitem>
        <para>
          In <literal>psql</literal> connected to any alive node, run:
        </para>
        <programlisting>
SELECT mtm.add_node('dbname=mydb user=myuser host=node4');
</programlisting>
        <para>
          This command changes the cluster configuration on all nodes
          and starts replication slots for the new node.
        </para>
      </listitem>
      <listitem>
        <para>
          Connect to the new node and clone all the data from one of the alive nodes to the new node:
        </para>
        <programlisting>
pg_basebackup -D <replaceable>datadir</replaceable> -h node1 -x
</programlisting>
        <para>
          <application>pg_basebackup</application> copies the entire data
          directory from <literal>node1</literal>, together with
          configuration settings.
        </para>
      </listitem>
      <listitem>
        <para>
          Update <filename>postgresql.conf</filename> settings on
          <literal>node4</literal>:
        </para>
        <programlisting>
multimaster.node_id = 4
multimaster.conn_strings = 'dbname=mydb user=myuser host=node1,
                            dbname=mydb user=myuser host=node2,
                            dbname=mydb user=myuser host=node3,
                            dbname=mydb user=myuser host=node4'
</programlisting>
      </listitem>
      <listitem>
        <para>
          Start <productname>PostgreSQL</productname> on the new node:
        </para>
        <programlisting>
pg_ctl -D <replaceable>datadir</replaceable> -l <replaceable>pg.log</replaceable> start
</programlisting>
        <para>
          When the node gets synchronized up to the minimum recovery lag,
          all the cluster nodes get locked for write transactions until the new node retrieves all the updates.
          When data recovery is complete, <filename>multimaster</filename> promotes the new node to the online state and includes it into the replication scheme.
        </para>
      </listitem>
      </orderedlist>
      <para>To ensure that the new configuration is loaded in the case of <productname>PostgreSQL</productname> restart, update configuration settings on all the cluster nodes: </para>
      <orderedlist>
      <listitem>
        <para>
          Change <literal>multimaster.conn_strings</literal> to include the new node.
        </para>
      </listitem>
      <listitem>
        <para>
          Make sure the <filename>pg_hba.conf</filename> file allows
          replication to the new node.
        </para>
      </listitem>
    </orderedlist>
    <para>
      <emphasis role="strong">See Also</emphasis></para>
      <para><link linkend="multimaster-setting-up-a-multi-master-cluster">Setting up a
      Multi-Master Cluster</link></para>
      <para><link linkend="multimaster-monitoring-cluster-status">Monitoring Cluster
      Status</link></para>
  </sect3>
  <sect3 id="multimaster-removing-nodes-from-the-cluster">
    <title>Removing Nodes from the Cluster</title>
    <para>
      <filename>multimaster</filename> provides the <literal>mtm.stop_node()</literal>
      function that can temporarily or permanently remove nodes from the cluster.
    </para>
    <para>
      To temporarily exclude a node from the cluster, run the
      <literal>mtm.stop_node()</literal> function specifying the node ID. For example, to
      exclude node 3, run the following command on any other node of the cluster:
    </para>
    <programlisting>
SELECT mtm.stop_node(3);
</programlisting>
    <para>
      This command excludes node 3 from the cluster and stops replication to
      this node. While the WAL lag between the node and the current cluster state 
      is less than the <varname>multimaster.max_recovery_lag</varname> value,
      you can restore the node using the <function>mtm.recover_node</function> function.
      For details, see <xref linkend="multimaster-restoring-a-node-manually">.
    </para>
    <note>
    <para>
      If you simply shut down a node, it will be excluded
      from the cluster as well. However, all transactions in the cluster
      will be frozen until other nodes detect the offline state of the node.
      This time interval is defined by the <literal>multimaster.heartbeat_recv_timeout</literal> parameter.
    </para>
    </note>
    <para>
      To permanently drop the node from the cluster, run the
      <literal>mtm.stop_node()</literal> function with the <literal>drop_slot</literal> parameter
      set to <literal>true</literal>:
    </para>
    <programlisting>
SELECT mtm.stop_node(3, true);
</programlisting>
    <para>
      This disables replication slots for node 3 on all cluster nodes and stops replication to
      this node. If you would like to return the node to the cluster, you will have to add it
      as a new node. For details, see <xref linkend="multimaster-adding-new-nodes-to-the-cluster">.
    </para>
  </sect3>
  <sect3 id="multimaster-restoring-a-node-manually">
    <title>Restoring a Cluster Node</title>
    <para>
      The <filename>multimaster</filename> extension can <link linkend="multimaster-failure-detection-and-recovery">automatically restore</link> a failed node if the WAL is available for the time when the node was disconnected from the cluster. However, if the data updates on the alive nodes exceed the allowed WAL size specified in the <literal>multimaster.max_recovery_lag</literal> variable, automatic recovery is impossible. In this case, you can manually restore the failed node.
      </para>
    <para>
      Suppose <literal>node2</literal> got disconnected from your three-node cluster and needs to be manually restored. The typical workflow is as follows:
    </para>
    <orderedlist>
      <listitem>
        <para>
          In <literal>psql</literal> connected to any alive node, create a new replication slot for the disconnected node with the following command:
        </para>
        <programlisting>
SELECT mtm.recover_node(2);
</programlisting>
<para>where 2 is the ID of the disconnected node specified in the <varname>multimaster.node_id</varname> variable.</para>
      </listitem>
      <listitem>
        <para>
          Connect to <literal>node2</literal> and clone all the data from one of the alive nodes:
        </para>
        <programlisting>
pg_basebackup -D <replaceable>datadir</replaceable> -h node1 -x
</programlisting>
        <para>
          <application>pg_basebackup</application> copies the entire data
          directory from <literal>node1</literal>, together with
          configuration settings.
        </para>
      </listitem>
      <listitem>
        <para>
          Start <productname>PostgreSQL</productname> on the restored node:
        </para>
        <programlisting>
pg_ctl -D <replaceable>datadir</replaceable> -l <replaceable>pg.log</replaceable> start
</programlisting>
        <para>
          When the node gets synchronized up to the minimum recovery lag,
          all the cluster nodes get locked for write transactions until the restored node retrieves all the updates.
          When data recovery is complete, <filename>multimaster</filename> promotes the new node to the online state and includes it into the replication scheme.
        </para>
      </listitem>
    </orderedlist>
    <para>
      <emphasis role="strong">See Also</emphasis></para>
      <para><link linkend="multimaster-failure-detection-and-recovery">Failure Detection and Recovery</link></para>
  </sect3>
  </sect2>
  <sect2 id="multimaster-reference"><title>Reference</title>
<sect3 id="multimaster-guc-variables">
  <title>GUC Variables</title>
<variablelist>
  <varlistentry id="multimaster-node-id"><term><varname>multimaster.node_id</varname>
  <indexterm><primary><varname>multimaster.node_id</varname></primary></indexterm></term><listitem><para>
    Node ID &mdash; a unique natural
    number identifying the node of a multi-master cluster. You must
    start node numbering from 1. There must be no gaps in numbering.
    For example, for a cluster of five nodes, set node IDs to 1, 2, 3,
    4, and 5.
  </para></listitem></varlistentry>
  <varlistentry id="multimaster-conn-strings"><term><varname>multimaster.conn_strings</varname><indexterm><primary><varname>multimaster.conn_strings</varname></primary></indexterm></term><listitem><para>
    Connection strings for each node of a multi-master cluster, separated by commas. 
    The <varname>multimaster.conn_strings</varname> parameter must be identical on all nodes.
    Each connection string must include the name of the database to replicate
    and the cluster node domain name. For example, 'dbname=mydb
    host=node1,dbname=mydb host=node2,dbname=mydb host=node3'.
    Optionally, you can add other <link linkend="libpq-paramkeywords">connection parameters</link> to change the default connection settings.
    Connection strings must appear in the order of the node IDs
    specified in the <varname>multimaster.node_id</varname> variable.
    Connection string for the i-th node must be on the i-th position.
    If you specify a custom port in the <varname>multimaster.arbiter_port</varname>, 
    you must provide this value in the <literal>arbiter_port</literal>
    parameter in the connection string for the corresponding node.
  </para></listitem></varlistentry>
  <varlistentry><term><varname>multimaster.max_nodes</varname><indexterm><primary><varname>multimaster.max_nodes</varname></primary></indexterm></term><listitem><para>
    The maximum number of nodes allowed in the cluster. If you plan to add new nodes to your cluster, the <literal>multimaster.max_nodes</literal> value should exceed the initial number of nodes. In this case, you can add new nodes without restarting <productname>&productname;</productname> until the specified number of nodes is reached. In most cases, three cluster nodes are enough to ensure high availability. Since the data on all cluster nodes is the same, you do not typically need more than five cluster nodes. The maximum possible number of nodes is limited to 64.</para>
    <para>Default: the number of nodes specified in the <varname>multimaster.conn_strings</varname> variable
  </para></listitem></varlistentry>
  <varlistentry id="multimaster-arbiter-port">
  <term><varname>multimaster.arbiter_port</varname><indexterm><primary><varname>multimaster.arbiter_port</varname></primary></indexterm></term><listitem><para>
    Port for the arbiter process to listen on. If you change the default value, you must specify this value in the <literal>arbiter_port</literal>
    parameter in the connection string for the corresponding node.</para>
    <para>Default: 5433
  </para></listitem></varlistentry>
  <varlistentry><term><varname>multimaster.heartbeat_send_timeout</varname><indexterm><primary><varname>multimaster.heartbeat_send_timeout</varname></primary></indexterm></term><listitem><para>
    Time interval
    between heartbeat messages, in milliseconds. An arbiter process
    broadcasts heartbeat messages to all nodes to detect connection
    problems. </para><para>Default: 1000
  </para></listitem></varlistentry>
  <varlistentry><term><varname>multimaster.heartbeat_recv_timeout</varname><indexterm><primary><varname>multimaster.heartbeat_recv_timeout</varname></primary></indexterm></term><listitem><para>
    Timeout, in
    milliseconds. If no heartbeat message is received from the node
    within this timeframe, the node is excluded from the cluster.
    </para><para>Default: 10000
  </para></listitem></varlistentry>
  <varlistentry><term><varname>multimaster.min_recovery_lag</varname><indexterm><primary><varname>multimaster.min_recovery_lag</varname></primary></indexterm></term><listitem><para>
    Minimal WAL lag
    between the node to be restored and the current cluster state, in
    bytes. When this threshold is reached during node recovery, the
    cluster is locked for write transactions until the recovery is
    complete. </para><para>Default: 100000
  </para></listitem></varlistentry>
  <varlistentry><term><varname>multimaster.max_recovery_lag</varname><indexterm><primary><varname>multimaster.max_recovery_lag</varname></primary></indexterm></term><listitem><para>
    Maximal WAL lag
    size, in bytes. When a node is disconnected from the cluster, other
    nodes copy WALs for all new transactions into the replication slot of
    this node. Upon reaching the
    <varname>multimaster.max_recovery_lag</varname> value, the
    replication slot for the disconnected node is dropped to avoid
    overflow. At this point, automatic recovery of the node is no longer
    possible. In this case, you can restore the node manually by cloning
    the data from one of the alive nodes using
    <application>pg_basebackup</application> or a similar tool. If you set this
    variable to zero, replication slot will not be dropped. </para><para>Default:
    100000000
  </para></listitem></varlistentry>
  <varlistentry id="ignore-tables-without-pk"><term><varname>multimaster.ignore_tables_without_pk</varname><indexterm><primary><varname>multimaster.ignore_tables_without_pk</varname></primary></indexterm></term><listitem><para>
    Boolean.
     This variable enables/disables replication of <literal>INSERT</literal> operations
     for tables without primary keys. By default, such replication is enabled.
     Setting this parameter to <literal>on</literal> disables replication
     of <literal>INSERT</literal> operations for these tables.
     Regardless of this setting, DDL operations on tables without primary keys are always replicated,
     while <literal>UPDATE</literal> and <literal>DELETE</literal> operations are not replicated
     because of the logical replication restrictions.
    </para>
    <para>Default: <literal>off</literal>
  </para></listitem></varlistentry>
  <varlistentry><term><varname>multimaster.cluster_name</varname><indexterm><primary><varname>multimaster.cluster_name</varname></primary></indexterm></term><listitem><para>
    Name of the cluster. If
    you define this variable when setting up the cluster, <filename>multimaster</filename> checks that
    the cluster name is the same for all the cluster nodes.
  </para></listitem></varlistentry>
  <varlistentry id="mtm-break-connection">
    <term><varname>multimaster.break_connection</varname>
      <indexterm><primary><varname>multimaster.break_connection</varname></primary>
      </indexterm>
    </term>
    <listitem>
      <para>Break connection with clients connected to the node if this node disconnects
      from the cluster. If this variable is set to <literal>false</literal>, the client stays
      connected to the node but receives an error that the node is in minority.
      </para>
      <para>Default: <literal>false</literal>
      </para>
    </listitem>
  </varlistentry>
  <varlistentry id="mtm-major-node">
    <term><varname>multimaster.major_node</varname>
      <indexterm><primary><varname>multimaster.major_node</varname></primary>
      </indexterm>
    </term>
    <listitem>
<<<<<<< HEAD
      <para>The node with this flag continues working even if it cannot access the majority of other nodes.
      This may be required to break the symmetry in two-node clusters.
      </para>
      <important>
        <para>This parameter should be used with caution. This parameter can cause the
        split-brain problem if you use it on clusters with more than two nodes, or set
        it to <literal>true</literal> on more than one node.
        Only one node in the cluster can be the major node. 
=======
      <para>The node with this flag continues working even if there is no quorum.
      This may be required to break the symmetry in two-node clusters,
      or to quickly restore a single node in a broken cluster.
      </para>
      <important>
        <para>This parameter should be used with caution to avoid split-brain
        problems:
        <itemizedlist>
          <listitem>
            <para>
              Do not use the <parameter>major_node</> parameter on clusters with more
              than two nodes. If the major node gets isolated by a network failure
              while the majority of nodes are connected to each other, both the major
              node and the subset that has a quorum will continue working.
              Consider setting up a standalone referee instead.
            </para>
          </listitem>
          <listitem>
            <para>
              Never set more than one major node in the cluster.
            </para>
          </listitem>
        </itemizedlist>
>>>>>>> a649b7d6
        </para>
      </important>
    </listitem>
  </varlistentry>
  <varlistentry id="mtm-referee-connstring" xreflabel="multimaster.referee_connstring">
    <term><varname>multimaster.referee_connstring</varname>
      <indexterm><primary><varname>multimaster.referee_connstring</varname></primary>
      </indexterm>
    </term>
    <listitem>
      <para>Connection string to access the referee node. You must set this parameter
      on all cluster nodes if the referee is set up.
      </para>
    </listitem>
  </varlistentry>
  <varlistentry>
    <term><varname>multimaster.max_workers</varname>
      <indexterm><primary><varname>multimaster.max_workers</varname></primary>
      </indexterm>
    </term>
    <listitem>
      <para>The maximum number of <literal>walreceiver</literal> workers on this server.
      </para>
      <important>
      <para>This parameter should be used with caution. If the number of simultaneous transactions
      in the whole cluster is bigger than the provided value, it can lead to undetected deadlocks.
      </para>
      </important>
    </listitem>
  </varlistentry>
  <varlistentry>
    <term><varname>multimaster.trans_spill_threshold</varname>
      <indexterm><primary><varname>multimaster.trans_spill_threshold</varname></primary>
      </indexterm>
    </term>
    <listitem>
      <para>The maximal size of transaction, in MB. When this threshold is reached, the transaction is written to the disk.
      </para>
      <para>Default: 100
      </para>
    </listitem>
  </varlistentry>
  <varlistentry id="mtm-monotonic-sequences">
    <term><varname>multimaster.monotonic_sequences</varname>
      <indexterm><primary><varname>multimaster.monotonic_sequences</varname></primary>
      </indexterm>
    </term>
    <listitem>
      <para>Defines the sequence generation mode for unique identifiers. This variable can
      take the following values:
      <itemizedlist>
      <listitem>
      <para>
      <literal>false</literal> (default) &mdash;
      ID generation on each node is started with this node number and is incremented by
      the number of nodes. For example, in a three-node cluster, 1, 4, and 7 IDs are allocated to the objects written onto
      the first node, while 2, 5, and 8 IDs are reserved for the second node. If you
      change the number of nodes in the cluster, the incrementation interval for new IDs is adjusted accordingly.
      </para>
      </listitem>
      <listitem>
      <para>
      <literal>true</literal> &mdash;
      the generated sequence increases monotonically cluster-wide.
      ID generation on each node is started with this node number and is incremented by
      the number of nodes, but the values are omitted if they are smaller than the already generated IDs on another node.
      For example, in a three-node cluster, if 1, 4 and 7 IDs are already allocated to the objects on
      the first node, 2 and 5 IDs will be omitted on the second node. In this case, the first ID on the second node is 8.
      Thus, the next generated ID is always higher than the previous one, regardless of the cluster node.
      </para>
      </listitem>
      </itemizedlist>
      </para>
      <para>Default: <literal>false</literal>
      </para>
    </listitem>
  </varlistentry>
</variablelist>
</sect3>
  <sect3 id="multimaster-functions"><title>Functions</title>
  <variablelist>
  <varlistentry>
     <term>
      <function>mtm.get_nodes_state()</function>
      <indexterm>
       <primary><function>mtm.get_nodes_state()</></primary>
      </indexterm>
     </term>
     <listitem>
      <para>Shows the status of all nodes in the cluster. Returns a tuple of the following values:
      </para>
      <para>
       <itemizedlist>
          <listitem>
            <para>
              <parameter>id</parameter>, <type>integer</type>
            </para>
            <para>Node ID.
            </para>
          </listitem>
          <listitem>
            <para>
              <parameter>enabled</parameter>, <type>boolean</type>
            </para>
            <para>Shows whether the node is excluded from the cluster. The node can only be disabled if responses to heartbeats are not received within the <varname>heartbeat_recv_timeout</> time interval. When the node starts responding to heartbeats, <filename>multimaster</filename> can automatically restore the node and switch it back to the enabled state.
            Automatic recovery is only possible if the replication slot is still active. Otherwise, you can <link linkend="multimaster-restoring-a-node-manually">restore the node manually</link>.</para>
          </listitem>
          <listitem>
            <para>
              <parameter>connected</parameter>, <type>boolean</type>
            </para>
            <para>
            Shows whether the node is connected to the WAL sender.
            </para>
          </listitem>
          <listitem>
            <para>
              <parameter>slot_active</parameter>, <type>boolean</type>
            </para>
            <para>Shows whether the node has an active replication slot. For a disabled node, the slot remains active until the <varname>max_recovery_lag</varname> value is reached.
            </para>
          </listitem>
          <listitem>
            <para>
              <parameter>stopped</parameter>, <type>boolean</type>
            </para>
            <para>Shows whether replication to this node was stopped by the <function>mtm.stop_node()</function> function. A stopped node acts as a disabled one, but cannot be automatically recovered. Call <function>mtm.recover_node()</function> to re-enable such a node.
            </para>
          </listitem>
          <listitem>
            <para>
              <parameter>catchUp</parameter>, <type>boolean</type>
            </para>
            <para>During the node recovery, shows whether the data is recovered up to the <varname>min_recovery_lag</varname> value.
            </para>
          </listitem>
          <listitem>
            <para>
              <parameter>slotLag</parameter>, <type>bigint</type>
            </para>
            <para>The size of WAL data that the replication slot holds for a disabled/stopped node. The slot is dropped when <literal>slotLag</literal> reaches the <literal>max_recovery_lag</literal> value.
            </para>
          </listitem>
          <listitem>
            <para>
              <parameter>avgTransDelay</parameter>, <type>bigint</type>
            </para>
            <para>An average commit delay caused by this node, in microseconds.
            </para>
          </listitem>
          <listitem>
            <para>
              <parameter>lastStatusChange</parameter>, <type>timestamp</type>
            </para>
            <para>Last time when the node changed its status (enabled/disabled).</para>
          </listitem>
          <listitem>
            <para>
              <parameter>oldestSnapshot</parameter>, <type>bigint</type>
            </para>
            <para>The oldest global snapshot existing on this node.</para>
          </listitem>
          <listitem>
            <para>
              <parameter>SenderPid</parameter>, <type>integer</type>
            </para>
            <para>Process ID of the WAL sender.</para>
          </listitem>
          <listitem>
            <para>
              <parameter>SenderStartTime</parameter>, <type>timestamp</type>
            </para>
            <para>WAL sender start time.</para>
          </listitem>
          <listitem>
            <para>
              <parameter>ReceiverPid</parameter>, <type>integer</type>
            </para>
            <para>Process ID of the WAL receiver.</para>
          </listitem>
          <listitem>
            <para>
              <parameter>ReceiverStartTime</parameter>, <type>timestamp</type>
            </para>
            <para>WAL receiver start time.</para>
          </listitem>
          <listitem>
            <para>
              <parameter>connStr</parameter>, <type>text</type>
            </para>
            <para>Connection string to this node.</para>
          </listitem>
          <listitem>
            <para>
              <parameter>connectivityMask</parameter>, <type>bigint</type>
            </para>
            <para>Bitmask representing connectivity to neighbor nodes. Each bit represents a connection to node.</para>
          </listitem>
          <listitem>
          <para><parameter>nHeartbeats</parameter>, <type>integer</type></para>
          <para>The number of heartbeat responses received from this node.</para>
          </listitem>
        </itemizedlist>
      </para>
     </listitem>
    </varlistentry>

    <varlistentry>
     <term>
      <function>mtm.collect_cluster_info()</function>
      <indexterm>
       <primary><function>mtm.collect_cluster_info</></primary>
      </indexterm>
     </term>
     <listitem>
      <para>Collects the data returned by the <link linkend="mtm-get-cluster-state"><function>mtm.get_cluster_state()</function></link> function from all available nodes. For this function to work, in addition to replication connections, <filename>pg_hba.conf</filename> must allow ordinary connections to the node with the specified connection string.
      </para>
     </listitem>
    </varlistentry>

        <varlistentry id="mtm-get-cluster-state">
     <term>
      <function>mtm.get_cluster_state()</function>
      <indexterm>
       <primary><function>mtm.get_cluster_state()</></primary>
      </indexterm>
     </term>
     <listitem>
      <para>Shows the status of the <filename>multimaster</filename> extension. Returns a tuple of the following values:
      </para>
       <itemizedlist>
          <listitem>
            <para>
              <parameter>id</parameter>, <type>integer</type>
            </para>
            <para>Node ID.</para>
          </listitem>
          <listitem>
            <para>
              <parameter>status</parameter>, <type>text</type>
            </para>
            <para>Node status. Possible values are: <literal>Initialization</literal>, <literal>Offline</literal>, <literal>Connected</literal>, <literal>Online</literal>, <literal>Recovery</literal>, <literal>Recovered</literal>, <literal>InMinor</literal>, <literal>OutOfService</literal>.</para>
          </listitem>
          <listitem>
            <para>
              <parameter>disabledNodeMask</parameter>, <type>bigint</type>
            </para>
            <para>Bitmask of disabled nodes.</para>
          </listitem>
          <listitem>
            <para>
              <parameter>disconnectedNodeMask</parameter>, <type>bigint</type>
            </para>
            <para>Bitmask of disconnected nodes.</para>
          </listitem>
          <listitem>
            <para>
              <parameter>catchUpNodeMask</parameter>, <type>bigint</type>
            </para>
            <para>Bitmask of nodes that completed the recovery.</para>
          </listitem>
          <listitem>
            <para>
              <parameter>liveNodes</parameter>, <type>integer</type>
            </para>
            <para>Number of enabled nodes.</para>
          </listitem>
          <listitem>
            <para>
              <parameter>allNodes</parameter>, <type>integer</type>
            </para>
            <para>Number of nodes in the cluster. The majority of alive nodes is calculated based on this parameter.</para>
          </listitem>
          <listitem>
            <para>
              <parameter>nActiveQueries</parameter>, <type>integer</type>
            </para>
            <para>Number of queries being currently processed on this node.</para>
          </listitem>
          <listitem>
            <para>
              <parameter>nPendingQueries</parameter>, <type>integer</type>
            </para>
            <para>Number of queries waiting for execution on this node.</para>
          </listitem>
          <listitem>
            <para>
              <parameter>queueSize</parameter>, <type>bigint</type>
            </para>
            <para>Size of the pending query queue, in bytes.</para>
          </listitem>
          <listitem>
            <para>
              <parameter>transCount</parameter>, <type>bigint</type>
            </para>
            <para>The total number of replicated transactions processed by this node.</para>
          </listitem>
          <listitem>
            <para>
              <parameter>timeShift</parameter>, <type>bigint</type>
            </para>
            <para>Global snapshot shift caused by unsynchronized clocks on nodes, in microseconds.</para>
          </listitem>
          <listitem>
            <para>
              <parameter>recoverySlot</parameter>, <type>integer</type>
            </para>
            <para>The node from which a failed node gets data updates during automatic recovery.</para>
          </listitem>
          <listitem>
            <para>
              <parameter>xidHashSize</parameter>, <type>bigint</type>
            </para>
            <para>Size of xid2state hash.</para>
          </listitem>
          <listitem>
            <para>
              <parameter>gidHashSize</parameter>, <type>bigint</type>
            </para>
            <para>Size of gid2state hash.</para>
          </listitem>
          <listitem>
            <para>
              <parameter>oldestXid</parameter>, <type>bigint</type>
            </para>
            <para>The oldest transaction ID on this node.</para>
          </listitem>
          <listitem>
            <para>
              <parameter>configChanges</parameter>, <type>integer</type>
            </para>
            <para>Number of state changes (enabled/disabled) since the last reboot.</para>
          </listitem>
          <listitem>
            <para>
              <parameter>stalledNodeMask</parameter>, <type>bigint</type>
            </para>
            <para>Bitmask of nodes for which replication slots were dropped.
            </para>
          </listitem>
          <listitem>
            <para>
              <parameter>stoppedNodeMask</parameter>, <type>bigint</type>
            </para>
            <para>Bitmask of nodes that were stopped by <function>mtm.stop_node()</function>.
            </para>
          </listitem>
          <listitem>
            <para>
              <parameter>lastStatusChange</parameter>, <type>timestamp</type>
            </para>
            <para>Timestamp of the last state change.
            </para>
          </listitem>
        </itemizedlist>
     </listitem>
    </varlistentry>
    <varlistentry>
     <term>
      <function>mtm.add_node(<parameter>conn_str</parameter> <type>text</type>)</function>
      <indexterm>
       <primary><function>mtm.add_node</></primary>
      </indexterm>
     </term>
     <listitem>
      <para>Adds a new node to the cluster.
      </para>
      <para>
       Arguments:
       <itemizedlist>
        <listitem>
         <para>
         <parameter>conn_str</parameter> &mdash; connection string for the
              new node. For example, for the database
              <literal>mydb</literal>, user <literal>myuser</literal>,
              and the new node <literal>node4</literal>, the connection
              string is
              <literal>&quot;dbname=mydb user=myuser host=node4&quot;</literal>.</para>
         <para>Type: <literal>text</literal></para>
        </listitem>
        </itemizedlist>
      </para>
      <para>
      </para>
     </listitem>
    </varlistentry>
        <varlistentry>
     <term>
      <function>mtm.stop_node(<parameter>node</parameter> <type>integer</type>, <parameter>drop_slot</parameter> <type>bool</type> default false)</function>
      <indexterm>
       <primary><function>mtm.stop_node</></primary>
      </indexterm>
     </term>
     <listitem>
      <para>Excludes a node from the cluster.
      </para>
      <para>
       Arguments:
       <itemizedlist>
        <listitem>
         <para>
         <parameter>node</parameter> &mdash; ID of the node to be dropped
              that you specified in the
              <varname>multimaster.node_id</varname> variable.</para>
              <para> Type:
              <literal>integer</literal></para>
        </listitem>
        <listitem>
         <para>
         <parameter>drop_slot</parameter> &mdash; Optional. Defines whether
              the replication slot should be dropped together with the
              node. Set this option to <literal>true</literal> if you do not plan to
              restore the node in the future. </para>
              <para>Type: <literal>boolean</literal></para>
              <para>Default: <literal>false</literal></para>
        </listitem>
        </itemizedlist>
      </para>
      <para>
      </para>
     </listitem>
    </varlistentry>
        <varlistentry id="mtm-recover-node">
     <term>
      <function>mtm.recover_node(<parameter>node</parameter> <type>integer</type>)</function>
      <indexterm>
       <primary><function>mtm.recover_node</></primary>
      </indexterm>
     </term>
     <listitem>
      <para>Creates a
          replication slot for the node that was previously dropped
          together with its slot.
      </para>
      <para>
       Arguments:
       <itemizedlist>
        <listitem>
         <para>
         <parameter>node</parameter> &mdash; ID of the node to be restored.</para>
        </listitem>
        </itemizedlist>
      </para>
     </listitem>
    </varlistentry>
        <varlistentry>
     <term>
      <function>mtm.make_table_local(<parameter>'table_name'</parameter> <type>regclass</type>)</function>
      <indexterm>
       <primary><function>mtm.make_table_local</></primary>
      </indexterm>
     </term>
     <listitem>
      <para>Stops replication for the specified table.
      </para>
      <para>
       Arguments:
       <itemizedlist>
        <listitem>
         <para>
         <parameter>table_name</parameter> &mdash; the table you would like to
              exclude from the replication scheme.</para>
              <para>Type: <literal>regclass</literal></para>
        </listitem>
        </itemizedlist>
      </para>
      <para>
      </para>
     </listitem>
    </varlistentry>
        <varlistentry>
     <term>
      <function>mtm.copy_table(<parameter>table_name</parameter> <type>regclass</type>, <parameter>node_id</parameter> <type>integer</type>)</function>
      <indexterm>
       <primary><function>mtm.copy_table</></primary>
      </indexterm>
     </term>
     <listitem>
      <para>Copies the specified table to another node. You can use this function to restore the corrupted data
      on one or more nodes of the cluster. This function must be called on the node from which the table is copied.
      </para>
      <para>
       Arguments:
       <itemizedlist>
        <listitem>
         <para>
         <parameter>table_name</parameter> &mdash; the table you would like to
              copy.</para>
              <para>Type: <literal>regclass</literal></para>
        </listitem>
        <listitem>
         <para>
         <parameter>node_id</parameter> &mdash; the node to copy the table to.</para>
              <para>Type: <literal>integer</literal></para>
        </listitem>
        </itemizedlist>
      </para>
      <para>
      </para>
     </listitem>
    </varlistentry>
    </variablelist>
  </sect3>
  </sect2>
  <sect2 id="multimaster-compatibility">
    <title>Compatibility</title>
    <para>
      The <filename>multimaster</filename> extension currently passes almost all
      <productname>PostgreSQL</productname> regression tests, except for a few tests for
      edge cases related to working with temporary tables and updating <literal>enum</literal>, which are not always
      transactional in <productname>PostgreSQL</productname>. We are working right now on
      providing full compatibility with the standard <productname>PostgreSQL</productname>.
    </para>
  </sect2>
  <sect2 id="multimaster-authors">
    <title>Authors</title>
    <para>
      Postgres Professional, Moscow, Russia.
    </para>
    <sect3 id="multimaster-credits">
      <title>Credits</title>
      <para>
        The replication mechanism is based on logical decoding and an
        earlier version of the <filename>pglogical</filename> extension
        provided for community by the 2ndQuadrant team.
      </para>
      <para>The three-phase E3PC commit protocol is based on the following works:
      <itemizedlist>
      <listitem>
      <para>Idit Keidar, Danny Dolev. <ulink url="http://dx.doi.org/10.1006/jcss.1998.1566"><citetitle>Increasing the Resilience of Distributed and Replicated Database Systems.</citetitle></ulink>
      </para>
      </listitem>
      <listitem>
      <para>Tim Kempster, Colin Stirling, Peter Thanisch. <ulink url="http://dx.doi.org/10.1007/BFb0056487"><citetitle>A More Committed Quorum-Based Three Phase Commit Protocol</citetitle></ulink>.
      </para>
      </listitem>
      </itemizedlist>
    </para>
    </sect3>
  </sect2>
</sect1><|MERGE_RESOLUTION|>--- conflicted
+++ resolved
@@ -705,7 +705,6 @@
         in a two-node cluster configuration, or to quickly restore a
         single node in a broken cluster.
     </para>
-<<<<<<< HEAD
     <important>
       <para>
         If your cluster has more than two nodes, promoting one of the
@@ -716,17 +715,11 @@
         instead.
       </para>
     </important>
-=======
->>>>>>> a649b7d6
     <para>
       To make one of the nodes major, enable the
       <literal>multimaster.major_node</literal> parameter on this node:
 <programlisting>
-<<<<<<< HEAD
 ALTER SYSTEM SET multimaster.major_node TO on
-=======
-ALTER SYSTEM SET multimaster.major_node TO on;
->>>>>>> a649b7d6
 SELECT pg_reload_conf();
 </programlisting>
     </para>
@@ -737,21 +730,6 @@
         referee for your cluster, the <varname>major_node</varname>
         option is forbidden.
     </para>
-<<<<<<< HEAD
-=======
-     <important>
-      <para>
-        If your cluster has more than two nodes, do not use the major node
-        setting, as it can lead to split-brain problems
-        in case of network failures, and reduce the number of possible
-        failover options. If the major node gets isolated by a network failure
-        while the majority of nodes are connected to each other, both the major
-        node and the subset that has a quorum will continue working. Consider
-        <link linkend="setting-up-a-referee">setting up a standalone referee</link>
-        instead.
-      </para>
-    </important>
->>>>>>> a649b7d6
     </sect4>
   </sect3>
   </sect2>
@@ -1107,16 +1085,6 @@
       </indexterm>
     </term>
     <listitem>
-<<<<<<< HEAD
-      <para>The node with this flag continues working even if it cannot access the majority of other nodes.
-      This may be required to break the symmetry in two-node clusters.
-      </para>
-      <important>
-        <para>This parameter should be used with caution. This parameter can cause the
-        split-brain problem if you use it on clusters with more than two nodes, or set
-        it to <literal>true</literal> on more than one node.
-        Only one node in the cluster can be the major node. 
-=======
       <para>The node with this flag continues working even if there is no quorum.
       This may be required to break the symmetry in two-node clusters,
       or to quickly restore a single node in a broken cluster.
@@ -1140,7 +1108,6 @@
             </para>
           </listitem>
         </itemizedlist>
->>>>>>> a649b7d6
         </para>
       </important>
     </listitem>
