--- conflicted
+++ resolved
@@ -6895,25 +6895,6 @@
     <listitem>
      <para>
       <indexterm>
-<<<<<<< HEAD
-       <primary><envar>PGREALM</envar></primary>
-      </indexterm>
-      <envar>PGREALM</envar> sets the Kerberos realm to use with
-      <productname>&productname;</productname>, if  it is different from the
-      local realm.  If <envar>PGREALM</envar> is set,
-      <application>libpq</application> applications will attempt
-      authentication  with  servers for this realm and use separate ticket
-      files to avoid conflicts with local ticket files.   This
-      environment  variable is only used if GSSAPI authentication is
-      selected by the server.
-     </para>
-    </listitem>
-
-    <listitem>
-     <para>
-      <indexterm>
-=======
->>>>>>> 42f62e4c
        <primary><envar>PGOPTIONS</envar></primary>
       </indexterm>
       <envar>PGOPTIONS</envar> behaves the same as the <xref
