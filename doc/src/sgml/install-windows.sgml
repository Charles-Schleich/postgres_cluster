<!-- doc/src/sgml/install-windows.sgml -->

<chapter id="install-windows">
 <title>Installation from Source Code on <productname>Windows</productname></title>

 <indexterm>
  <primary>installation</primary>
  <secondary>on Windows</secondary>
 </indexterm>

 <para>
  It is recommended that most users download the binary distribution for
  Windows, available as a graphical installer package
  from the <productname>&productname;</productname> website. Building from source
  is only intended for people developing <productname>&productname;</productname>
  or extensions.
 </para>

 <para>
  There are several different ways of building &productname; on
  <productname>Windows</productname>. The simplest way to build with
  Microsoft tools is to install <productname>Visual Studio Express 2017
  for Windows Desktop</productname> and use the included
  compiler. It is also possible to build with the full
  <productname>Microsoft Visual C++ 2005 to 2017</productname>.
  In some cases that requires the installation of the
  <productname>Windows SDK</productname> in addition to the compiler.
 </para>

 <para>
  It is also possible to build &productname; using the GNU compiler tools
  provided by <productname>MinGW</productname>, or using
  <productname>Cygwin</productname> for older versions of
  <productname>Windows</productname>.
 </para>

 <para>
  Finally, the client access library
  (<application>libpq</application>) can be built using
  <productname>Visual C++ 7.1</productname> or
  <productname>Borland C++</productname> for compatibility with statically
  linked applications built using these tools.
 </para>

 <para>
  Building using <productname>MinGW</productname> or
  <productname>Cygwin</productname> uses the normal build system, see
  <xref linkend="installation"> and the specific notes in
  <xref linkend="installation-notes-mingw"> and <xref linkend="installation-notes-cygwin">.
  To produce native 64 bit binaries in these environments, use the tools from
  <productname>MinGW-w64</productname>. These tools can also be used to
  cross-compile for 32 bit and 64 bit <productname>Windows</productname>
  targets on other hosts, such as <productname>Linux</productname> and
  <productname>Darwin</productname>.
  <productname>Cygwin</productname> is not recommended for running a
  production server, and it should only be used for running on
  older versions of <productname>Windows</productname> where
  the native build does not work, such as
  <productname>Windows 98</productname>. The official
  binaries are built using <productname>Visual Studio</productname>.
 </para>

 <para>
  Native builds of <application>psql</application> don't support command
  line editing. The <productname>Cygwin</productname> build does support
  command line editing, so it should be used where psql is needed for
  interactive use on  <productname>Windows</productname>.
 </para>

 <sect1 id="install-windows-full">
  <title>Building with <productname>Visual C++</productname> or the
  <productname>Microsoft Windows SDK</productname></title>

 <para>
  &productname; can be built using the Visual C++ compiler suite from Microsoft.
  These compilers can be either from <productname>Visual Studio</productname>,
  <productname>Visual Studio Express</productname> or some versions of the
  <productname>Microsoft Windows SDK</productname>. If you do not already have a
  <productname>Visual Studio</productname> environment set up, the easiest
  ways are to use the compilers from <productname>Visual Studio Express 2017
  for Windows Desktop</productname> or those in the <productname>Windows SDK
  8.1</productname>, which are both free downloads from Microsoft.
 </para>

 <para>
  Both 32-bit and 64-bit builds are possible with the Microsoft Compiler suite.
  32-bit &productname; builds are possible with
  <productname>Visual Studio 2005</productname> to
<<<<<<< HEAD
  <productname>Visual Studio 2015</productname> (including Express editions),
  as well as standalone Windows SDK releases 6.0 to 7.1.
  64-bit &productname; builds are supported with
  <productname>Microsoft Windows SDK</productname> version 6.0a to 7.1 or
=======
  <productname>Visual Studio 2017</productname> (including Express editions),
  as well as standalone Windows SDK releases 6.0 to 8.1.
  64-bit PostgreSQL builds are supported with
  <productname>Microsoft Windows SDK</productname> version 6.0a to 8.1 or
>>>>>>> 37b4e0fe
  <productname>Visual Studio 2008</productname> and above. Compilation
  is supported down to <productname>Windows XP</productname> and
  <productname>Windows Server 2003</> when building with
  <productname>Visual Studio 2005</> to
  <productname>Visual Studio 2013</productname>. Building with
  <productname>Visual Studio 2015</productname> is supported down to
  <productname>Windows Vista</> and <productname>Windows Server 2008</>.
   Building with <productname>Visual Studio 2017</productname> is supported
   down to <productname>Windows 7 SP1</> and <productname>Windows Server 2008 R2 SP1</>.
 </para>

 <para>
  The tools for building using <productname>Visual C++</productname> or
  <productname>Platform SDK</productname> are in the
  <filename>src/tools/msvc</filename> directory. When building, make sure
  there are no tools from <productname>MinGW</productname> or
  <productname>Cygwin</productname> present in your system PATH. Also, make
  sure you have all the required Visual C++ tools available in the PATH. In
  <productname>Visual Studio</productname>, start the
  <application>Visual Studio Command Prompt</application>.
  If you wish to build a 64-bit version, you must use the 64-bit version of
  the command, and vice versa.
  In the <productname>Microsoft Windows SDK</productname>, start the
  <application>CMD shell</application> listed under the SDK on the Start Menu.
  In recent SDK versions you can change the targeted CPU architecture, build
  type, and target OS by using the <command>setenv</command> command, e.g.
  <command>setenv /x86 /release /xp</command> to target Windows XP or later
  with a 32-bit release build. See <command>/?</command> for other options to
  <command>setenv</command>.  All commands should be run from the
  <filename>src\tools\msvc</filename> directory.
 </para>

 <para>
  Before you build, you may need to edit the file <filename>config.pl</filename>
  to reflect any configuration options you want to change, or the paths to
  any third party libraries to use. The complete configuration is determined
  by first reading and parsing the file <filename>config_default.pl</filename>,
  and then apply any changes from <filename>config.pl</filename>. For example,
  to specify the location of your <productname>Python</productname> installation,
  put the following in <filename>config.pl</filename>:
<programlisting>
$config->{python} = 'c:\python26';
</programlisting>
  You only need to specify those parameters that are different from what's in
  <filename>config_default.pl</filename>.
 </para>

 <para>
  If you need to set any other environment variables, create a file called
  <filename>buildenv.pl</filename> and put the required commands there. For
  example, to add the path for bison when it's not in the PATH, create a file
  containing:
<programlisting>
$ENV{PATH}=$ENV{PATH} . ';c:\some\where\bison\bin';
</programlisting>
 </para>

 <sect2>
  <title>Requirements</title>
  <para>
   The following additional products are required to build
   <productname>&productname;</productname>. Use the
   <filename>config.pl</filename> file to specify which directories the libraries
   are available in.

   <variablelist>
    <varlistentry>
     <term><productname>Microsoft Windows SDK</productname></term>
     <listitem><para>
      If your build environment doesn't ship with a supported version of the
      <productname>Microsoft Windows SDK</productname> it
      is recommended that you upgrade to the latest version (currently
      version 7.1), available for download from
      <ulink url="https://www.microsoft.com/download"></>.
     </para>
     <para>
      You must always include the
      <application>Windows Headers and Libraries</application> part of the SDK.
      If you install a <productname>Windows SDK</productname>
      including the <application>Visual C++ Compilers</application>,
      you don't need <productname>Visual Studio</productname> to build.
      Note that as of Version 8.0a the Windows SDK no longer ships with a
      complete command-line build environment.
     </para></listitem>
    </varlistentry>

    <varlistentry>
     <term><productname>ActiveState Perl</productname></term>
     <listitem><para>
      ActiveState Perl is required to run the build generation scripts. MinGW
      or Cygwin Perl will not work. It must also be present in the PATH.
      Binaries can be downloaded from
      <ulink url="http://www.activestate.com"></>
      (Note: version 5.8.3 or later is required,
      the free Standard Distribution is sufficient).
     </para></listitem>
    </varlistentry>

   </variablelist>
  </para>
  <para>
   The following additional products are not required to get started,
   but are required to build the complete package. Use the
   <filename>config.pl</filename> file to specify which directories the libraries
   are available in.

   <variablelist>
    <varlistentry>
     <term><productname>ActiveState TCL</productname></term>
     <listitem><para>
      Required for building <application>PL/TCL</application> (Note: version
      8.4 is required, the free Standard Distribution is sufficient).
     </para></listitem>
    </varlistentry>

    <varlistentry>
     <term><productname>Bison</productname> and
      <productname>Flex</productname></term>
     <listitem>
     <para>
      <productname>Bison</productname> and <productname>Flex</productname> are
      required to build from Git, but not required when building from a release
      file. Only <productname>Bison</productname> 1.875 or versions 2.2 and later
      will work. <productname>Flex</productname> must be version 2.5.31 or later.
     </para>

     <para>
      Both <productname>Bison</productname> and <productname>Flex</productname>
      are included in the <productname>msys</productname> tool suite, available
      from <ulink url="http://www.mingw.org/wiki/MSYS"></> as part of the
      <productname>MinGW</productname> compiler suite.
     </para>

     <para>
      You will need to add the directory containing
      <filename>flex.exe</filename> and <filename>bison.exe</filename> to the
      PATH environment variable in <filename>buildenv.pl</filename> unless
      they are already in PATH. In the case of MinGW, the directory is the
      <filename>\msys\1.0\bin</filename> subdirectory of your MinGW
      installation directory.
     </para>

     <note>
      <para>
        The Bison distribution from GnuWin32 appears to have a bug that
        causes Bison to malfunction when installed in a directory with
        spaces in the name, such as the default location on English
        installations <filename>C:\Program Files\GnuWin32</filename>.
        Consider installing into <filename>C:\GnuWin32</filename> or use the
        NTFS short name path to GnuWin32 in your PATH environment setting
        (e.g. <filename>C:\PROGRA~1\GnuWin32</filename>).
       </para>
     </note>

     <note>
       <para>
       The obsolete <literal>winflex</literal> binaries distributed on the &productname; FTP site
       and referenced in older documentation will fail with <quote>flex: fatal
       internal error, exec failed</quote> on 64-bit Windows hosts. Use Flex from
       MSYS instead.
       </para>
     </note>
     </listitem>
    </varlistentry>

    <varlistentry>
     <term><productname>Diff</productname></term>
     <listitem><para>
      Diff is required to run the regression tests, and can be downloaded
      from <ulink url="http://gnuwin32.sourceforge.net"></>.
     </para></listitem>
    </varlistentry>

    <varlistentry>
     <term><productname>Gettext</productname></term>
     <listitem><para>
      Gettext is required to build with NLS support, and can be downloaded
      from <ulink url="http://gnuwin32.sourceforge.net"></>. Note that binaries,
      dependencies and developer files are all needed.
     </para></listitem>
    </varlistentry>

    <varlistentry>
     <term><productname>MIT Kerberos</productname></term>
     <listitem><para>
      Required for GSSAPI authentication support. MIT Kerberos can be
      downloaded from
      <ulink url="http://web.mit.edu/Kerberos/dist/index.html"></>.
     </para></listitem>
    </varlistentry>

    <varlistentry>
     <term><productname>libxml2</productname> and
      <productname>libxslt</productname></term>
     <listitem><para>
      Required for XML support. Binaries can be downloaded from
      <ulink url="http://zlatkovic.com/pub/libxml"></> or source from
      <ulink url="http://xmlsoft.org"></>. Note that libxml2 requires iconv,
      which is available from the same download location.
     </para></listitem>
    </varlistentry>

    <varlistentry>
     <term><productname>openssl</productname></term>
     <listitem><para>
      Required for SSL support. Binaries can be downloaded from
      <ulink url="http://www.slproweb.com/products/Win32OpenSSL.html"></>
      or source from <ulink url="http://www.openssl.org"></>.
     </para></listitem>
    </varlistentry>

    <varlistentry>
     <term><productname>ossp-uuid</productname></term>
     <listitem><para>
      Required for UUID-OSSP support (contrib only). Source can be
      downloaded from
      <ulink url="http://www.ossp.org/pkg/lib/uuid/"></>.
     </para></listitem>
    </varlistentry>

    <varlistentry>
     <term><productname>Python</productname></term>
     <listitem><para>
      Required for building <application>PL/Python</application>. Binaries can
      be downloaded from <ulink url="http://www.python.org"></>.
     </para></listitem>
    </varlistentry>

    <varlistentry>
     <term><productname>zlib</productname></term>
     <listitem><para>
      Required for compression support in <application>pg_dump</application>
      and <application>pg_restore</application>. Binaries can be downloaded
      from <ulink url="http://www.zlib.net"></>.
     </para></listitem>
    </varlistentry>

   </variablelist>
  </para>
 </sect2>

 <sect2>
  <title>Special Considerations for 64-bit Windows</title>

  <para>
   &productname; will only build for the x64 architecture on 64-bit Windows, there
   is no support for Itanium processors.
  </para>

  <para>
   Mixing 32- and 64-bit versions in the same build tree is not supported.
   The build system will automatically detect if it's running in a 32- or
   64-bit environment, and build &productname; accordingly. For this reason, it
   is important to start the correct command prompt before building.
  </para>

  <para>
   To use a server-side third party library such as <productname>python</> or
   <productname>openssl</>, this library <emphasis>must</emphasis> also be
   64-bit. There is no support for loading a 32-bit library in a 64-bit
   server. Several of the third party libraries that &productname; supports may
   only be available in 32-bit versions, in which case they cannot be used with
   64-bit &productname;.
  </para>
 </sect2>

 <sect2>
  <title>Building</title>

  <para>
   To build all of &productname; in release configuration (the default), run the
   command:
<screen>
<userinput>build</userinput>
</screen>
   To build all of &productname; in debug configuration, run the command:
<screen>
<userinput>build DEBUG</userinput>
</screen>
   To build just a single project, for example psql, run the commands:
<screen>
<userinput>build psql</userinput>
<userinput>build DEBUG psql</userinput>
</screen>
   To change the default build configuration to debug, put the following
   in the <filename>buildenv.pl</filename> file:
<programlisting>
$ENV{CONFIG}="Debug";
</programlisting>
  </para>

  <para>
   It is also possible to build from inside the Visual Studio GUI. In this
   case, you need to run:
<screen>
<userinput>perl mkvcbuild.pl</userinput>
</screen>
   from the command prompt, and then open the generated
   <filename>pgsql.sln</filename> (in the root directory of the source tree)
   in Visual Studio.
  </para>
 </sect2>

 <sect2>
  <title>Cleaning and Installing</title>

  <para>
   Most of the time, the automatic dependency tracking in Visual Studio will
   handle changed files. But if there have been large changes, you may need
   to clean the installation. To do this, simply run the
   <filename>clean.bat</filename> command, which will automatically clean out
   all generated files. You can also run it with the
   <parameter>dist</parameter> parameter, in which case it will behave like
   <userinput>make distclean</userinput> and remove the flex/bison output files
   as well.
  </para>

  <para>
   By default, all files are written into a subdirectory of the
   <filename>debug</filename> or <filename>release</filename> directories. To
   install these files using the standard layout, and also generate the files
   required to initialize and use the database, run the command:
<screen>
<userinput>install c:\destination\directory</userinput>
</screen>
  </para>

  <para>
   If you want to install only the client applications and
   interface libraries, then you can use these commands:
<screen>
<userinput>install c:\destination\directory client</userinput>
</screen>
  </para>
 </sect2>

 <sect2>
  <title>Running the Regression Tests</title>

  <para>
   To run the regression tests, make sure you have completed the build of all
   required parts first. Also, make sure that the DLLs required to load all
   parts of the system (such as the Perl and Python DLLs for the procedural
   languages) are present in the system path. If they are not, set it through
   the <filename>buildenv.pl</filename> file. To run the tests, run one of
   the following commands from the <filename>src\tools\msvc</filename>
   directory:
<screen>
<userinput>vcregress check</userinput>
<userinput>vcregress installcheck</userinput>
<userinput>vcregress plcheck</userinput>
<userinput>vcregress contribcheck</userinput>
<userinput>vcregress modulescheck</userinput>
<userinput>vcregress ecpgcheck</userinput>
<userinput>vcregress isolationcheck</userinput>
<userinput>vcregress bincheck</userinput>
<userinput>vcregress recoverycheck</userinput>
<userinput>vcregress upgradecheck</userinput>
</screen>

   To change the schedule used (default is parallel), append it to the
   command line like:
<screen>
<userinput>vcregress check serial</userinput>
</screen>

   For more information about the regression tests, see
   <xref linkend="regress">.
  </para>

  <para>
   Running the regression tests on client programs, with
   <command>vcregress bincheck</>, or on recovery tests, with
   <command>vcregress recoverycheck</>, requires an additional Perl module
   to be installed:
   <variablelist>
    <varlistentry>
     <term><productname>IPC::Run</productname></term>
     <listitem><para>
      As of this writing, <literal>IPC::Run</> is not included in the
      ActiveState Perl installation, nor in the ActiveState Perl Package
      Manager (PPM) library. To install, download the
      <filename>IPC-Run-&lt;version&gt;.tar.gz</> source archive from CPAN,
      at <ulink url="http://search.cpan.org/dist/IPC-Run/"></>, and
      uncompress. Edit the <filename>buildenv.pl</> file, and add a PERL5LIB
      variable to point to the <filename>lib</> subdirectory from the
      extracted archive. For example:
<programlisting>
$ENV{PERL5LIB}=$ENV{PERL5LIB} . ';c:\IPC-Run-0.94\lib';
</programlisting>
     </para></listitem>
    </varlistentry>
   </variablelist>
  </para>
 </sect2>

 <sect2>
  <title>Building the Documentation</title>

  <para>
   Building the &productname; documentation in HTML format requires several tools
   and files. Create a root directory for all these files, and store them
   in the subdirectories in the list below.
   <variablelist>
    <varlistentry>
     <term>OpenJade 1.3.1-2</term>
     <listitem><para>
      Download from
      <ulink url="http://sourceforge.net/projects/openjade/files/openjade/1.3.1/openjade-1_3_1-2-bin.zip/download"></>
      and uncompress in the subdirectory <filename>openjade-1.3.1</filename>.
     </para></listitem>
    </varlistentry>

    <varlistentry>
     <term>DocBook DTD 4.2</term>
     <listitem><para>
      Download from
      <ulink url="http://www.oasis-open.org/docbook/sgml/4.2/docbook-4.2.zip"></>
      and uncompress in the subdirectory <filename>docbook</filename>.
     </para></listitem>
    </varlistentry>

    <varlistentry>
     <term>DocBook DSSSL 1.79</term>
     <listitem><para>
      Download from
      <ulink url="http://sourceforge.net/projects/docbook/files/docbook-dsssl/1.79/docbook-dsssl-1.79.zip/download"></>
      and uncompress in the subdirectory
      <filename>docbook-dsssl-1.79</filename>.
     </para></listitem>
    </varlistentry>

    <varlistentry>
     <term>ISO character entities</term>
     <listitem><para>
      Download from
      <ulink url="http://www.oasis-open.org/cover/ISOEnts.zip"></> and
      uncompress in the subdirectory <filename>docbook</filename>.
     </para></listitem>
    </varlistentry>
   </variablelist>
   Edit the <filename>buildenv.pl</filename> file, and add a variable for the
   location of the root directory, for example:
<programlisting>
$ENV{DOCROOT}='c:\docbook';
</programlisting>
   To build the documentation, run the command
   <filename>builddoc.bat</filename>. Note that this will actually run the
   build twice, in order to generate the indexes. The generated HTML files
   will be in <filename>doc\src\sgml</filename>.
  </para>
 </sect2>

 </sect1>

 <sect1 id="install-windows-libpq">
  <title>Building <application>libpq</application> with
  <productname>Visual C++</productname> or
  <productname>Borland C++</productname></title>

 <para>
  Using <productname>Visual C++ 7.1-9.0</productname> or
  <productname>Borland C++</productname> to build libpq is only recommended
  if you need a version with different debug/release flags, or if you need a
  static library to link into an application. For normal use the
  <productname>MinGW</productname> or
  <productname>Visual Studio</productname> or
  <productname>Windows SDK</productname> method is recommended.
 </para>

 <para>
  To build the <application>libpq</application> client library using
  <productname>Visual Studio 7.1 or later</productname>, change into the
  <filename>src</filename> directory and type the command:
<screen>
<userinput>nmake /f win32.mak</userinput>
</screen>
 </para>
 <para>
 To build a 64-bit version of the <application>libpq</application>
 client library using <productname>Visual Studio 8.0 or
 later</productname>, change into the <filename>src</filename>
 directory and type in the command:
<screen>
<userinput>nmake /f win32.mak CPU=AMD64</userinput>
</screen>
 See the <filename>win32.mak</filename> file for further details
 about supported variables.
 </para>

 <para>
  To build the <application>libpq</application> client library using
  <productname>Borland C++</productname>, change into the
  <filename>src</filename> directory and type the command:
<screen>
<userinput>make -N -DCFG=Release /f bcc32.mak</userinput>
</screen>
 </para>

 <sect2>
 <title>Generated Files</title>
 <para>
  The following files will be built:

  <variablelist>
   <varlistentry>
    <term><filename>interfaces\libpq\Release\libpq.dll</filename></term>
    <listitem>
     <para>
      The dynamically linkable frontend library
     </para>
    </listitem>
   </varlistentry>

   <varlistentry>
    <term><filename>interfaces\libpq\Release\libpqdll.lib</filename></term>
    <listitem>
     <para>
      Import library to link your programs to <filename>libpq.dll</filename>
     </para>
    </listitem>
   </varlistentry>

   <varlistentry>
    <term><filename>interfaces\libpq\Release\libpq.lib</filename></term>
    <listitem>
     <para>
      Static version of the frontend library
     </para>
    </listitem>
   </varlistentry>

  </variablelist>
 </para>

 <para>
  Normally you do not need to install any of the client files. You should
  place the <filename>libpq.dll</filename> file in the same directory
  as your applications executable file. Do not install
  <filename>libpq.dll</filename> into your <filename>Windows</>,
  <filename>System</> or <filename>System32</> directory unless
  absolutely necessary.
  If this file is installed using a setup program, then it should
  be installed with version checking using the
  <symbol>VERSIONINFO</symbol> resource included in the file, to
  ensure that a newer version of the library is not overwritten.
 </para>

 <para>
  If you are planning to do development using <application>libpq</application>
  on this machine, you will have to add the
  <filename>src\include</filename> and
  <filename>src\interfaces\libpq</filename> subdirectories of the source
  tree to the include path in your compiler's settings.
 </para>

 <para>
  To use the library, you must add the
  <filename>libpqdll.lib</filename> file to your project.  (In Visual
  C++, just right-click on the project and choose to add it.)
 </para>
 </sect2>
 </sect1>
</chapter><|MERGE_RESOLUTION|>--- conflicted
+++ resolved
@@ -86,17 +86,10 @@
   Both 32-bit and 64-bit builds are possible with the Microsoft Compiler suite.
   32-bit &productname; builds are possible with
   <productname>Visual Studio 2005</productname> to
-<<<<<<< HEAD
-  <productname>Visual Studio 2015</productname> (including Express editions),
-  as well as standalone Windows SDK releases 6.0 to 7.1.
-  64-bit &productname; builds are supported with
-  <productname>Microsoft Windows SDK</productname> version 6.0a to 7.1 or
-=======
   <productname>Visual Studio 2017</productname> (including Express editions),
   as well as standalone Windows SDK releases 6.0 to 8.1.
-  64-bit PostgreSQL builds are supported with
+  64-bit &productname; builds are supported with
   <productname>Microsoft Windows SDK</productname> version 6.0a to 8.1 or
->>>>>>> 37b4e0fe
   <productname>Visual Studio 2008</productname> and above. Compilation
   is supported down to <productname>Windows XP</productname> and
   <productname>Windows Server 2003</> when building with
