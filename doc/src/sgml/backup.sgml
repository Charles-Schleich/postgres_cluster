--- conflicted
+++ resolved
@@ -942,15 +942,9 @@
     <title>Making an exclusive low level backup</title>
     <para>
      The process for an exclusive backup is mostly the same as for a
-<<<<<<< HEAD
-     non-exclusive one, but it differs in a few key steps. It does not allow
-     more than one concurrent backup to run, and there can be some issues on
-     the server if it crashes during the backup. Prior to &productname; 9.6, this
-=======
      non-exclusive one, but it differs in a few key steps. This type of backup
      can only be taken on a primary and does not allow concurrent backups.
      Prior to <productname>PostgreSQL</> 9.6, this
->>>>>>> bd75335a
      was the only low-level method available, but it is now recommended that
      all users upgrade their scripts to use non-exclusive backups if possible.
     </para>
