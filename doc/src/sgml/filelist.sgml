--- conflicted
+++ resolved
@@ -154,11 +154,8 @@
 <!ENTITY pgvariables     SYSTEM "pg_variables.sgml">
 <!ENTITY pgvisibility    SYSTEM "pgvisibility.sgml">
 <!ENTITY postgres-fdw    SYSTEM "postgres-fdw.sgml">
-<<<<<<< HEAD
 <!ENTITY rum             SYSTEM "rum.sgml">
-=======
 <!ENTITY plantuner       SYSTEM "plantuner.sgml">
->>>>>>> 4e4f2274
 <!ENTITY seg             SYSTEM "seg.sgml">
 <!ENTITY contrib-spi     SYSTEM "contrib-spi.sgml">
 <!ENTITY sepgsql         SYSTEM "sepgsql.sgml">
