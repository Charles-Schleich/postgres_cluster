--- conflicted
+++ resolved
@@ -1369,11 +1369,7 @@
      The FDW callback functions <function>GetForeignRelSize</>,
      <function>GetForeignPaths</>, <function>GetForeignPlan</>,
      <function>PlanForeignModify</>, <function>GetForeignJoinPaths</>,
-<<<<<<< HEAD
-     and <function>GetForeignUpperPaths</>
-=======
      <function>GetForeignUpperPaths</>, and <function>PlanDirectModify</>
->>>>>>> 3c8aa665
      must fit into the workings of the <productname>PostgreSQL</> planner.
      Here are some notes about what they must do.
     </para>
