<!-- doc/src/sgml/release-pro-9.6.sgml -->
<!-- See header comment in release.sgml about typical markup -->
<<<<<<< HEAD
<sect1 id="release-pro-enterprise-9-6-1-1">
  <title>&productname; 9.6.1.1</title>
  <note>
    <title>Release Date</title>
    <simpara>2016-11-__</simpara>
  </note>
  <sect2>
    <title>Overview</title>
    <para>This release is based on <productname>Postgres Pro</productname>
      9.6.1.1</para>
    <para>Major enhancements over <productname>Postgres Pro</productname>
      9.6.1.1 include:</para>
    <para>Added k-nearest neighbors algorithm (KNN) for SP-GiST and B-tree
    (See <xref linkend="spgist">)</para>
    <para>Added RUM index, based on GIN, as separate module (See <xref linkend="rum">)</para>
    <para>WAL size has been reduced on <command>CREATE INDEX</command> operation in the GiST, GIN, SP-GiST</para>
    <para>Added timeout for idle sessions on the server side (See <xref linkend="guc-idle-session-timeout">)</para>
    <para>Added SHA-2 algorithm for password encryption (See <xref linkend="runtime-config"> and <xref linkend="SQL-CREATEROLE">)</para>
    <para>Added page level compression (CFS) (See <xref linkend="cfs">)</para>
  </sect2>
  <sect2>
    <title>Migration to Version &productname; 9.6.1.1</title>

    <para>A dump/restore using <xref linkend="app-pg-dumpall">, or
        use of <xref linkend="pgupgrade">, is required for those
          wishing to migrate data from any previous major release.</para>

    <para>Dump/restore is not neccessary when migrating from PostgreSQL 9.6.x to
      &productname; 9.6.x.y.</para>

    <para>When upgrading from previous releases of Postgres Pro or from
      vanilla PostgreSQL 9.6.x, some catalog changes should be applied.</para>
    
=======
<sect1 id="release-pro-9-6-1-2">
  <title>Postgres Pro 9.6.1.2</title>
  <note>
    <title>Release Date</title>
    <simpara>2016-12-__</simpara>
  </note>
  <sect2>
    <title>Overview</title>
    <para>This release is based on <productname>PostgresPro</productname>
      9.6.1.1 and upstream PostgreSQL patches.</para>
    <para>Major enhancements over <productname>Postgres Pro</productname>
      9.6.1.1 include:</para>
    <para>Several modules to support 1C Enterprise added:</para>
    <itemizedlist>
      <listitem>
        <para><application>mchar</application> (See <xref linkend="mchar">)</para>
      </listitem>
      <listitem>
        <para><application>fulleq</application> (See <xref linkend="fulleq">)</para>
      </listitem>
      <listitem>
      <para><application>fasttrun</application> (See <xref linkend="fasttrun">)</para>
      </listitem>
      <listitem>
        <para><application>online_analyze</application> (See <xref linkend="online-analyze">)</para>
      </listitem>
      <listitem>
        <para><application>plantuner</application> (See <xref linkend="plantuner">)</para>
      </listitem>
    </itemizedlist>
    <para>Also, following core changes were added to support 1C:</para>
    <itemizedlist>
     <listitem>
     <para>Application level locks</para>
     </listitem>
     <listitem>
     <para>Optimization of range conditions in the WHERE clause</para>
     </listitem>
    </itemizedlist>
  </sect2>
  <sect2>
    <title>Migration to Version 9.6.1.2</title>
    <para>A dump/restore using <xref linkend="app-pg-dumpall">, or
        use of <xref linkend="pgupgrade">, is required for those
        wishing to migrate data from any previous major release.
    </para>
    <para>A dump/restore is not required for those running 9.6.1.1.</para>
    <para>However, if you are upgrading from vanilla PostgreSQL 9.6.x, some
      catalog changes should be applied.
    </para>    
>>>>>>> 4e4f2274
    <para>If you use binary packages, and your database is in the default
      location, this upgrade should be performed automatically. If you've
      compiled Postgres Pro from source or create your database in
      non-default location, running <literal>initdb</literal> manually, you
      should run <literal>pgpro_upgrade</literal> script provided in this
      distribution.
    </para>
<<<<<<< HEAD

=======
>>>>>>> 4e4f2274
    <para>Before running script, you should stop postgres service. Script
      should be run as user, owning the database (typically postgres) and
      PGDATA environment variable should be set to the directory where
      database resides.
    </para>
  </sect2>
</sect1>
<sect1 id="release-pro-9-6-1-1">
  <title>Postgres Pro 9.6.1.1</title>
  <note>
    <title>Release Date</title>
    <simpara>2016-11-01</simpara>
  </note>
  <sect2>
    <title>Overview</title>
    <para>This release is based on <productname>PostgreSQL</productname>
      9.6.1</para>
    <para>Major enhancements over <productname>Postgres Pro</productname>
      9.6.0.1 include:</para>
    <para>Added fix for <application>pg_buffercache</application> module,
      which improves database response in the case of connected
      monitoring tools.</para>
    <para>Added new <application>pgpro_edition()</application> function,
      which returns a name of <productname>Postgres Pro</productname> edition,
      i.e. <literal>standard</literal> or <literal>enterprise</literal>.
    </para>
  </sect2>
  <sect2>
    <title>Migration to Version 9.6.1.1</title>
    <para>A dump/restore using <xref linkend="app-pg-dumpall">, or
        use of <xref linkend="pgupgrade">, is required for those
        wishing to migrate data from any previous major release.
    </para>
    <para>A dump/restore is not required for those running 9.6.0.1.</para>
    <para>However, if you are upgrading from vanilla PostgreSQL 9.6.x, some
      catalog changes should be applied.
    </para>    
    <para>If you use binary packages, and your database is in the default
      location, this upgrade should be performed automatically. If you've
      compiled Postgres Pro from source or create your database in
      non-default location, running <literal>initdb</literal> manually, you
      should run <literal>pgpro_upgrade</literal> script provided in this
      distribution.
    </para>
    <para>Before running script, you should stop postgres service. Script
      should be run as user, owning the database (typically postgres) and
      PGDATA environment variable should be set to the directory where
      database resides.
    </para>
  </sect2>
</sect1>
<sect1 id="release-pro-9-6-0-1">
  <title>Postgres Pro 9.6.0.1</title>
  <note>
    <title>Release Date</title>
    <simpara>2016-10-12</simpara>
  </note>
  <sect2>
    <title>Overview</title>
    <para>This release is based on <productname>PostgreSQL</productname>
      9.6.0</para>
    <para>Major enhancements over <productname>PostgreSQL</productname>
      9.6.0 include:</para>
    <para>Core patches from Postgres Pro 9.5 has been applied:</para>
    <itemizedlist>
      <listitem>
        <para>Covering indices patch by Anastasia Lubennikova (Commit: 91b4e25614247833d7960c49d783f69b90c0c149)
          (Details: http://www.postgresql.org/message-id/f90aa60a-b67f-95b5-d9f5-f5d8ced178c6@postgrespro.ru/)</para>
        <para>ICU patch (Commit: ee711324f31cc039e656ea45c54abd0cf8ea3e41)</para>
        <para>Fixes to win32 build system (Commit: 84fa653ee00ebe54f591b18e3664fa6d5889224f)</para>
        <para>Added pgpro_version SQL function and appropriate defines into
          pg_config.h (Commit: 671a7525541aa3eece366dae4249aa43a56a2168)</para>
        <para>Integrated PTRACK patch (Commit: cea0987364070600fe640df0050d285b53cafb00)</para>
        <para>Added order by to index_including test to make 32-bit FreeBSD happy (Commit: fd9fc27d40b5dd4db611418bb848760154ec9f55)</para>
      </listitem>
    </itemizedlist>
    <para>Modules has been ported from Postgres Pro 9.5</para>
    <itemizedlist>
      <listitem>
        <para><application>hunspell-dict</application> (See <xref linkend="hunspell-dict">)</para>
        <para><application>jsquery</application> (See <xref linkend="jsquery">)</para>
        <para><application>pg_variables</application> (See <xref linkend="pg-variables">)</para>
        <para><application>pg_pathman</application> (See <xref linkend="pg-pathman">)</para>
        <para><application>pg_query_state</application> (See <xref linkend="pg-query-state">)</para>
        <para><application>shared-ispell</application> (See <xref linkend="shared-ispell">)</para>
        <para><application>sr_plan</application> (See <xref linkend="sr-plan">)</para>
        <para><application>dump_stat</application> (See <xref linkend="dump-stat">)</para>
      </listitem>
    </itemizedlist>
    <para>Tools has been ported from Postgres Pro 9.5</para>
    <itemizedlist>
      <listitem>
        <para><application>pg_arman</application> (See <xref linkend="pg-arman">)</para>
      </listitem>
    </itemizedlist>    
  </sect2>
  <sect2>
    <title>Migration to Version 9.6.0.1</title>

    <para>A dump/restore using <xref linkend="app-pg-dumpall">, or
        use of <xref linkend="pgupgrade">, is required for those
          wishing to migrate data from any previous release.</para>

    <para>Dump/restore is not neccessary when migrating from PostgreSQL 9.6.x to
      Postgres Pro 9.6.x.y.</para>

    <para>When upgrading from previous releases of Postgres Pro or from
      vanilla PostgreSQL 9.6.x, some catalog changes should be applied.</para>
    
    <para>If you use binary packages, and your database is in the default
      location, this upgrade should be performed automatically. If you've
      compiled Postgres Pro from source or create your database in
      non-default location, running <literal>initdb</literal> manually, you
      should run <literal>pgpro_upgrade</literal> script provided in this
      distribution.
    </para>
    
    <para>Before running script, you should stop postgres service. Script
      should be run as user, owning the database (typically postgres) and
      PGDATA environment variable should be set to the directory where
      database resides.
    </para>
  </sect2>
</sect1><|MERGE_RESOLUTION|>--- conflicted
+++ resolved
@@ -1,18 +1,16 @@
 <!-- doc/src/sgml/release-pro-9.6.sgml -->
-<!-- See header comment in release.sgml about typical markup -->
-<<<<<<< HEAD
-<sect1 id="release-pro-enterprise-9-6-1-1">
-  <title>&productname; 9.6.1.1</title>
-  <note>
-    <title>Release Date</title>
-    <simpara>2016-11-__</simpara>
+<sect1 id="release-pro-enterprise-9-6-1-2">
+  <title>&productname; 9.6.1.2</title>
+  <note>
+    <title>Release Date</title>
+    <simpara>2016-12-__</simpara>
   </note>
   <sect2>
     <title>Overview</title>
     <para>This release is based on <productname>Postgres Pro</productname>
-      9.6.1.1</para>
+      9.6.1.2</para>
     <para>Major enhancements over <productname>Postgres Pro</productname>
-      9.6.1.1 include:</para>
+      9.6.1.2 include:</para>
     <para>Added k-nearest neighbors algorithm (KNN) for SP-GiST and B-tree
     (See <xref linkend="spgist">)</para>
     <para>Added RUM index, based on GIN, as separate module (See <xref linkend="rum">)</para>
@@ -22,7 +20,7 @@
     <para>Added page level compression (CFS) (See <xref linkend="cfs">)</para>
   </sect2>
   <sect2>
-    <title>Migration to Version &productname; 9.6.1.1</title>
+    <title>Migration to Version &productname; 9.6.1.2</title>
 
     <para>A dump/restore using <xref linkend="app-pg-dumpall">, or
         use of <xref linkend="pgupgrade">, is required for those
@@ -34,7 +32,21 @@
     <para>When upgrading from previous releases of Postgres Pro or from
       vanilla PostgreSQL 9.6.x, some catalog changes should be applied.</para>
     
-=======
+    <para>If you use binary packages, and your database is in the default
+      location, this upgrade should be performed automatically. If you've
+      compiled Postgres Pro from source or create your database in
+      non-default location, running <literal>initdb</literal> manually, you
+      should run <literal>pgpro_upgrade</literal> script provided in this
+      distribution.
+    </para>
+
+    <para>Before running script, you should stop postgres service. Script
+      should be run as user, owning the database (typically postgres) and
+      PGDATA environment variable should be set to the directory where
+      database resides.
+    </para>
+  </sect2>
+</sect1>
 <sect1 id="release-pro-9-6-1-2">
   <title>Postgres Pro 9.6.1.2</title>
   <note>
@@ -85,18 +97,13 @@
     <para>However, if you are upgrading from vanilla PostgreSQL 9.6.x, some
       catalog changes should be applied.
     </para>    
->>>>>>> 4e4f2274
-    <para>If you use binary packages, and your database is in the default
-      location, this upgrade should be performed automatically. If you've
-      compiled Postgres Pro from source or create your database in
-      non-default location, running <literal>initdb</literal> manually, you
-      should run <literal>pgpro_upgrade</literal> script provided in this
-      distribution.
-    </para>
-<<<<<<< HEAD
-
-=======
->>>>>>> 4e4f2274
+    <para>If you use binary packages, and your database is in the default
+      location, this upgrade should be performed automatically. If you've
+      compiled Postgres Pro from source or create your database in
+      non-default location, running <literal>initdb</literal> manually, you
+      should run <literal>pgpro_upgrade</literal> script provided in this
+      distribution.
+    </para>
     <para>Before running script, you should stop postgres service. Script
       should be run as user, owning the database (typically postgres) and
       PGDATA environment variable should be set to the directory where
