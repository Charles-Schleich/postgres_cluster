<!-- doc/src/sgml/release-pro-9.6.sgml -->
<sect1 id="release-pro-enterprise-9-6-1-2">
  <title>&productname; 9.6.1.2</title>
  <note>
    <title>Release Date</title>
<<<<<<< HEAD
    <simpara>2016-12-15</simpara>
=======
    <simpara>2017-02-22</simpara>
>>>>>>> a401fe38
  </note>
  <sect2>
    <title>Overview</title>
    <para>This release is based on <productname>Postgres Pro</productname>
      9.6.1.2</para>
    <para>Major enhancements over <productname>Postgres Pro</productname>
      9.6.1.2 include:</para>
<<<<<<< HEAD
    <para>Added k-nearest neighbors algorithm (KNN) for SP-GiST and B-tree
    (See <xref linkend="spgist">)</para>
    <para>Added RUM index, based on GIN, as separate module (See <xref linkend="rum">)</para>
    <para>WAL size has been reduced on <command>CREATE INDEX</command> operation in the GiST, GIN, SP-GiST</para>
    <para>Added timeout for idle sessions on the server side (See <xref linkend="guc-idle-session-timeout">)</para>
    <para>Added SHA-2 algorithm for password encryption (See <xref linkend="auth-password">)</para>
    <para>Added page level compression (CFS) (See <xref linkend="cfs">)</para>
    <para>Added support of autonomous transactions (See <xref linkend="atx">)</para>
    <para>Added new optional background worker to schedule tasks by rules (See <xref linkend="pgpro-scheduler">)</para>
    <para>Added support for relocatable tables (See <xref linkend="pgtransfer">)</para>
    <para>Extension <application>pg_hint_plan</application> has been added (See <xref linkend="pg-hint-plan">)</para>
    <para>Transaction IDs on 64-bit platforms use 64-bit data type</para>
    <para>Lazy placement of temporary tables on disk</para>
    <para>Consistent read on slaves (wait for WAL apply, see <xref linkend="sql-waitlsn">)</para>
    <para>Utility <application>pg_repack</application> has been added (See <xref linkend="app-pgrepack">)</para>
=======
    
    <itemizedlist>
      <listitem>
        <para>Module <application>pg_pathman</application> has been updated to
        version 1.3 (See <xref linkend="pg-pathman"> and <xref linkend="pg-pathman-how-to-update">).</para>
      </listitem>
      <listitem>
        <para>The <application>sr_plan</application> module is now initialized independently for each database instance (See <xref linkend="sr-plan">).</para>
      </listitem>
      <listitem>
        <para>Applied fixes for covering indexes.</para>
      </listitem>
      <listitem>
        <para>RHEL-based distributions are installed in a separate location,
          so the product can be installed in parallel with an existing
          <productname>PostgreSQL</productname>.</para>
      </listitem>
      <listitem>
        <para>Improved the algorithm of automatic TCP-port selection for the case
          of parallel installation of different versions of the product on
          Windows systems.</para>
      </listitem>
      <listitem>
        <para>Updated the <application>pg_probackup</application> backup manager:</para>
        <itemizedlist>
          <listitem>
            <para>
              Added <emphasis role="strong">retention show</emphasis> and
              <emphasis role="strong">retention purge</emphasis> commands to
              implement retention policy.
            </para>
          </listitem>
          <listitem>
            <para>
              Added support for incremental backup of compressed page
              files. Compressed files are the feature of the
              <productname>Postgres Pro Enterprise</productname>.
            </para>
          </listitem>
          <listitem>
            <para>
              Fixed <emphasis role="strong">validate</emphasis> command.
              The <emphasis role="strong">backup-ID</emphasis> parameter is
              optional now.
            </para>
          </listitem>
        </itemizedlist>
      </listitem>
    </itemizedlist>

>>>>>>> a401fe38
  </sect2>
  <sect2>
    <title>Migration to Version &productname; 9.6.1.2</title>

    <para>A dump/restore using <xref linkend="app-pg-dumpall">, or
        use of <xref linkend="pgupgrade">, is required for those
          wishing to migrate data from any previous major release.</para>

    <para>Dump/restore is neccessary when migrating from PostgreSQL
      or Postgres Pro Standard edition.</para>

    <para>When upgrading from previous releases of Postgres Pro or from
      vanilla PostgreSQL 9.6.x, some catalog changes should be applied.</para>
    
    <para>If you use binary packages, and your database is in the default
      location, this upgrade should be performed automatically. If you've
      compiled Postgres Pro from source or create your database in
      non-default location, running <literal>initdb</literal> manually, you
      should run <literal>pgpro_upgrade</literal> script provided in this
      distribution.
    </para>

    <para>Before running the script, you should stop postgres service.
      Script should be run on behalf of the user owning the database
      (typically postgres) and PGDATA environment variable should be
      set to the directory where database resides.
    </para>
  </sect2>
</sect1>
<sect1 id="release-pro-9-6-1-2">
  <title>Postgres Pro 9.6.1.2</title>
  <note>
    <title>Release Date</title>
    <simpara>2016-12-14</simpara>
  </note>
  <sect2>
    <title>Overview</title>
    <para>This release is based on <productname>Postgres Pro</productname>
      9.6.1.1 and upstream PostgreSQL patches.</para>
    <para>Major enhancements over <productname>Postgres Pro</productname>
      9.6.1.1 include:</para>

    <para>Several modules to support 1C Enterprise added:</para>
    <itemizedlist>
      <listitem>
        <para><application>mchar</application> (See <xref linkend="mchar">)</para>
      </listitem>
      <listitem>
        <para><application>fulleq</application> (See <xref linkend="fulleq">)</para>
      </listitem>
      <listitem>
      <para><application>fasttrun</application> (See <xref linkend="fasttrun">)</para>
      </listitem>
      <listitem>
        <para><application>online_analyze</application> (See <xref linkend="online-analyze">)</para>
      </listitem>
      <listitem>
        <para><application>plantuner</application> (See <xref linkend="plantuner">)</para>
      </listitem>
    </itemizedlist>

    <para>Also, following core changes were added to support 1C:</para>
    <itemizedlist>
     <listitem>
     <para>Application level locks</para>
     </listitem>
     <listitem>
     <para>Optimization of range conditions in the WHERE clause</para>
     </listitem>
    </itemizedlist>

    <para>Modules has been updated</para>
    <itemizedlist>
      <listitem><para><application>pg_pathman</application> to version 1.2.2 (See <xref linkend="pg-pathman">)</para></listitem>
    </itemizedlist>
    
    <para>
      Backup manager <application>pg_arman</application> has been replaced
      to <application>pg_probackup</application> (Version 1.0).
    </para>
  </sect2>
  <sect2>
    <title>Migration to Version 9.6.1.2</title>
    <para>A dump/restore using <xref linkend="app-pg-dumpall">, or
        use of <xref linkend="pgupgrade">, is required for those
        wishing to migrate data from any previous major release.
    </para>
    <para>A dump/restore is not required for those running 9.6.1.1.</para>
    <para>However, if you are upgrading from vanilla PostgreSQL 9.6.x, some
      catalog changes should be applied.
    </para>    
    <para>If you use binary packages, and your database is in the default
      location, this upgrade should be performed automatically. If you've
      compiled Postgres Pro from source or create your database in
      non-default location, running <literal>initdb</literal> manually, you
      should run <literal>pgpro_upgrade</literal> script provided in this
      distribution.
    </para>
    <para>Before running script, you should stop postgres service. Script
      should be run as user, owning the database (typically postgres) and
      PGDATA environment variable should be set to the directory where
      database resides.
    </para>
  </sect2>
</sect1>
<sect1 id="release-pro-9-6-1-1">
  <title>Postgres Pro 9.6.1.1</title>
  <note>
    <title>Release Date</title>
    <simpara>2016-11-01</simpara>
  </note>
  <sect2>
    <title>Overview</title>
    <para>This release is based on <productname>PostgreSQL</productname>
      9.6.1</para>
    <para>Major enhancements over <productname>Postgres Pro</productname>
      9.6.0.1 include:</para>
    <para>Added fix for <application>pg_buffercache</application> module,
      which improves database response in the case of connected
      monitoring tools.</para>
    <para>Added new <application>pgpro_edition()</application> function,
      which returns a name of <productname>Postgres Pro</productname> edition,
      i.e. <literal>standard</literal> or <literal>enterprise</literal>.
    </para>
  </sect2>
  <sect2>
    <title>Migration to Version 9.6.1.1</title>
    <para>A dump/restore using <xref linkend="app-pg-dumpall">, or
        use of <xref linkend="pgupgrade">, is required for those
        wishing to migrate data from any previous major release.
    </para>
    <para>A dump/restore is not required for those running 9.6.0.1.</para>
    <para>However, if you are upgrading from vanilla PostgreSQL 9.6.x, some
      catalog changes should be applied.
    </para>    
    <para>If you use binary packages, and your database is in the default
      location, this upgrade should be performed automatically. If you've
      compiled Postgres Pro from source or create your database in
      non-default location, running <literal>initdb</literal> manually, you
      should run <literal>pgpro_upgrade</literal> script provided in this
      distribution.
    </para>
    <para>Before running script, you should stop postgres service. Script
      should be run as user, owning the database (typically postgres) and
      PGDATA environment variable should be set to the directory where
      database resides.
    </para>
  </sect2>
</sect1>
<sect1 id="release-pro-9-6-0-1">
  <title>Postgres Pro 9.6.0.1</title>
  <note>
    <title>Release Date</title>
    <simpara>2016-10-12</simpara>
  </note>
  <sect2>
    <title>Overview</title>
    <para>This release is based on <productname>PostgreSQL</productname>
      9.6.0</para>
    <para>Major enhancements over <productname>PostgreSQL</productname>
      9.6.0 include:</para>
    <para>Core patches from Postgres Pro 9.5 has been applied:</para>
    <itemizedlist>
      <listitem>
        <para>Covering indices patch by Anastasia Lubennikova (Commit: 91b4e25614247833d7960c49d783f69b90c0c149)
          (Details: http://www.postgresql.org/message-id/f90aa60a-b67f-95b5-d9f5-f5d8ced178c6@postgrespro.ru/)</para>
        <para>ICU patch (Commit: ee711324f31cc039e656ea45c54abd0cf8ea3e41)</para>
        <para>Fixes to win32 build system (Commit: 84fa653ee00ebe54f591b18e3664fa6d5889224f)</para>
        <para>Added pgpro_version SQL function and appropriate defines into
          pg_config.h (Commit: 671a7525541aa3eece366dae4249aa43a56a2168)</para>
        <para>Integrated PTRACK patch (Commit: cea0987364070600fe640df0050d285b53cafb00)</para>
        <para>Added order by to index_including test to make 32-bit FreeBSD happy (Commit: fd9fc27d40b5dd4db611418bb848760154ec9f55)</para>
      </listitem>
    </itemizedlist>
    <para>Modules has been ported from Postgres Pro 9.5</para>
    <itemizedlist>
      <listitem><para><application>hunspell-dict</application> (See <xref linkend="hunspell-dict">)</para></listitem>
      <listitem><para><application>jsquery</application> (See <xref linkend="jsquery">)</para></listitem>
      <listitem><para><application>pg_variables</application> (See <xref linkend="pg-variables">)</para></listitem>
      <listitem><para><application>pg_pathman</application> (See <xref linkend="pg-pathman">)</para></listitem>
      <listitem><para><application>pg_query_state</application> (See <xref linkend="pg-query-state">)</para></listitem>
      <listitem><para><application>shared-ispell</application> (See <xref linkend="shared-ispell">)</para></listitem>
      <listitem><para><application>sr_plan</application> (See <xref linkend="sr-plan">)</para></listitem>
      <listitem><para><application>dump_stat</application> (See <xref linkend="dump-stat">)</para></listitem>
    </itemizedlist>
    <para>Tools has been ported from Postgres Pro 9.5</para>
    <itemizedlist>
      <listitem>
        <para><application>pg_arman</application></para>
      </listitem>
    </itemizedlist>    
  </sect2>
  <sect2>
    <title>Migration to Version 9.6.0.1</title>

    <para>A dump/restore using <xref linkend="app-pg-dumpall">, or
        use of <xref linkend="pgupgrade">, is required for those
          wishing to migrate data from any previous release.</para>

    <para>Dump/restore is not neccessary when migrating from PostgreSQL 9.6.x to
      Postgres Pro 9.6.x.y.</para>

    <para>When upgrading from previous releases of Postgres Pro or from
      vanilla PostgreSQL 9.6.x, some catalog changes should be applied.</para>
    
    <para>If you use binary packages, and your database is in the default
      location, this upgrade should be performed automatically. If you've
      compiled Postgres Pro from source or create your database in
      non-default location, running <literal>initdb</literal> manually, you
      should run <literal>pgpro_upgrade</literal> script provided in this
      distribution.
    </para>
    
    <para>Before running script, you should stop postgres service. Script
      should be run as user, owning the database (typically postgres) and
      PGDATA environment variable should be set to the directory where
      database resides.
    </para>
  </sect2>
</sect1><|MERGE_RESOLUTION|>--- conflicted
+++ resolved
@@ -3,11 +3,7 @@
   <title>&productname; 9.6.1.2</title>
   <note>
     <title>Release Date</title>
-<<<<<<< HEAD
-    <simpara>2016-12-15</simpara>
-=======
     <simpara>2017-02-22</simpara>
->>>>>>> a401fe38
   </note>
   <sect2>
     <title>Overview</title>
@@ -15,7 +11,6 @@
       9.6.1.2</para>
     <para>Major enhancements over <productname>Postgres Pro</productname>
       9.6.1.2 include:</para>
-<<<<<<< HEAD
     <para>Added k-nearest neighbors algorithm (KNN) for SP-GiST and B-tree
     (See <xref linkend="spgist">)</para>
     <para>Added RUM index, based on GIN, as separate module (See <xref linkend="rum">)</para>
@@ -31,8 +26,6 @@
     <para>Lazy placement of temporary tables on disk</para>
     <para>Consistent read on slaves (wait for WAL apply, see <xref linkend="sql-waitlsn">)</para>
     <para>Utility <application>pg_repack</application> has been added (See <xref linkend="app-pgrepack">)</para>
-=======
-    
     <itemizedlist>
       <listitem>
         <para>Module <application>pg_pathman</application> has been updated to
@@ -81,8 +74,6 @@
         </itemizedlist>
       </listitem>
     </itemizedlist>
-
->>>>>>> a401fe38
   </sect2>
   <sect2>
     <title>Migration to Version &productname; 9.6.1.2</title>
