--- conflicted
+++ resolved
@@ -1149,13 +1149,9 @@
      <listitem>
       <para>
         Only full backups are supported when using
-<<<<<<< HEAD
-        <ulink url="https://postgrespro.com/docs/postgresproee/current/cfs.html">compressed tablespaces</ulink>
-=======
         <ulink
         url="https://postgrespro.com/docs/postgresproee/current/cfs.html">compressed
         tablespaces</ulink>
->>>>>>> 97d32910
         (<productname>Postgres Pro Enterprise</productname> feature).
       </para>
      </listitem>
