--- conflicted
+++ resolved
@@ -35,66 +35,56 @@
  */
 #define APPLY_COUNT		1000
 
-<<<<<<< HEAD
 
 /* Compile an array of existing transactions which are active during
  * pg_repack's setup. Some transactions we can safely ignore:
  *  a. The '1/1, -1/0' lock skipped is from the bgwriter on newly promoted
  *     servers. See https://github.com/reorg/pg_reorg/issues/1
- *  b. Our own database connection
+ *  b. Our own database connections
  *  c. Other pg_repack clients, as distinguished by application_name, which
  *     may be operating on other tables at the same time. See
  *     https://github.com/reorg/pg_repack/issues/1
  *
  * Note, there is some redundancy in how the filtering is done (e.g. excluding
  * based on pg_backend_pid() and application_name), but that shouldn't hurt
- * anything.
-=======
-/* Record the PIDs of any possibly-conflicting transactions. Ignore the PID
- * of our primary connection, and our second connection holding an
- * ACCESS SHARE table lock.
- * The '1/1, -1/0' lock skipped is from the bgwriter on newly promoted
- * servers. See GH ticket #1.
->>>>>>> 3c13a0d0
+ * anything. Also, the test of application_name is not bulletproof -- for
+ * instance, the application name when running installcheck will be
+ * pg_regress.
  */
 #define SQL_XID_SNAPSHOT_90200 \
 	"SELECT repack.array_accum(l.virtualtransaction) " \
 	"  FROM pg_locks AS l " \
 	"  LEFT JOIN pg_stat_activity AS a " \
 	"    ON l.pid = a.pid " \
-	"  WHERE l.locktype = 'virtualxid' AND l.pid <> pg_backend_pid() " \
-	"AND (l.virtualxid, l.virtualtransaction) <> ('1/1', '-1/0') " \
-	"AND (a.application_name IS NULL OR a.application_name <> $1)"
+	"  WHERE l.locktype = 'virtualxid' " \
+	"  AND l.pid NOT IN (pg_backend_pid(), $1) " \
+	"  AND (l.virtualxid, l.virtualtransaction) <> ('1/1', '-1/0') " \
+	"  AND (a.application_name IS NULL OR a.application_name <> $2)"
 
 #define SQL_XID_SNAPSHOT_90000 \
 	"SELECT repack.array_accum(l.virtualtransaction) " \
 	"  FROM pg_locks AS l " \
 	"  LEFT JOIN pg_stat_activity AS a " \
 	"    ON l.pid = a.procpid " \
-	"  WHERE l.locktype = 'virtualxid' AND l.pid <> pg_backend_pid() " \
-	"AND (l.virtualxid, l.virtualtransaction) <> ('1/1', '-1/0') " \
-	"AND (a.application_name IS NULL OR a.application_name <> $1)"
+	"  WHERE l.locktype = 'virtualxid' " \
+	"  AND l.pid NOT IN (pg_backend_pid(), $1) " \
+	"  AND (l.virtualxid, l.virtualtransaction) <> ('1/1', '-1/0') " \
+	"  AND (a.application_name IS NULL OR a.application_name <> $2)"
 
 /* application_name is not available before 9.0. The last clause of
- * the WHERE clause is just to eat the $1 parameter (application name).
+ * the WHERE clause is just to eat the $2 parameter (application name).
  */
 #define SQL_XID_SNAPSHOT_80300 \
 	"SELECT repack.array_accum(virtualtransaction) FROM pg_locks" \
-	" WHERE locktype = 'virtualxid' AND pid <> pg_backend_pid()" \
+	" WHERE locktype = 'virtualxid' AND pid NOT IN (pg_backend_pid(), $1)" \
 	" AND (virtualxid, virtualtransaction) <> ('1/1', '-1/0') " \
-	" AND ($1 IS NOT NULL)"
+	" AND ($2 IS NOT NULL)"
 
 #define SQL_XID_SNAPSHOT \
-<<<<<<< HEAD
 	(PQserverVersion(connection) >= 90200 ? SQL_XID_SNAPSHOT_90200 : \
 	 (PQserverVersion(connection) >= 90000 ? SQL_XID_SNAPSHOT_90000 : \
 	  SQL_XID_SNAPSHOT_80300))
-		
-=======
-	"SELECT repack.array_accum(virtualtransaction) FROM pg_locks"\
-	" WHERE locktype = 'virtualxid' AND pid NOT IN (pg_backend_pid(), $1)"\
-	" AND (virtualxid, virtualtransaction) <> ('1/1', '-1/0')"
->>>>>>> 3c13a0d0
+
 
 /* Later, check whether any of the transactions we saw before are still
  * alive, and wait for them to go away.
@@ -158,11 +148,7 @@
 
 static bool is_superuser(void);
 static void repack_all_databases(const char *order_by);
-<<<<<<< HEAD
-static bool repack_one_database(const char *order_by, const char *table, char *errbuf, size_t errsize);
-=======
 static bool repack_one_database(const char *order_by, char *errbuf, size_t errsize);
->>>>>>> 3c13a0d0
 static void repack_one_table(const repack_table *table, const char *order_by);
 static void repack_cleanup(bool fatal, const repack_table *table);
 
@@ -233,19 +219,11 @@
 	}
 	else
 	{
-<<<<<<< HEAD
 		char	errbuf[256];
-		if (!repack_one_database(orderby, table, errbuf, sizeof(errbuf)))
-			ereport(ERROR,
-				(errcode(ERROR),
-				 errmsg("%s", errbuf)));
-=======
-		char errbuf[256];
 		if (!repack_one_database(orderby, errbuf, sizeof(errbuf)))
 			ereport(ERROR,
 					(errcode(ERROR),
 					 errmsg("%s", errbuf)));
->>>>>>> 3c13a0d0
 	}
 
 	return 0;
@@ -268,7 +246,7 @@
 		return false;
 
 	val = PQparameterStatus(connection, "is_superuser");
-	
+
 	if (val && strcmp(val, "on") == 0)
 		return true;
 
@@ -307,11 +285,7 @@
 			fflush(stdout);
 		}
 
-<<<<<<< HEAD
-		ret = repack_one_database(orderby, NULL, errbuf, sizeof(errbuf));
-=======
 		ret = repack_one_database(orderby, errbuf, sizeof(errbuf));
->>>>>>> 3c13a0d0
 
 		if (pgut_log_level >= INFO)
 		{
@@ -345,24 +319,14 @@
 		return (Oid)strtoul(PQgetvalue(res, row, col), NULL, 10);
 }
 
-
 /*
  * Call repack_one_table for the target table or each table in a database.
  */
 static bool
-<<<<<<< HEAD
-repack_one_database(const char *orderby, const char *table, char *errbuf, size_t errsize)
-{
-	bool			ret = false;
-	PGresult	   *res = NULL;
-	int				i;
-	int				num;
-	StringInfoData	sql;
-=======
 repack_one_database(const char *orderby, char *errbuf, size_t errsize)
 {
-	bool					ret = true;
-	PGresult	   		   *res;
+	bool					ret = false;
+	PGresult	   		   *res = NULL;
 	int						i;
 	int						num;
 	StringInfoData			sql;
@@ -370,9 +334,13 @@
 	const char			  **params = NULL;
 	size_t					num_params = simple_string_list_size(table_list);
 
-	if (num_params)
+	/* We need to be able to support at least two params, or more
+	 * if we have multiple --tables specified.
+	 */
+	if (num_params && num_params > 2)
 		params = pgut_malloc(num_params * sizeof(char *));
->>>>>>> 3c13a0d0
+	else
+		params = pgut_malloc(2 * sizeof(char *));
 
 	initStringInfo(&sql);
 
@@ -425,7 +393,7 @@
 			/* Schema repack does not exist. Skip the database. */
 			if (errbuf)
 				snprintf(errbuf, errsize,
-					"%s is not installed in the database", PROGRAM_NAME);
+						 "%s is not installed in the database", PROGRAM_NAME);
 		}
 		else
 		{
@@ -477,12 +445,7 @@
 			/* Schema repack does not exist. Skip the database. */
 			if (errbuf)
 				snprintf(errbuf, errsize,
-<<<<<<< HEAD
-					"%s is not installed in the database", PROGRAM_NAME);
-=======
 						 "%s is not installed in the database", PROGRAM_NAME);
-
->>>>>>> 3c13a0d0
 		}
 		else
 		{
@@ -490,7 +453,6 @@
 			if (errbuf)
 				snprintf(errbuf, errsize, "%s", PQerrorMessage(connection));
 		}
-		ret = false;
 		goto cleanup;
 	}
 
@@ -611,7 +573,6 @@
 	bool            have_error = false;
 
 	initStringInfo(&sql);
-	printf("Repack table: %s\n", table->target_name);
 
 	elog(DEBUG2, "---- repack_one_table ----");
 	elog(DEBUG2, "target_name    : %s", table->target_name);
@@ -739,7 +700,7 @@
 		elog(DEBUG2, "Waiting on ACCESS SHARE lock...");
 		if (PQresultStatus(res) != PGRES_COMMAND_OK)
 		{
-			printf("Error with LOCK TABLE: %s", PQerrorMessage(conn2));
+			elog(WARNING, "Error with LOCK TABLE: %s", PQerrorMessage(conn2));
 			PQclear(res);
 			have_error = true;
 			goto cleanup;
@@ -761,23 +722,12 @@
 	command("SELECT set_config('work_mem', current_setting('maintenance_work_mem'), true)", 0, NULL);
 	if (orderby && !orderby[0])
 		command("SET LOCAL synchronize_seqscans = off", 0, NULL);
-<<<<<<< HEAD
-	params[0] = PROGRAM_NAME;
-	res = execute(SQL_XID_SNAPSHOT, 1, params);
-	vxid = strdup(PQgetvalue(res, 0, 0));
-	PQclear(res);
-
-	/* Delete any existing entries in the log table now, since we have not
-	 * yet run the CREATE TABLE ... AS SELECT, which will take in all existing
-	 * rows from the target table; if we also included prior rows from the
-	 * log we could wind up with duplicates.
-	 */
-=======
 
 	/* Fetch an array of Virtual IDs of all transactions active right now.
 	 */
-	params[0] = buffer;
-	res = execute(SQL_XID_SNAPSHOT, 1, params);
+	params[0] = buffer; /* backend PID of conn2 */
+	params[1] = PROGRAM_NAME;
+	res = execute(SQL_XID_SNAPSHOT, 2, params);
 	if (!(vxid = strdup(PQgetvalue(res, 0, 0))))
 	{
 		elog(WARNING, "Unable to allocate vxid, length: %d\n",
@@ -788,12 +738,16 @@
 	}
 	PQclear(res);
 
->>>>>>> 3c13a0d0
+	/* Delete any existing entries in the log table now, since we have not
+	 * yet run the CREATE TABLE ... AS SELECT, which will take in all existing
+	 * rows from the target table; if we also included prior rows from the
+	 * log we could wind up with duplicates.
+	 */
 	command(table->delete_log, 0, NULL);
 
 	/* We need to be able to obtain an AccessShare lock on the target table
 	 * for the create_table command to go through, so go ahead and obtain
-	 * the lock explicitly. 
+	 * the lock explicitly.
 	 *
 	 * Since conn2 has been diligently holding its AccessShare lock, it
 	 * is possible that another transaction has been waiting to acquire
@@ -1015,7 +969,7 @@
  * waits by killing off other sessions which may be stuck trying to obtain
  * an ACCESS EXCLUSIVE lock.
  *
- * Arguments: 
+ * Arguments:
  *
  *  conn: connection to use
  *  relid: OID of relation
@@ -1092,7 +1046,7 @@
 /*
  * Try acquire an ACCESS EXCLUSIVE table lock, avoiding deadlocks and long
  * waits by killing off other sessions.
- * Arguments: 
+ * Arguments:
  *
  *  conn: connection to use
  *  relid: OID of relation
