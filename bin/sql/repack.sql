--- conflicted
+++ resolved
@@ -186,10 +186,7 @@
 \! pg_repack --dbname=contrib_regression --no-order --table=tbl_pk_uk
 -- => OK
 \! pg_repack --dbname=contrib_regression --no-order --table=tbl_nn_puk
-<<<<<<< HEAD
 -- => WARNING
-=======
--- => ERROR
 
 --
 -- pg_repack issue #3
@@ -217,5 +214,4 @@
 CREATE TABLE issue3_5 (col1 int NOT NULL, col2 text NOT NULL);
 CREATE UNIQUE INDEX issue3_5_idx ON issue3_5 (col1 DESC NULLS FIRST, col2 COLLATE "POSIX" DESC);
 SELECT repack.get_order_by('issue3_5_idx'::regclass::oid, 'issue3_5'::regclass::oid);
-\! pg_repack --dbname=contrib_regression --no-order --table=issue3_5
->>>>>>> fcd3f7ea
+\! pg_repack --dbname=contrib_regression --no-order --table=issue3_5