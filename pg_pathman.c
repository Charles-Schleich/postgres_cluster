--- conflicted
+++ resolved
@@ -51,19 +51,9 @@
 	Oid new_varno;
 } change_varno_context;
 
-<<<<<<< HEAD
-=======
-typedef struct
-{
-	const Node	   *orig;
-	List		   *args;
-	List		   *rangeset;
-} WrapperNode;
-
 bool pg_pathman_enable;
 PathmanState *pmstate;
 
->>>>>>> 38da2f71
 /* Original hooks */
 static set_rel_pathlist_hook_type set_rel_pathlist_hook_original = NULL;
 static shmem_startup_hook_type shmem_startup_hook_original = NULL;
@@ -168,7 +158,6 @@
 	planner_hook_original = planner_hook;
 	planner_hook = pathman_planner_hook;
 
-<<<<<<< HEAD
 	pickyappend_path_methods.CustomName				= "PickyAppend";
 	pickyappend_path_methods.PlanCustomPath			= create_pickyappend_plan;
 
@@ -184,16 +173,21 @@
 	pickyappend_exec_methods.RestrPosCustomScan		= NULL;
 	pickyappend_exec_methods.ExplainCustomScan		= pickyppend_explain;
 
+	DefineCustomBoolVariable("pg_pathman.enable",
+							 "Enables pg_pathman's optimizations during the planner stage",
+							 NULL,
+							 &pg_pathman_enable,
+							 true,
+							 PGC_USERSET,
+							 0,
+							 NULL,
+							 NULL,
+							 NULL);
+
 	DefineCustomBoolVariable("pg_pathman.enable_pickyappend",
 							 "Enables the planner's use of PickyAppend custom node.",
 							 NULL,
 							 &pg_pathman_enable_pickyappend,
-=======
-	DefineCustomBoolVariable("pg_pathman.enable",
-							 "Enables pg_pathman's optimizations during the planner stage",
-							 NULL,
-							 &pg_pathman_enable,
->>>>>>> 38da2f71
 							 true,
 							 PGC_USERSET,
 							 0,
