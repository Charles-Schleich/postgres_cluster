# contrib/pg_pathman/Makefile

MODULE_big = pg_pathman
OBJS = src/init.o src/relation_info.o src/utils.o src/partition_filter.o \
	src/runtimeappend.o src/runtime_merge_append.o src/pg_pathman.o src/rangeset.o \
	src/pl_funcs.o src/pl_range_funcs.o src/pl_hash_funcs.o src/pathman_workers.o \
	src/hooks.o src/nodes_common.o src/xact_handling.o src/copy_stmt_hooking.o \
	src/pg_compat.o $(WIN32RES)

EXTENSION = pg_pathman
EXTVERSION = 1.0
DATA_built = $(EXTENSION)--$(EXTVERSION).sql
PGFILEDESC = "pg_pathman - partitioning tool"

REGRESS = pathman_basic \
		  pathman_runtime_nodes \
		  pathman_callbacks \
		  pathman_domains \
		  pathman_foreign_keys \
<<<<<<< HEAD
		  pathman_permissions
=======
		  pathman_rowmarks
>>>>>>> ba968fe2
EXTRA_REGRESS_OPTS=--temp-config=$(top_srcdir)/$(subdir)/conf.add
EXTRA_CLEAN = $(EXTENSION)--$(EXTVERSION).sql ./isolation_output

ifdef USE_PGXS
PG_CONFIG = pg_config
PGXS := $(shell $(PG_CONFIG) --pgxs)
include $(PGXS)
else
subdir = contrib/pg_pathman
top_builddir = ../..
include $(top_builddir)/src/Makefile.global
include $(top_srcdir)/contrib/contrib-global.mk
endif

$(EXTENSION)--$(EXTVERSION).sql: init.sql hash.sql range.sql
	cat $^ > $@

ISOLATIONCHECKS=insert_nodes for_update rollback_on_create_partitions

submake-isolation:
	$(MAKE) -C $(top_builddir)/src/test/isolation all

isolationcheck: | submake-isolation
	$(MKDIR_P) isolation_output
	$(pg_isolation_regress_check) \
		--temp-config=$(top_srcdir)/$(subdir)/conf.add \
		--outputdir=./isolation_output \
		$(ISOLATIONCHECKS)<|MERGE_RESOLUTION|>--- conflicted
+++ resolved
@@ -17,11 +17,8 @@
 		  pathman_callbacks \
 		  pathman_domains \
 		  pathman_foreign_keys \
-<<<<<<< HEAD
-		  pathman_permissions
-=======
+		  pathman_permissions \
 		  pathman_rowmarks
->>>>>>> ba968fe2
 EXTRA_REGRESS_OPTS=--temp-config=$(top_srcdir)/$(subdir)/conf.add
 EXTRA_CLEAN = $(EXTENSION)--$(EXTVERSION).sql ./isolation_output
 
