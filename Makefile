--- conflicted
+++ resolved
@@ -40,14 +40,10 @@
 		  pathman_rowmarks \
 		  pathman_runtime_nodes \
 		  pathman_update_trigger \
-<<<<<<< HEAD
-		  pathman_calamity \
+		  pathman_updates \
+		  pathman_utility_stmt \
 		  pathman_expressions
-=======
-		  pathman_updates \
-		  pathman_utility_stmt
 
->>>>>>> a8c78ffb
 
 EXTRA_REGRESS_OPTS=--temp-config=$(top_srcdir)/$(subdir)/conf.add
 
