--- conflicted
+++ resolved
@@ -119,12 +119,11 @@
 SELECT build_range_condition('calamity.part_test', 'val', NULL, 10);	/* OK */
 
 /* check function validate_interval_value() */
-SELECT validate_interval_value(NULL, 'val', 2, '1 mon');					/* not ok */
-SELECT validate_interval_value('calamity.part_test', NULL, 2, '1 mon');		/* not ok */
-SELECT validate_interval_value('calamity.part_test', 'val', NULL, '1 mon');	/* not ok */
-SELECT validate_interval_value('calamity.part_test', 'val', 2, '1 mon');	/* not ok */
-SELECT validate_interval_value('calamity.part_test', 'val', 1, '1 mon');	/* not ok */
-SELECT validate_interval_value('calamity.part_test', 'val', 2, NULL);		/* OK */
+SELECT validate_interval_value(NULL, 2, '1 mon');		/* not ok */
+SELECT validate_interval_value(1186, NULL, '1 mon');	/* not ok */
+SELECT validate_interval_value(23, 2, '1 mon');			/* not ok */
+SELECT validate_interval_value(1186, 1, '1 mon');		/* not ok */
+SELECT validate_interval_value(1186, 2, NULL);			/* OK */
 
 /* check function validate_relname() */
 SELECT validate_relname('calamity.part_test');
@@ -150,27 +149,10 @@
 SELECT get_partition_key_type(0::regclass);
 SELECT get_partition_key_type(NULL) IS NULL;
 
-<<<<<<< HEAD
 /* check function build_check_constraint_name() */
-SELECT build_check_constraint_name('calamity.part_test');
+SELECT build_check_constraint_name('calamity.part_test');		/* OK */
+SELECT build_check_constraint_name(0::REGCLASS);				/* not ok */
 SELECT build_check_constraint_name(NULL) IS NULL;
-=======
-/* check function build_check_constraint_name_attnum() */
-SELECT build_check_constraint_name('calamity.part_test', 1::int2);	/* OK */
-SELECT build_check_constraint_name(0::REGCLASS, 1::int2);			/* not ok */
-SELECT build_check_constraint_name('calamity.part_test', -1::int2);	/* not ok */
-SELECT build_check_constraint_name('calamity.part_test', NULL::int2) IS NULL;
-SELECT build_check_constraint_name(NULL, 1::int2) IS NULL;
-SELECT build_check_constraint_name(NULL, NULL::int2) IS NULL;
-
-/* check function build_check_constraint_name_attname() */
-SELECT build_check_constraint_name('calamity.part_test', 'val');	/* OK */
-SELECT build_check_constraint_name(0::REGCLASS, 'val');				/* not ok */
-SELECT build_check_constraint_name('calamity.part_test', 'nocol');	/* not ok */
-SELECT build_check_constraint_name('calamity.part_test', NULL::text) IS NULL;
-SELECT build_check_constraint_name(NULL, 'val') IS NULL;
-SELECT build_check_constraint_name(NULL, NULL::text) IS NULL;
->>>>>>> a8c78ffb
 
 /* check function build_update_trigger_name() */
 SELECT build_update_trigger_name('calamity.part_test');			/* OK */
