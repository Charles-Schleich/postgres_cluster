/* ------------------------------------------------------------------------
 *
 * relation_info.c
 *		Data structures describing partitioned relations
 *
 * Copyright (c) 2016, Postgres Professional
 *
 * ------------------------------------------------------------------------
 */

#include "compat/pg_compat.h"

#include "relation_info.h"
#include "init.h"
#include "utils.h"
#include "xact_handling.h"

#include "access/htup_details.h"
#include "access/xact.h"
#include "catalog/catalog.h"
#include "catalog/indexing.h"
#include "catalog/pg_constraint.h"
#include "catalog/pg_inherits.h"
#include "catalog/pg_type.h"
#include "miscadmin.h"
#include "nodes/nodeFuncs.h"
#include "optimizer/clauses.h"
#include "optimizer/var.h"
#include "parser/parser.h"
#include "storage/lmgr.h"
#include "tcop/tcopprot.h"
#include "utils/builtins.h"
#include "utils/fmgroids.h"
#include "utils/hsearch.h"
#include "utils/memutils.h"
#include "utils/syscache.h"
#include "utils/lsyscache.h"
#include "utils/typcache.h"

#if PG_VERSION_NUM < 90600
#include "optimizer/planmain.h"
#endif

#if PG_VERSION_NUM >= 90600
#include "catalog/pg_constraint_fn.h"
#endif


/* Error messages for partitioning expression */
#define PARSE_PART_EXPR_ERROR	"failed to parse partitioning expression (%s)"
#define COOK_PART_EXPR_ERROR	"failed to analyze partitioning expression (%s)"


/* Comparison function info */
typedef struct cmp_func_info
{
	FmgrInfo	flinfo;
	Oid			collid;
} cmp_func_info;

/*
 * For pg_pathman.enable_bounds_cache GUC.
 */
bool			pg_pathman_enable_bounds_cache = true;


/*
 * We delay all invalidation jobs received in relcache hook.
 */
static List	   *delayed_invalidation_parent_rels = NIL;
static List	   *delayed_invalidation_vague_rels = NIL;
static bool		delayed_shutdown = false; /* pathman was dropped */


/* Add unique Oid to list, allocate in TopPathmanContext */
#define list_add_unique(list, oid) \
	do { \
		MemoryContext old_mcxt = MemoryContextSwitchTo(TopPathmanContext); \
		list = list_append_unique_oid(list, ObjectIdGetDatum(oid)); \
		MemoryContextSwitchTo(old_mcxt); \
	} while (0)

#define free_invalidation_list(list) \
	do { \
		list_free(list); \
		list = NIL; \
	} while (0)


static bool try_perform_parent_refresh(Oid parent);
static Oid try_syscache_parent_search(Oid partition, PartParentSearch *status);
static Oid get_parent_of_partition_internal(Oid partition,
											PartParentSearch *status,
											HASHACTION action);

static Expr *get_partition_constraint_expr(Oid partition);

static void fill_prel_with_partitions(PartRelationInfo *prel,
									  const Oid *partitions,
									  const uint32 parts_count);

static void fill_pbin_with_bounds(PartBoundInfo *pbin,
								  const PartRelationInfo *prel,
								  const Expr *constraint_expr);

static int cmp_range_entries(const void *p1, const void *p2, void *arg);


void
init_relation_info_static_data(void)
{
	DefineCustomBoolVariable("pg_pathman.enable_bounds_cache",
							 "Make updates of partition dispatch cache faster",
							 NULL,
							 &pg_pathman_enable_bounds_cache,
							 true,
							 PGC_USERSET,
							 0,
							 NULL,
							 NULL,
							 NULL);
}

/*
 * refresh\invalidate\get\remove PartRelationInfo functions.
 */

const PartRelationInfo *
refresh_pathman_relation_info(Oid relid,
							  Datum *values,
							  bool allow_incomplete)
{
	const LOCKMODE			lockmode = AccessShareLock;
	const TypeCacheEntry   *typcache;
	Oid					   *prel_children;
	uint32					prel_children_count = 0,
							i;
	PartRelationInfo	   *prel;
	Datum					param_values[Natts_pathman_config_params];
	bool					param_isnull[Natts_pathman_config_params];
	char				   *expr;
	Relids					expr_varnos;
	HeapTuple				htup;
	MemoryContext			old_mcxt;

	AssertTemporaryContext();
	prel = invalidate_pathman_relation_info(relid, NULL);
	Assert(prel);

	/* Try locking parent, exit fast if 'allow_incomplete' */
	if (allow_incomplete)
	{
		if (!ConditionalLockRelationOid(relid, lockmode))
			return NULL; /* leave an invalid entry */
	}
	else LockRelationOid(relid, lockmode);

	/* Check if parent exists */
	if (!SearchSysCacheExists1(RELOID, ObjectIdGetDatum(relid)))
	{
		/* Nope, it doesn't, remove this entry and exit */
		UnlockRelationOid(relid, lockmode);
		remove_pathman_relation_info(relid);
		return NULL; /* exit */
	}

	/* Make both arrays point to NULL */
	prel->children	= NULL;
	prel->ranges	= NULL;

	/* Set partitioning type */
	prel->parttype	= DatumGetPartType(values[Anum_pathman_config_parttype - 1]);

	/* Fetch cooked partitioning expression */
	expr = TextDatumGetCString(values[Anum_pathman_config_cooked_expr - 1]);

	/* Expression and attname should be saved in cache context */
	old_mcxt = MemoryContextSwitchTo(PathmanRelationCacheContext);

	/* Build partitioning expression tree */
	prel->expr_cstr = TextDatumGetCString(values[Anum_pathman_config_expr - 1]);
	prel->expr = (Node *) stringToNode(expr);
	fix_opfuncids(prel->expr);

	expr_varnos = pull_varnos(prel->expr);
	if (bms_num_members(expr_varnos) != 1)
		elog(ERROR, "partitioning expression should reference table \"%s\"",
			 get_rel_name(relid));

	/* Extract Vars and varattnos of partitioning expression */
	prel->expr_vars = NIL;
	prel->expr_atts = NULL;
	prel->expr_vars = pull_var_clause_compat(prel->expr, 0, 0);
	pull_varattnos((Node *) prel->expr_vars, PART_EXPR_VARNO, &prel->expr_atts);

	MemoryContextSwitchTo(old_mcxt);

	/* First, fetch type of partitioning expression */
	prel->ev_type	= exprType(prel->expr);

	htup = SearchSysCache1(TYPEOID, prel->ev_type);
	if (HeapTupleIsValid(htup))
	{
		Form_pg_type typtup = (Form_pg_type) GETSTRUCT(htup);
		prel->ev_typmod = typtup->typtypmod;
		prel->ev_collid = typtup->typcollation;
		ReleaseSysCache(htup);
	}
	else elog(ERROR, "cache lookup failed for type %u", prel->ev_type);

	/* Fetch HASH & CMP fuctions and other stuff from type cache */
	typcache = lookup_type_cache(prel->ev_type,
								 TYPECACHE_CMP_PROC | TYPECACHE_HASH_PROC);

	prel->ev_byval	= typcache->typbyval;
	prel->ev_len	= typcache->typlen;
	prel->ev_align	= typcache->typalign;

	prel->cmp_proc	= typcache->cmp_proc;
	prel->hash_proc	= typcache->hash_proc;

	/* Try searching for children (don't wait if we can't lock) */
	switch (find_inheritance_children_array(relid, lockmode,
											allow_incomplete,
											&prel_children_count,
											&prel_children))
	{
		/* If there's no children at all, remove this entry */
		case FCS_NO_CHILDREN:
			elog(DEBUG2, "refresh: relation %u has no children [%u]",
						 relid, MyProcPid);

			UnlockRelationOid(relid, lockmode);
			remove_pathman_relation_info(relid);
			return NULL; /* exit */

		/* If can't lock children, leave an invalid entry */
		case FCS_COULD_NOT_LOCK:
			elog(DEBUG2, "refresh: cannot lock children of relation %u [%u]",
						 relid, MyProcPid);

			UnlockRelationOid(relid, lockmode);
			return NULL; /* exit */

		/* Found some children, just unlock parent */
		case FCS_FOUND:
			elog(DEBUG2, "refresh: found children of relation %u [%u]",
						 relid, MyProcPid);

			UnlockRelationOid(relid, lockmode);
			break; /* continue */

		/* Error: unknown result code */
		default:
			elog(ERROR, "error in function "
						CppAsString(find_inheritance_children_array));
	}

	/*
	 * Fill 'prel' with partition info, raise ERROR if anything is wrong.
	 * This way PartRelationInfo will remain 'invalid', and 'get' procedure
	 * will try to refresh it again (and again), until the error is fixed
	 * by user manually (i.e. invalid check constraints etc).
	 */
	PG_TRY();
	{
		fill_prel_with_partitions(prel, prel_children, prel_children_count);
	}
	PG_CATCH();
	{
		/* Free remaining resources */
		FreeChildrenArray(prel);
		FreeRangesArray(prel);
		FreeIfNotNull(prel->expr_cstr);
		FreeIfNotNull(prel->expr);

		/* Rethrow ERROR further */
		PG_RE_THROW();
	}
	PG_END_TRY();

	/* Peform some actions for each child */
	for (i = 0; i < prel_children_count; i++)
	{
		/* Add "partition+parent" pair to cache */
		cache_parent_of_partition(prel_children[i], relid);

		/* Now it's time to unlock this child */
		UnlockRelationOid(prel_children[i], lockmode);
	}

	if (prel_children)
		pfree(prel_children);

	/* Read additional parameters ('enable_parent' at the moment) */
	if (read_pathman_params(relid, param_values, param_isnull))
	{
		prel->enable_parent = param_values[Anum_pathman_config_params_enable_parent - 1];
	}
	/* Else set default values if they cannot be found */
	else
	{
		prel->enable_parent = DEFAULT_ENABLE_PARENT;
	}

	/* We've successfully built a cache entry */
	prel->valid = true;

	return prel;
}

/* Invalidate PartRelationInfo cache entry. Create new entry if 'found' is NULL. */
PartRelationInfo *
invalidate_pathman_relation_info(Oid relid, bool *found)
{
	bool				prel_found;
	HASHACTION			action = found ? HASH_FIND : HASH_ENTER;
	PartRelationInfo   *prel;

	prel = pathman_cache_search_relid(partitioned_rels,
									  relid, action,
									  &prel_found);

	if ((action == HASH_FIND ||
		(action == HASH_ENTER && prel_found)) && PrelIsValid(prel))
	{
		FreeChildrenArray(prel);
		FreeRangesArray(prel);
		FreeIfNotNull(prel->expr_cstr);

		prel->valid = false; /* now cache entry is invalid */
	}
	/* Handle invalid PartRelationInfo */
	else if (prel)
	{
		prel->children = NULL;
		prel->ranges = NULL;

		prel->valid = false; /* now cache entry is invalid */
	}

	/* Set 'found' if necessary */
	if (found) *found = prel_found;

	elog(DEBUG2,
		 "Invalidating record for relation %u in pg_pathman's cache [%u]",
		 relid, MyProcPid);

	return prel;
}

/* Get PartRelationInfo from local cache. */
const PartRelationInfo *
get_pathman_relation_info(Oid relid)
{
	const PartRelationInfo *prel = pathman_cache_search_relid(partitioned_rels,
															  relid, HASH_FIND,
															  NULL);
	/* Refresh PartRelationInfo if needed */
	if (prel && !PrelIsValid(prel))
	{
		ItemPointerData		iptr;
		Datum				values[Natts_pathman_config];
		bool				isnull[Natts_pathman_config];

		/* Check that PATHMAN_CONFIG table contains this relation */
		if (pathman_config_contains_relation(relid, values, isnull, NULL, &iptr))
		{
			bool upd_expr = isnull[Anum_pathman_config_cooked_expr - 1];
			if (upd_expr)
				pathman_config_refresh_parsed_expression(relid, values, isnull, &iptr);

			/* Refresh partitioned table cache entry (might turn NULL) */
			prel = refresh_pathman_relation_info(relid, values, false);
		}

		/* Else clear remaining cache entry */
		else
		{
			remove_pathman_relation_info(relid);
			prel = NULL; /* don't forget to reset 'prel' */
		}
	}

	elog(DEBUG2,
		 "Fetching %s record for relation %u from pg_pathman's cache [%u]",
		 (prel ? "live" : "NULL"), relid, MyProcPid);

	/* Make sure that 'prel' is valid */
	Assert(!prel || PrelIsValid(prel));

	return prel;
}

/* Acquire lock on a table and try to get PartRelationInfo */
const PartRelationInfo *
get_pathman_relation_info_after_lock(Oid relid,
									 bool unlock_if_not_found,
									 LockAcquireResult *lock_result)
{
	const PartRelationInfo *prel;
	LockAcquireResult		acquire_result;

	/* Restrict concurrent partition creation (it's dangerous) */
	acquire_result = xact_lock_partitioned_rel(relid, false);

	/* Invalidate cache entry (see AcceptInvalidationMessages()) */
	invalidate_pathman_relation_info(relid, NULL);

	/* Set 'lock_result' if asked to */
	if (lock_result)
		*lock_result = acquire_result;

	prel = get_pathman_relation_info(relid);
	if (!prel && unlock_if_not_found)
		xact_unlock_partitioned_rel(relid);

	return prel;
}

/* Remove PartRelationInfo from local cache. */
void
remove_pathman_relation_info(Oid relid)
{
	bool found;

	/* Free resources */
	invalidate_pathman_relation_info(relid, &found);

	/* Now let's remove the entry completely */
	if (found)
		pathman_cache_search_relid(partitioned_rels, relid, HASH_REMOVE, NULL);

	elog(DEBUG2,
		 "Removing record for relation %u in pg_pathman's cache [%u]",
		 relid, MyProcPid);
}

/* Fill PartRelationInfo with partition-related info */
static void
fill_prel_with_partitions(PartRelationInfo *prel,
						  const Oid *partitions,
						  const uint32 parts_count)
{
/* Allocate array if partitioning type matches 'prel' (or "ANY") */
#define AllocZeroArray(part_type, context, elem_num, elem_type) \
	( \
		((part_type) == PT_ANY || (part_type) == prel->parttype) ? \
			MemoryContextAllocZero((context), (elem_num) * sizeof(elem_type)) : \
			NULL \
	)

	uint32			i;
	MemoryContext	cache_mcxt = PathmanRelationCacheContext,
					temp_mcxt,	/* reference temporary mcxt */
					old_mcxt;	/* reference current mcxt */

	AssertTemporaryContext();

	/* Allocate memory for 'prel->children' & 'prel->ranges' (if needed) */
	prel->children	= AllocZeroArray(PT_ANY,   cache_mcxt, parts_count, Oid);
	prel->ranges	= AllocZeroArray(PT_RANGE, cache_mcxt, parts_count, RangeEntry);

	/* Set number of children */
	PrelChildrenCount(prel) = parts_count;

	/* Create temporary memory context for loop */
	temp_mcxt = AllocSetContextCreate(CurrentMemoryContext,
									  CppAsString(fill_prel_with_partitions),
									  ALLOCSET_DEFAULT_SIZES);

	/* Initialize bounds of partitions */
	for (i = 0; i < PrelChildrenCount(prel); i++)
	{
		PartBoundInfo *bound_info;

		/* Clear all previous allocations */
		MemoryContextReset(temp_mcxt);

		/* Switch to the temporary memory context */
		old_mcxt = MemoryContextSwitchTo(temp_mcxt);
		{
			/* Fetch constraint's expression tree */
			bound_info = get_bounds_of_partition(partitions[i], prel);
		}
		MemoryContextSwitchTo(old_mcxt);

		/* Copy bounds from bound cache */
		switch (prel->parttype)
		{
			case PT_HASH:
				prel->children[bound_info->part_idx] = bound_info->child_rel;
				break;

			case PT_RANGE:
				{
					/* Copy child's Oid */
					prel->ranges[i].child_oid = bound_info->child_rel;

					/* Copy all min & max Datums to the persistent mcxt */
					old_mcxt = MemoryContextSwitchTo(cache_mcxt);
					{
						prel->ranges[i].min = CopyBound(&bound_info->range_min,
														prel->ev_byval,
														prel->ev_len);

						prel->ranges[i].max = CopyBound(&bound_info->range_max,
														prel->ev_byval,
														prel->ev_len);
					}
					MemoryContextSwitchTo(old_mcxt);
				}
				break;

			default:
				{
					DisablePathman(); /* disable pg_pathman since config is broken */
					WrongPartType(prel->parttype);
				}
				break;
		}
	}

	/* Drop temporary memory context */
	MemoryContextDelete(temp_mcxt);

	/* Finalize 'prel' for a RANGE-partitioned table */
	if (prel->parttype == PT_RANGE)
	{
		cmp_func_info	cmp_info;

		/* Prepare function info */
		fmgr_info(prel->cmp_proc, &cmp_info.flinfo);
		cmp_info.collid = prel->ev_collid;

		/* Sort partitions by RangeEntry->min asc */
		qsort_arg((void *) prel->ranges, PrelChildrenCount(prel),
				  sizeof(RangeEntry), cmp_range_entries,
				  (void *) &cmp_info);

		/* Initialize 'prel->children' array */
		for (i = 0; i < PrelChildrenCount(prel); i++)
			prel->children[i] = prel->ranges[i].child_oid;
	}

#ifdef USE_ASSERT_CHECKING
	/* Check that each partition Oid has been assigned properly */
	if (prel->parttype == PT_HASH)
		for (i = 0; i < PrelChildrenCount(prel); i++)
		{
			if (!OidIsValid(prel->children[i]))
			{
				DisablePathman(); /* disable pg_pathman since config is broken */
				elog(ERROR, "pg_pathman's cache for relation \"%s\" "
							"has not been properly initialized",
					 get_rel_name_or_relid(PrelParentRelid(prel)));
			}
		}
#endif
}


/*
 * Partitioning expression routines.
 */

/* Wraps expression in SELECT query and returns parse tree */
Node *
parse_partitioning_expression(const Oid relid,
							  const char *expr_cstr,
							  char **query_string_out,	/* ret value #1 */
							  Node **parsetree_out)		/* ret value #2 */
{
	SelectStmt		   *select_stmt;
	List			   *parsetree_list;
	MemoryContext		old_mcxt;

	const char *sql = "SELECT (%s) FROM ONLY %s.%s";
	char	   *relname = get_rel_name(relid),
			   *nspname = get_namespace_name(get_rel_namespace(relid));
	char	   *query_string = psprintf(sql, expr_cstr,
										quote_identifier(nspname),
										quote_identifier(relname));

	old_mcxt = CurrentMemoryContext;

	PG_TRY();
	{
		parsetree_list = raw_parser(query_string);
	}
	PG_CATCH();
	{
		ErrorData  *error;

		/* Switch to the original context & copy edata */
		MemoryContextSwitchTo(old_mcxt);
		error = CopyErrorData();
		FlushErrorState();

		/* Adjust error message */
		error->detail		= error->message;
		error->message		= psprintf(PARSE_PART_EXPR_ERROR, expr_cstr);
		error->sqlerrcode	= ERRCODE_INVALID_PARAMETER_VALUE;
		error->cursorpos	= 0;
		error->internalpos	= 0;

		ReThrowError(error);
	}
	PG_END_TRY();

	if (list_length(parsetree_list) != 1)
		elog(ERROR, "expression \"%s\" produced more than one query", expr_cstr);

#if PG_VERSION_NUM >= 100000
	select_stmt = (SelectStmt *) ((RawStmt *) linitial(parsetree_list))->stmt;
#else
	select_stmt = (SelectStmt *) linitial(parsetree_list);
#endif

	if (query_string_out)
		*query_string_out = query_string;

	if (parsetree_out)
		*parsetree_out = (Node *) linitial(parsetree_list);

	return ((ResTarget *) linitial(select_stmt->targetList))->val;
}

/* Parse partitioning expression and return its type and nodeToString() as TEXT */
Datum
cook_partitioning_expression(const Oid relid,
							 const char *expr_cstr,
							 Oid *expr_type_out) /* ret value #1 */
{
	Node		   *parse_tree,
				   *raw_expr;
	List		   *query_tree_list;

	char		   *query_string,
				   *expr_serialized = ""; /* keep compiler happy */

	Datum			expr_datum;

	MemoryContext	parse_mcxt,
					old_mcxt;

	AssertTemporaryContext();

	/*
	 * We use separate memory context here, just to make sure we won't
	 * leave anything behind after parsing, rewriting and planning.
	 */
	parse_mcxt = AllocSetContextCreate(CurrentMemoryContext,
									   CppAsString(cook_partitioning_expression),
									   ALLOCSET_DEFAULT_SIZES);

	/* Switch to mcxt for cooking :) */
	old_mcxt = MemoryContextSwitchTo(parse_mcxt);

	/* First we have to build a raw AST */
	raw_expr = parse_partitioning_expression(relid, expr_cstr,
											 &query_string, &parse_tree);

	/* Check if raw_expr is NULLable */
	if (IsA(raw_expr, ColumnRef))
	{
		ColumnRef *column = (ColumnRef *) raw_expr;

		if (list_length(column->fields) == 1)
		{
			HeapTuple	htup;
			bool		attnotnull;
			char	   *attname = strVal(linitial(column->fields));

			/* check if attribute is nullable */
			htup = SearchSysCacheAttName(relid, attname);
			if (HeapTupleIsValid(htup))
			{
				Form_pg_attribute att_tup = (Form_pg_attribute) GETSTRUCT(htup);
				attnotnull = att_tup->attnotnull;
				ReleaseSysCache(htup);
			}
			else elog(ERROR, "cannot find type name for attribute \"%s\""
							 " of relation \"%s\"",
					  attname, get_rel_name_or_relid(relid));

			if (!attnotnull)
				elog(ERROR, "partitioning key \"%s\" must be marked NOT NULL",
					 attname);
		}
	}

	/* We don't need pg_pathman's magic here */
	pathman_hooks_enabled = false;

	PG_TRY();
	{
		TargetEntry	   *target_entry;

		Query		   *expr_query;
		PlannedStmt	   *expr_plan;
		Node		   *expr;

<<<<<<< HEAD
	/* This will fail with elog in case of wrong expression */
	querytree_list = pg_analyze_and_rewrite_compat(parsetree, query_string,
												   NULL, 0, NULL);

	if (list_length(querytree_list) != 1)
		elog(ERROR, "partitioning expression produced more than 1 query");
=======
		/* This will fail with ERROR in case of wrong expression */
		query_tree_list = pg_analyze_and_rewrite(parse_tree, query_string, NULL, 0);
>>>>>>> a3ca85df

		if (list_length(query_tree_list) != 1)
			elog(ERROR, "partitioning expression produced more than 1 query");

		expr_query = (Query *) linitial(query_tree_list);

		/* Plan this query. We reuse 'expr_node' here */
		expr_plan = pg_plan_query(expr_query, 0, NULL);

		target_entry = IsA(expr_plan->planTree, IndexOnlyScan) ?
					linitial(((IndexOnlyScan *) expr_plan->planTree)->indextlist) :
					linitial(expr_plan->planTree->targetlist);

		expr = eval_const_expressions(NULL, (Node *) target_entry->expr);
		if (contain_mutable_functions(expr))
			ereport(ERROR,
					(errcode(ERRCODE_INVALID_OBJECT_DEFINITION),
					 errmsg("functions in partitioning expression"
							" must be marked IMMUTABLE")));

		Assert(expr);
		expr_serialized = nodeToString(expr);

		/* Set 'expr_type_out' if needed */
		if (expr_type_out)
			*expr_type_out = exprType(expr);
	}
	PG_CATCH();
	{
		ErrorData  *error;

		/* Don't forget to enable pg_pathman's hooks */
		pathman_hooks_enabled = true;

		/* Switch to the original context & copy edata */
		MemoryContextSwitchTo(old_mcxt);
		error = CopyErrorData();
		FlushErrorState();

		/* Adjust error message */
		error->detail		= error->message;
		error->message		= psprintf(COOK_PART_EXPR_ERROR, expr_cstr);
		error->sqlerrcode	= ERRCODE_INVALID_PARAMETER_VALUE;
		error->cursorpos	= 0;
		error->internalpos	= 0;

		ReThrowError(error);
	}
	PG_END_TRY();

	/* Don't forget to enable pg_pathman's hooks */
	pathman_hooks_enabled = true;

	/* Switch to previous mcxt */
	MemoryContextSwitchTo(old_mcxt);

	expr_datum = CStringGetTextDatum(expr_serialized);

	/* Free memory */
	MemoryContextDelete(parse_mcxt);

	return expr_datum;
}


/*
 * Functions for delayed invalidation.
 */

/* Add new delayed pathman shutdown job (DROP EXTENSION) */
void
delay_pathman_shutdown(void)
{
	delayed_shutdown = true;
}

/* Add new delayed invalidation job for a [ex-]parent relation */
void
delay_invalidation_parent_rel(Oid parent)
{
	list_add_unique(delayed_invalidation_parent_rels, parent);
}

/* Add new delayed invalidation job for a vague relation */
void
delay_invalidation_vague_rel(Oid vague_rel)
{
	list_add_unique(delayed_invalidation_vague_rels, vague_rel);
}

/* Finish all pending invalidation jobs if possible */
void
finish_delayed_invalidation(void)
{
	/* Exit early if there's nothing to do */
	if (delayed_invalidation_parent_rels == NIL &&
		delayed_invalidation_vague_rels == NIL &&
		delayed_shutdown == false)
	{
		return;
	}

	/* Check that current state is transactional */
	if (IsTransactionState())
	{
		ListCell   *lc;

		/* Handle the probable 'DROP EXTENSION' case */
		if (delayed_shutdown)
		{
			Oid		cur_pathman_config_relid;

			/* Unset 'shutdown' flag */
			delayed_shutdown = false;

			/* Get current PATHMAN_CONFIG relid */
			cur_pathman_config_relid = get_relname_relid(PATHMAN_CONFIG,
														 get_pathman_schema());

			/* Check that PATHMAN_CONFIG table has indeed been dropped */
			if (cur_pathman_config_relid == InvalidOid ||
				cur_pathman_config_relid != get_pathman_config_relid(true))
			{
				/* Ok, let's unload pg_pathman's config */
				unload_config();

				/* Disregard all remaining invalidation jobs */
				free_invalidation_list(delayed_invalidation_parent_rels);
				free_invalidation_list(delayed_invalidation_vague_rels);

				/* No need to continue, exit */
				return;
			}
		}

		/* Process relations that are (or were) definitely partitioned */
		foreach (lc, delayed_invalidation_parent_rels)
		{
			Oid		parent = lfirst_oid(lc);

			/* Skip if it's a TOAST table */
			if (IsToastNamespace(get_rel_namespace(parent)))
				continue;

			if (!pathman_config_contains_relation(parent, NULL, NULL, NULL, NULL))
				remove_pathman_relation_info(parent);
			else
				/* get_pathman_relation_info() will refresh this entry */
				invalidate_pathman_relation_info(parent, NULL);
		}

		/* Process all other vague cases */
		foreach (lc, delayed_invalidation_vague_rels)
		{
			Oid		vague_rel = lfirst_oid(lc);

			/* Skip if it's a TOAST table */
			if (IsToastNamespace(get_rel_namespace(vague_rel)))
				continue;

			/* It might be a partitioned table or a partition */
			if (!try_perform_parent_refresh(vague_rel))
			{
				PartParentSearch	search;
				Oid					parent;
				List			   *fresh_rels = delayed_invalidation_parent_rels;

				parent = get_parent_of_partition(vague_rel, &search);

				switch (search)
				{
					/* It's still parent */
					case PPS_ENTRY_PART_PARENT:
						{
							/* Skip if we've already refreshed this parent */
							if (!list_member_oid(fresh_rels, parent))
								try_perform_parent_refresh(parent);
						}
						break;

					/* It *might have been* parent before (not in PATHMAN_CONFIG) */
					case PPS_ENTRY_PARENT:
						{
							/* Skip if we've already refreshed this parent */
							if (!list_member_oid(fresh_rels, parent))
								try_perform_parent_refresh(parent);
						}
						break;

					/* How come we still don't know?? */
					case PPS_NOT_SURE:
						elog(ERROR, "Unknown table status, this should never happen");
						break;

					default:
						break;
				}
			}
		}

		free_invalidation_list(delayed_invalidation_parent_rels);
		free_invalidation_list(delayed_invalidation_vague_rels);
	}
}


/*
 * cache\forget\get PartParentInfo functions.
 */

/* Create "partition+parent" pair in local cache */
void
cache_parent_of_partition(Oid partition, Oid parent)
{
	bool			found;
	PartParentInfo *ppar;

	ppar = pathman_cache_search_relid(parent_cache,
									  partition,
									  HASH_ENTER,
									  &found);
	elog(DEBUG2,
		 found ?
			 "Refreshing record for child %u in pg_pathman's cache [%u]" :
			 "Creating new record for child %u in pg_pathman's cache [%u]",
		 partition, MyProcPid);

	ppar->child_rel = partition;
	ppar->parent_rel = parent;
}

/* Remove "partition+parent" pair from cache & return parent's Oid */
Oid
forget_parent_of_partition(Oid partition, PartParentSearch *status)
{
	return get_parent_of_partition_internal(partition, status, HASH_REMOVE);
}

/* Return partition parent's Oid */
Oid
get_parent_of_partition(Oid partition, PartParentSearch *status)
{
	return get_parent_of_partition_internal(partition, status, HASH_FIND);
}

/*
 * Get [and remove] "partition+parent" pair from cache,
 * also check syscache if 'status' is provided.
 *
 * "status == NULL" implies that we don't care about
 * neither syscache nor PATHMAN_CONFIG table contents.
 */
static Oid
get_parent_of_partition_internal(Oid partition,
								 PartParentSearch *status,
								 HASHACTION action)
{
	const char	   *action_str; /* "Fetching"\"Resetting" */
	Oid				parent;
	PartParentInfo *ppar = pathman_cache_search_relid(parent_cache,
													  partition,
													  HASH_FIND,
													  NULL);
	/* Set 'action_str' */
	switch (action)
	{
		case HASH_REMOVE:
			action_str = "Resetting";
			break;

		case HASH_FIND:
			action_str = "Fetching";
			break;

		default:
			elog(ERROR, "Unexpected HTAB action %u", action);
	}

	elog(DEBUG2,
		 "%s %s record for child %u from pg_pathman's cache [%u]",
		 action_str, (ppar ? "live" : "NULL"), partition, MyProcPid);

	if (ppar)
	{
		if (status) *status = PPS_ENTRY_PART_PARENT;
		parent = ppar->parent_rel;

		/* Remove entry if necessary */
		if (action == HASH_REMOVE)
			pathman_cache_search_relid(parent_cache, partition,
									   HASH_REMOVE, NULL);
	}
	/* Try fetching parent from syscache if 'status' is provided */
	else if (status)
		parent = try_syscache_parent_search(partition, status);
	else
		parent = InvalidOid; /* we don't have to set status */

	return parent;
}

/* Try to find parent of a partition using syscache & PATHMAN_CONFIG */
static Oid
try_syscache_parent_search(Oid partition, PartParentSearch *status)
{
	if (!IsTransactionState())
	{
		/* We could not perform search */
		if (status) *status = PPS_NOT_SURE;

		return InvalidOid;
	}
	else
	{
		Relation		relation;
		ScanKeyData		key[1];
		SysScanDesc		scan;
		HeapTuple		inheritsTuple;
		Oid				parent = InvalidOid;

		/* At first we assume parent does not exist (not a partition) */
		if (status) *status = PPS_ENTRY_NOT_FOUND;

		relation = heap_open(InheritsRelationId, AccessShareLock);

		ScanKeyInit(&key[0],
					Anum_pg_inherits_inhrelid,
					BTEqualStrategyNumber, F_OIDEQ,
					ObjectIdGetDatum(partition));

		scan = systable_beginscan(relation, InheritsRelidSeqnoIndexId,
								  true, NULL, 1, key);

		while ((inheritsTuple = systable_getnext(scan)) != NULL)
		{
			parent = ((Form_pg_inherits) GETSTRUCT(inheritsTuple))->inhparent;

			/*
			 * NB: don't forget that 'inh' flag does not immediately
			 * mean that this is a pg_pathman's partition. It might
			 * be just a casual inheriting table.
			 */
			if (status) *status = PPS_ENTRY_PARENT;

			/* Check that PATHMAN_CONFIG contains this table */
			if (pathman_config_contains_relation(parent, NULL, NULL, NULL, NULL))
			{
				/* We've found the entry, update status */
				if (status) *status = PPS_ENTRY_PART_PARENT;
			}

			break; /* there should be no more rows */
		}

		systable_endscan(scan);
		heap_close(relation, AccessShareLock);

		return parent;
	}
}

/*
 * Try to refresh cache entry for relation 'parent'.
 *
 * Return true on success.
 */
static bool
try_perform_parent_refresh(Oid parent)
{
	ItemPointerData		iptr;
	Datum				values[Natts_pathman_config];
	bool				isnull[Natts_pathman_config];

	if (pathman_config_contains_relation(parent, values, isnull, NULL, &iptr))
	{
		bool should_update_expr = isnull[Anum_pathman_config_cooked_expr - 1];

		if (should_update_expr)
			pathman_config_refresh_parsed_expression(parent, values, isnull, &iptr);

		/* If anything went wrong, return false (actually, it might emit ERROR) */
		refresh_pathman_relation_info(parent,
									  values,
									  true); /* allow lazy */
	}
	/* Not a partitioned relation */
	else return false;

	return true;
}


/*
 * forget\get constraint functions.
 */

/* Remove partition's constraint from cache */
void
forget_bounds_of_partition(Oid partition)
{
	PartBoundInfo *pbin;

	/* Should we search in bounds cache? */
	pbin = pg_pathman_enable_bounds_cache ?
				pathman_cache_search_relid(bound_cache,
										   partition,
										   HASH_FIND,
										   NULL) :
				NULL; /* don't even bother */

	/* Free this entry */
	if (pbin)
	{
		/* Call pfree() if it's RANGE bounds */
		if (pbin->parttype == PT_RANGE)
		{
			FreeBound(&pbin->range_min, pbin->byval);
			FreeBound(&pbin->range_max, pbin->byval);
		}

		/* Finally remove this entry from cache */
		pathman_cache_search_relid(bound_cache,
								   partition,
								   HASH_REMOVE,
								   NULL);
	}
}

/* Return partition's constraint as expression tree */
PartBoundInfo *
get_bounds_of_partition(Oid partition, const PartRelationInfo *prel)
{
	PartBoundInfo *pbin;

	/*
	 * We might end up building the constraint
	 * tree that we wouldn't want to keep.
	 */
	AssertTemporaryContext();

	/* Should we search in bounds cache? */
	pbin = pg_pathman_enable_bounds_cache ?
				pathman_cache_search_relid(bound_cache,
										   partition,
										   HASH_FIND,
										   NULL) :
				NULL; /* don't even bother */

	/* Build new entry */
	if (!pbin)
	{
		PartBoundInfo	pbin_local;
		Expr		   *con_expr;

		/* Initialize other fields */
		pbin_local.child_rel = partition;
		pbin_local.byval = prel->ev_byval;

		/* Try to build constraint's expression tree (may emit ERROR) */
		con_expr = get_partition_constraint_expr(partition);

		/* Grab bounds/hash and fill in 'pbin_local' (may emit ERROR) */
		fill_pbin_with_bounds(&pbin_local, prel, con_expr);

		/* We strive to delay the creation of cache's entry */
		pbin = pg_pathman_enable_bounds_cache ?
					pathman_cache_search_relid(bound_cache,
											   partition,
											   HASH_ENTER,
											   NULL) :
					palloc(sizeof(PartBoundInfo));

		/* Copy data from 'pbin_local' */
		memcpy(pbin, &pbin_local, sizeof(PartBoundInfo));
	}

	return pbin;
}

/*
 * Get constraint expression tree of a partition.
 *
 * build_check_constraint_name_internal() is used to build conname.
 */
static Expr *
get_partition_constraint_expr(Oid partition)
{
	Oid			conid;			/* constraint Oid */
	char	   *conname;		/* constraint name */
	HeapTuple	con_tuple;
	Datum		conbin_datum;
	bool		conbin_isnull;
	Expr	   *expr;			/* expression tree for constraint */

	conname = build_check_constraint_name_relid_internal(partition);
	conid = get_relation_constraint_oid(partition, conname, true);

	if (!OidIsValid(conid))
	{
		DisablePathman(); /* disable pg_pathman since config is broken */
		ereport(ERROR,
				(errmsg("constraint \"%s\" of partition \"%s\" does not exist",
						conname, get_rel_name_or_relid(partition)),
				 errhint(INIT_ERROR_HINT)));
	}

	con_tuple = SearchSysCache1(CONSTROID, ObjectIdGetDatum(conid));
	conbin_datum = SysCacheGetAttr(CONSTROID, con_tuple,
								   Anum_pg_constraint_conbin,
								   &conbin_isnull);
	if (conbin_isnull)
	{
		DisablePathman(); /* disable pg_pathman since config is broken */
		ereport(WARNING,
				(errmsg("constraint \"%s\" of partition \"%s\" has NULL conbin",
						conname, get_rel_name_or_relid(partition)),
				 errhint(INIT_ERROR_HINT)));
		pfree(conname);

		return NULL; /* could not parse */
	}
	pfree(conname);

	/* Finally we get a constraint expression tree */
	expr = (Expr *) stringToNode(TextDatumGetCString(conbin_datum));

	/* Don't foreget to release syscache tuple */
	ReleaseSysCache(con_tuple);

	return expr;
}

/* Fill PartBoundInfo with bounds/hash */
static void
fill_pbin_with_bounds(PartBoundInfo *pbin,
					  const PartRelationInfo *prel,
					  const Expr *constraint_expr)
{
	AssertTemporaryContext();

	/* Copy partitioning type to 'pbin' */
	pbin->parttype = prel->parttype;

	/* Perform a partitioning_type-dependent task */
	switch (prel->parttype)
	{
		case PT_HASH:
			{
				if (!validate_hash_constraint(constraint_expr,
											  prel, &pbin->part_idx))
				{
					DisablePathman(); /* disable pg_pathman since config is broken */
					ereport(ERROR,
							(errmsg("wrong constraint format for HASH partition \"%s\"",
									get_rel_name_or_relid(pbin->child_rel)),
							 errhint(INIT_ERROR_HINT)));
				}
			}
			break;

		case PT_RANGE:
			{
				Datum	lower, upper;
				bool	lower_null, upper_null;

				if (validate_range_constraint(constraint_expr,
											  prel, &lower, &upper,
											  &lower_null, &upper_null))
				{
					MemoryContext old_mcxt;

					/* Switch to the persistent memory context */
					old_mcxt = MemoryContextSwitchTo(PathmanBoundCacheContext);

					pbin->range_min = lower_null ?
											MakeBoundInf(MINUS_INFINITY) :
											MakeBound(datumCopy(lower,
																prel->ev_byval,
																prel->ev_len));

					pbin->range_max = upper_null ?
											MakeBoundInf(PLUS_INFINITY) :
											MakeBound(datumCopy(upper,
																prel->ev_byval,
																prel->ev_len));

					/* Switch back */
					MemoryContextSwitchTo(old_mcxt);
				}
				else
				{
					DisablePathman(); /* disable pg_pathman since config is broken */
					ereport(ERROR,
							(errmsg("wrong constraint format for RANGE partition \"%s\"",
									get_rel_name_or_relid(pbin->child_rel)),
							 errhint(INIT_ERROR_HINT)));
				}
			}
			break;

		default:
			{
				DisablePathman(); /* disable pg_pathman since config is broken */
				WrongPartType(prel->parttype);
			}
			break;
	}
}

/* qsort comparison function for RangeEntries */
static int
cmp_range_entries(const void *p1, const void *p2, void *arg)
{
	const RangeEntry   *v1 = (const RangeEntry *) p1;
	const RangeEntry   *v2 = (const RangeEntry *) p2;
	cmp_func_info	   *info = (cmp_func_info *) arg;

	return cmp_bounds(&info->flinfo, info->collid, &v1->min, &v2->min);
}


/*
 * Common PartRelationInfo checks. Emit ERROR if anything is wrong.
 */
void
shout_if_prel_is_invalid(const Oid parent_oid,
						 const PartRelationInfo *prel,
						 const PartType expected_part_type)
{
	if (!prel)
		elog(ERROR, "relation \"%s\" has no partitions",
			 get_rel_name_or_relid(parent_oid));

	if (!PrelIsValid(prel))
		elog(ERROR, "pg_pathman's cache contains invalid entry "
					"for relation \"%s\" [%u]",
			 get_rel_name_or_relid(parent_oid),
			 MyProcPid);

	/* Check partitioning type unless it's "ANY" */
	if (expected_part_type != PT_ANY &&
		expected_part_type != prel->parttype)
	{
		char *expected_str;

		switch (expected_part_type)
		{
			case PT_HASH:
				expected_str = "HASH";
				break;

			case PT_RANGE:
				expected_str = "RANGE";
				break;

			default:
				WrongPartType(expected_part_type);
				expected_str = NULL; /* keep compiler happy */
		}

		elog(ERROR, "relation \"%s\" is not partitioned by %s",
			 get_rel_name_or_relid(parent_oid),
			 expected_str);
	}
}<|MERGE_RESOLUTION|>--- conflicted
+++ resolved
@@ -701,17 +701,9 @@
 		PlannedStmt	   *expr_plan;
 		Node		   *expr;
 
-<<<<<<< HEAD
-	/* This will fail with elog in case of wrong expression */
-	querytree_list = pg_analyze_and_rewrite_compat(parsetree, query_string,
-												   NULL, 0, NULL);
-
-	if (list_length(querytree_list) != 1)
-		elog(ERROR, "partitioning expression produced more than 1 query");
-=======
 		/* This will fail with ERROR in case of wrong expression */
-		query_tree_list = pg_analyze_and_rewrite(parse_tree, query_string, NULL, 0);
->>>>>>> a3ca85df
+		query_tree_list = pg_analyze_and_rewrite_compat(parse_tree, query_string,
+														NULL, 0, NULL);
 
 		if (list_length(query_tree_list) != 1)
 			elog(ERROR, "partitioning expression produced more than 1 query");
