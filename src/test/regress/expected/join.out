--- conflicted
+++ resolved
@@ -5324,365 +5324,6 @@
                                                                 ^
 HINT:  There is an entry for table "xx1", but it cannot be referenced from this part of the query.
 --
-<<<<<<< HEAD
--- test planner's ability to mark joins as unique
---
-create table j1 (id int primary key);
-create table j2 (id int primary key);
-create table j3 (id int);
-insert into j1 values(1),(2),(3);
-insert into j2 values(1),(2),(3);
-insert into j3 values(1),(1);
-analyze j1;
-analyze j2;
-analyze j3;
--- ensure join is properly marked as unique
-explain (verbose, costs off)
-select * from j1 inner join j2 on j1.id = j2.id;
-            QUERY PLAN             
------------------------------------
- Hash Join
-   Output: j1.id, j2.id
-   Inner Unique: true
-   Hash Cond: (j1.id = j2.id)
-   ->  Seq Scan on public.j1
-         Output: j1.id
-   ->  Hash
-         Output: j2.id
-         ->  Seq Scan on public.j2
-               Output: j2.id
-(10 rows)
-
--- ensure join is not unique when not an equi-join
-explain (verbose, costs off)
-select * from j1 inner join j2 on j1.id > j2.id;
-            QUERY PLAN             
------------------------------------
- Nested Loop
-   Output: j1.id, j2.id
-   Join Filter: (j1.id > j2.id)
-   ->  Seq Scan on public.j1
-         Output: j1.id
-   ->  Materialize
-         Output: j2.id
-         ->  Seq Scan on public.j2
-               Output: j2.id
-(9 rows)
-
--- ensure non-unique rel is not chosen as inner
-explain (verbose, costs off)
-select * from j1 inner join j3 on j1.id = j3.id;
-            QUERY PLAN             
------------------------------------
- Hash Join
-   Output: j1.id, j3.id
-   Inner Unique: true
-   Hash Cond: (j3.id = j1.id)
-   ->  Seq Scan on public.j3
-         Output: j3.id
-   ->  Hash
-         Output: j1.id
-         ->  Seq Scan on public.j1
-               Output: j1.id
-(10 rows)
-
--- ensure left join is marked as unique
-explain (verbose, costs off)
-select * from j1 left join j2 on j1.id = j2.id;
-            QUERY PLAN             
------------------------------------
- Hash Left Join
-   Output: j1.id, j2.id
-   Inner Unique: true
-   Hash Cond: (j1.id = j2.id)
-   ->  Seq Scan on public.j1
-         Output: j1.id
-   ->  Hash
-         Output: j2.id
-         ->  Seq Scan on public.j2
-               Output: j2.id
-(10 rows)
-
--- ensure right join is marked as unique
-explain (verbose, costs off)
-select * from j1 right join j2 on j1.id = j2.id;
-            QUERY PLAN             
------------------------------------
- Hash Left Join
-   Output: j1.id, j2.id
-   Inner Unique: true
-   Hash Cond: (j2.id = j1.id)
-   ->  Seq Scan on public.j2
-         Output: j2.id
-   ->  Hash
-         Output: j1.id
-         ->  Seq Scan on public.j1
-               Output: j1.id
-(10 rows)
-
--- ensure full join is marked as unique
-explain (verbose, costs off)
-select * from j1 full join j2 on j1.id = j2.id;
-            QUERY PLAN             
------------------------------------
- Hash Full Join
-   Output: j1.id, j2.id
-   Inner Unique: true
-   Hash Cond: (j1.id = j2.id)
-   ->  Seq Scan on public.j1
-         Output: j1.id
-   ->  Hash
-         Output: j2.id
-         ->  Seq Scan on public.j2
-               Output: j2.id
-(10 rows)
-
--- a clauseless (cross) join can't be unique
-explain (verbose, costs off)
-select * from j1 cross join j2;
-            QUERY PLAN             
------------------------------------
- Nested Loop
-   Output: j1.id, j2.id
-   ->  Seq Scan on public.j1
-         Output: j1.id
-   ->  Materialize
-         Output: j2.id
-         ->  Seq Scan on public.j2
-               Output: j2.id
-(8 rows)
-
--- ensure a natural join is marked as unique
-explain (verbose, costs off)
-select * from j1 natural join j2;
-            QUERY PLAN             
------------------------------------
- Hash Join
-   Output: j1.id
-   Inner Unique: true
-   Hash Cond: (j1.id = j2.id)
-   ->  Seq Scan on public.j1
-         Output: j1.id
-   ->  Hash
-         Output: j2.id
-         ->  Seq Scan on public.j2
-               Output: j2.id
-(10 rows)
-
--- ensure a distinct clause allows the inner to become unique
-explain (verbose, costs off)
-select * from j1
-inner join (select distinct id from j3) j3 on j1.id = j3.id;
-               QUERY PLAN                
------------------------------------------
- Nested Loop
-   Output: j1.id, j3.id
-   Inner Unique: true
-   Join Filter: (j1.id = j3.id)
-   ->  Unique
-         Output: j3.id
-         ->  Sort
-               Output: j3.id
-               Sort Key: j3.id
-               ->  Seq Scan on public.j3
-                     Output: j3.id
-   ->  Seq Scan on public.j1
-         Output: j1.id
-(13 rows)
-
--- ensure group by clause allows the inner to become unique
-explain (verbose, costs off)
-select * from j1
-inner join (select id from j3 group by id) j3 on j1.id = j3.id;
-               QUERY PLAN                
------------------------------------------
- Nested Loop
-   Output: j1.id, j3.id
-   Inner Unique: true
-   Join Filter: (j1.id = j3.id)
-   ->  Group
-         Output: j3.id
-         Group Key: j3.id
-         ->  Sort
-               Output: j3.id
-               Sort Key: j3.id
-               ->  Seq Scan on public.j3
-                     Output: j3.id
-   ->  Seq Scan on public.j1
-         Output: j1.id
-(14 rows)
-
-drop table j1;
-drop table j2;
-drop table j3;
--- test more complex permutations of unique joins
-create table j1 (id1 int, id2 int, primary key(id1,id2));
-create table j2 (id1 int, id2 int, primary key(id1,id2));
-create table j3 (id1 int, id2 int, primary key(id1,id2));
-insert into j1 values(1,1),(1,2);
-insert into j2 values(1,1);
-insert into j3 values(1,1);
-analyze j1;
-analyze j2;
-analyze j3;
--- ensure there's no unique join when not all columns which are part of the
--- unique index are seen in the join clause
-explain (verbose, costs off)
-select * from j1
-inner join j2 on j1.id1 = j2.id1;
-                QUERY PLAN                
-------------------------------------------
- Nested Loop
-   Output: j1.id1, j1.id2, j2.id1, j2.id2
-   Join Filter: (j1.id1 = j2.id1)
-   ->  Seq Scan on public.j2
-         Output: j2.id1, j2.id2
-   ->  Seq Scan on public.j1
-         Output: j1.id1, j1.id2
-(7 rows)
-
--- ensure proper unique detection with multiple join quals
-explain (verbose, costs off)
-select * from j1
-inner join j2 on j1.id1 = j2.id1 and j1.id2 = j2.id2;
-                        QUERY PLAN                        
-----------------------------------------------------------
- Nested Loop
-   Output: j1.id1, j1.id2, j2.id1, j2.id2
-   Inner Unique: true
-   Join Filter: ((j1.id1 = j2.id1) AND (j1.id2 = j2.id2))
-   ->  Seq Scan on public.j2
-         Output: j2.id1, j2.id2
-   ->  Seq Scan on public.j1
-         Output: j1.id1, j1.id2
-(8 rows)
-
--- ensure we don't detect the join to be unique when quals are not part of the
--- join condition
-explain (verbose, costs off)
-select * from j1
-inner join j2 on j1.id1 = j2.id1 where j1.id2 = 1;
-                QUERY PLAN                
-------------------------------------------
- Nested Loop
-   Output: j1.id1, j1.id2, j2.id1, j2.id2
-   Join Filter: (j1.id1 = j2.id1)
-   ->  Seq Scan on public.j1
-         Output: j1.id1, j1.id2
-         Filter: (j1.id2 = 1)
-   ->  Seq Scan on public.j2
-         Output: j2.id1, j2.id2
-(8 rows)
-
--- as above, but for left joins.
-explain (verbose, costs off)
-select * from j1
-left join j2 on j1.id1 = j2.id1 where j1.id2 = 1;
-                QUERY PLAN                
-------------------------------------------
- Nested Loop Left Join
-   Output: j1.id1, j1.id2, j2.id1, j2.id2
-   Join Filter: (j1.id1 = j2.id1)
-   ->  Seq Scan on public.j1
-         Output: j1.id1, j1.id2
-         Filter: (j1.id2 = 1)
-   ->  Seq Scan on public.j2
-         Output: j2.id1, j2.id2
-(8 rows)
-
--- validate logic in merge joins which skips mark and restore.
--- it should only do this if all quals which were used to detect the unique
--- are present as join quals, and not plain quals.
-set enable_nestloop to 0;
-set enable_hashjoin to 0;
-set enable_sort to 0;
--- create an index that will be preferred over the PK to perform the join
-create index j1_id1_idx on j1 (id1) where id1 % 1000 = 1;
-explain (costs off) select * from j1 j1
-inner join j1 j2 on j1.id1 = j2.id1 and j1.id2 = j2.id2
-where j1.id1 % 1000 = 1 and j2.id1 % 1000 = 1;
-                 QUERY PLAN                 
---------------------------------------------
- Merge Join
-   Merge Cond: (j1.id1 = j2.id1)
-   Join Filter: (j1.id2 = j2.id2)
-   ->  Index Scan using j1_id1_idx on j1
-   ->  Index Scan using j1_id1_idx on j1 j2
-(5 rows)
-
-select * from j1 j1
-inner join j1 j2 on j1.id1 = j2.id1 and j1.id2 = j2.id2
-where j1.id1 % 1000 = 1 and j2.id1 % 1000 = 1;
- id1 | id2 | id1 | id2 
------+-----+-----+-----
-   1 |   1 |   1 |   1
-   1 |   2 |   1 |   2
-(2 rows)
-
-reset enable_nestloop;
-reset enable_hashjoin;
-reset enable_sort;
-drop table j1;
-drop table j2;
-drop table j3;
--- check that semijoin inner is not seen as unique for a portion of the outerrel
-explain (verbose, costs off)
-select t1.unique1, t2.hundred
-from onek t1, tenk1 t2
-where exists (select 1 from tenk1 t3
-              where t3.thousand = t1.unique1 and t3.tenthous = t2.hundred)
-      and t1.unique1 < 1;
-                                   QUERY PLAN                                    
----------------------------------------------------------------------------------
- Nested Loop
-   Output: t1.unique1, t2.hundred
-   ->  Hash Join
-         Output: t1.unique1, t3.tenthous
-         Hash Cond: (t3.thousand = t1.unique1)
-         ->  HashAggregate
-               Output: t3.thousand, t3.tenthous
-               Group Key: t3.thousand, t3.tenthous
-               ->  Index Only Scan using tenk1_thous_tenthous on public.tenk1 t3
-                     Output: t3.thousand, t3.tenthous
-         ->  Hash
-               Output: t1.unique1
-               ->  Index Only Scan using onek_unique1 on public.onek t1
-                     Output: t1.unique1
-                     Index Cond: (t1.unique1 < 1)
-   ->  Index Only Scan using tenk1_hundred on public.tenk1 t2
-         Output: t2.hundred
-         Index Cond: (t2.hundred = t3.tenthous)
-(18 rows)
-
--- ... unless it actually is unique
-create table j3 as select unique1, tenthous from onek;
-vacuum analyze j3;
-create unique index on j3(unique1, tenthous);
-explain (verbose, costs off)
-select t1.unique1, t2.hundred
-from onek t1, tenk1 t2
-where exists (select 1 from j3
-              where j3.unique1 = t1.unique1 and j3.tenthous = t2.hundred)
-      and t1.unique1 < 1;
-                               QUERY PLAN                               
-------------------------------------------------------------------------
- Nested Loop
-   Output: t1.unique1, t2.hundred
-   ->  Nested Loop
-         Output: t1.unique1, j3.tenthous
-         ->  Index Only Scan using onek_unique1 on public.onek t1
-               Output: t1.unique1
-               Index Cond: (t1.unique1 < 1)
-         ->  Index Only Scan using j3_unique1_tenthous_idx on public.j3
-               Output: j3.unique1, j3.tenthous
-               Index Cond: (j3.unique1 = t1.unique1)
-   ->  Index Only Scan using tenk1_hundred on public.tenk1 t2
-         Output: t2.hundred
-         Index Cond: (t2.hundred = j3.tenthous)
-(13 rows)
-
-drop table j3;
-=======
 -- test that foreign key join estimation performs sanely for outer joins
 --
 begin;
@@ -5716,5 +5357,4 @@
          Index Cond: ((a = f.a) AND (b = f.b))
 (11 rows)
 
-rollback;
->>>>>>> 42f62e4c
+rollback;