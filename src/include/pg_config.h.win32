--- conflicted
+++ resolved
@@ -569,20 +569,16 @@
 #define PG_VERSION "9.6.5"
 
 /* PostgreSQL version as a number */
-<<<<<<< HEAD
-#define PG_VERSION_NUM 90604
+#define PG_VERSION_NUM 90605
+
 #define PGPRO_PACKAGE_NAME "PostgresPro"
 
 #define PGPRO_EDITION "standard"
 
-#define PGPRO_VERSION "9.6.4.2"
-
-#define PGPRO_PACKAGE_STR "PostgresPro 9.6.4.2"
-
-#define PG_VERSION_NUM 90604
-=======
-#define PG_VERSION_NUM 90605
->>>>>>> 254bb39b
+#define PGPRO_VERSION "9.6.5.1"
+
+#define PGPRO_PACKAGE_STR "PostgresPro 9.6.5.1"
+
 
 /* Define to the one symbol short name of this package. */
 #define PACKAGE_TARNAME "postgresql"
