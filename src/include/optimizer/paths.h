--- conflicted
+++ resolved
@@ -20,15 +20,9 @@
 /*
  * allpaths.c
  */
-<<<<<<< HEAD
 extern PGDLLIMPORT bool enable_geqo;
 extern PGDLLIMPORT int	geqo_threshold;
-extern int	min_parallel_relation_size;
-=======
-extern bool enable_geqo;
-extern int	geqo_threshold;
 extern PGDLLIMPORT int	min_parallel_relation_size;
->>>>>>> 82ad0e6e
 
 /* Hook for plugins to get control in set_rel_pathlist() */
 typedef void (*set_rel_pathlist_hook_type) (PlannerInfo *root,
