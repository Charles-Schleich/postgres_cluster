--- conflicted
+++ resolved
@@ -152,7 +152,8 @@
 		Relids			required_nestloop,
 						required_inner;
 		List		   *filtered_joinclauses = NIL,
-					   *saved_ppi_list;
+					   *saved_ppi_list,
+					   *pathkeys;
 		ListCell	   *rinfo_lc;
 
 		if (!IsA(cur_inner_path, AppendPath))
@@ -228,17 +229,7 @@
 							  extra->sjinfo, &extra->semifactors);
 #endif
 
-<<<<<<< HEAD
-		nest_path = create_nestloop_path(root, joinrel, jointype, &workspace,
-										 extra->sjinfo, &extra->semifactors,
-										 outer, inner, extra->restrictlist,
-										 build_join_pathkeys(root, joinrel,
-															 jointype,
-															 outer->pathkeys),
-										 required_nestloop);
-=======
 		pathkeys = build_join_pathkeys(root, joinrel, jointype, outer->pathkeys);
->>>>>>> 0c5323da
 
 		/* Discard all clauses that are to be evaluated by 'inner' */
 		foreach (rinfo_lc, extra->restrictlist)
