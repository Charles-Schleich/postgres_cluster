--- conflicted
+++ resolved
@@ -47,26 +47,9 @@
         echo "Database needs upgrade"
         exit 1
     fi
-<<<<<<< HEAD
-	if [ ! -f "${PGDATA}/global/pg_control" ]; then
-		# looks like we have Debian with separate directory for configs
-		SAVE_PGDATA="$PGDATA"
-		PGDATA=`sed -n "/data_directory/{s/^data_directory = '//
-		s/'.*$//
-		p}" /etc/postgresql/9.6/main/postgresql.conf`
-		if [ -z "$PGDATA" -o ! -f "${PGDATA}/global/pg_control" ]; then
-			echo "Cannot find valid database in $PGDATA" 1>&2;
-			exit 1
-		fi
-		if [ -f "$PGDATA/postmaster.pid" ]; then
-			echo "postmaster.pid exists. Is another backend running on $PGDATA" 1>&2; 
-			exit 1;
-		fi
-=======
 	if [ -f "$PGDATA/postmaster.pid" ]; then
 		echo "postmaster.pid exists. Is another backend running on $PGDATA" 1>&2; 
 		exit 1;
->>>>>>> 390533d4
 	fi
 	# Fix pg_control file
 	"${PGBIN}pg_controldata" -c
