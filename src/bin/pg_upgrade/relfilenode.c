--- conflicted
+++ resolved
@@ -127,11 +127,7 @@
 {
 	char		old_file[MAXPGPATH];
 	char		new_file[MAXPGPATH];
-<<<<<<< HEAD
-	struct stat statbuf;		
-=======
 	struct stat statbuf;
->>>>>>> 90c37c09
 
 	snprintf(old_file, sizeof(old_file), "%s%s/pg_compression",
 			 map->old_tablespace,
@@ -139,11 +135,7 @@
 	snprintf(new_file, sizeof(new_file), "%s%s/pg_compression",
 			 map->new_tablespace,
 			 map->new_tablespace_suffix);
-<<<<<<< HEAD
-	
-=======
-
->>>>>>> 90c37c09
+
 	if (stat(old_file, &statbuf) == 0)
 	{
 		unlink(new_file);
@@ -151,24 +143,12 @@
 		if (user_opts.transfer_mode == TRANSFER_MODE_COPY)
 		{
 			pg_log(PG_VERBOSE, "copying \"%s\" to \"%s\"\n", old_file, new_file);
-<<<<<<< HEAD
-
 			copyFile(old_file, new_file, map->nspname, map->relname);
-
-=======
-			copyFile(old_file, new_file, map->nspname, map->relname);
->>>>>>> 90c37c09
 		}
 		else
 		{
 			pg_log(PG_VERBOSE, "linking \"%s\" to \"%s\"\n", old_file, new_file);
-<<<<<<< HEAD
-
 			linkFile(old_file, new_file, map->nspname, map->relname);
-
-=======
-			linkFile(old_file, new_file, map->nspname, map->relname);
->>>>>>> 90c37c09
 		}
 
 		transfer_relfile(map, ".cfm", false);
@@ -241,8 +221,8 @@
 	char		new_file[MAXPGPATH];
 	int			segno;
 	char		extent_suffix[65];
-	struct stat statbuf;		
-		
+	struct stat statbuf;
+
 	/*
 	 * Now copy/link any related segments as well. Remember, PG breaks large
 	 * files into 1GB segments, the first segment has no extension, subsequent
