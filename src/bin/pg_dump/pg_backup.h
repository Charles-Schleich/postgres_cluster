--- conflicted
+++ resolved
@@ -318,11 +318,7 @@
 							 const char *dbname, const char *tblname);
 extern RelFileMap * fillRelFileMapToast(Archive *fout, RelFileMap *map,
 										int nrels, int ntoastrels);
-<<<<<<< HEAD
-extern void transfer_relfile(RelFileMap *map, const char *type_suffix,
-=======
 extern void transfer_relfile(RelFileMap *map, const char *type_suffix, const char *cfm_suffix,
->>>>>>> 90c37c09
 							 const char *transfer_dir, bool is_restore,
 							 bool is_copy_mode, bool is_verbose);
 extern void transferCheckControlData(Archive *fout, const char *transfer_dir, bool isRestore);
