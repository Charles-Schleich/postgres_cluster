/*-------------------------------------------------------------------------
 *
 * analyze.c
 *	  transform the raw parse tree into a query tree
 *
 * For optimizable statements, we are careful to obtain a suitable lock on
 * each referenced table, and other modules of the backend preserve or
 * re-obtain these locks before depending on the results.  It is therefore
 * okay to do significant semantic analysis of these statements.  For
 * utility commands, no locks are obtained here (and if they were, we could
 * not be sure we'd still have them at execution).  Hence the general rule
 * for utility commands is to just dump them into a Query node untransformed.
 * DECLARE CURSOR, EXPLAIN, and CREATE TABLE AS are exceptions because they
 * contain optimizable statements, which we should transform.
 *
 *
 * Portions Copyright (c) 1996-2016, PostgreSQL Global Development Group
 * Portions Copyright (c) 1994, Regents of the University of California
 *
 *	src/backend/parser/analyze.c
 *
 *-------------------------------------------------------------------------
 */

#include "postgres.h"

#include "access/sysattr.h"
#include "catalog/pg_type.h"
#include "miscadmin.h"
#include "nodes/makefuncs.h"
#include "nodes/nodeFuncs.h"
#include "optimizer/var.h"
#include "parser/analyze.h"
#include "parser/parse_agg.h"
#include "parser/parse_clause.h"
#include "parser/parse_coerce.h"
#include "parser/parse_collate.h"
#include "parser/parse_cte.h"
#include "parser/parse_oper.h"
#include "parser/parse_param.h"
#include "parser/parse_relation.h"
#include "parser/parse_target.h"
#include "parser/parsetree.h"
#include "rewrite/rewriteManip.h"
#include "utils/rel.h"


/* Hook for plugins to get control at end of parse analysis */
post_parse_analyze_hook_type post_parse_analyze_hook = NULL;

static Query *transformDeleteStmt(ParseState *pstate, DeleteStmt *stmt);
static Query *transformInsertStmt(ParseState *pstate, InsertStmt *stmt);
static List *transformInsertRow(ParseState *pstate, List *exprlist,
				   List *stmtcols, List *icolumns, List *attrnos,
				   bool strip_indirection);
static OnConflictExpr *transformOnConflictClause(ParseState *pstate,
						  OnConflictClause *onConflictClause);
static int	count_rowexpr_columns(ParseState *pstate, Node *expr);
static Query *transformSelectStmt(ParseState *pstate, SelectStmt *stmt);
static Query *transformValuesClause(ParseState *pstate, SelectStmt *stmt);
static Query *transformSetOperationStmt(ParseState *pstate, SelectStmt *stmt);
static Node *transformSetOperationTree(ParseState *pstate, SelectStmt *stmt,
						  bool isTopLevel, List **targetlist);
static void determineRecursiveColTypes(ParseState *pstate,
						   Node *larg, List *nrtargetlist);
static Query *transformUpdateStmt(ParseState *pstate, UpdateStmt *stmt);
static List *transformReturningList(ParseState *pstate, List *returningList);
static List *transformUpdateTargetList(ParseState *pstate,
						  List *targetList);
static Query *transformDeclareCursorStmt(ParseState *pstate,
						   DeclareCursorStmt *stmt);
static Query *transformExplainStmt(ParseState *pstate,
					 ExplainStmt *stmt);
static Query *transformCreateTableAsStmt(ParseState *pstate,
						   CreateTableAsStmt *stmt);
static void transformLockingClause(ParseState *pstate, Query *qry,
					   LockingClause *lc, bool pushedDown);
#ifdef RAW_EXPRESSION_COVERAGE_TEST
static bool test_raw_expression_coverage(Node *node, void *context);
#endif


/*
 * parse_analyze
 *		Analyze a raw parse tree and transform it to Query form.
 *
 * Optionally, information about $n parameter types can be supplied.
 * References to $n indexes not defined by paramTypes[] are disallowed.
 *
 * The result is a Query node.  Optimizable statements require considerable
 * transformation, while utility-type statements are simply hung off
 * a dummy CMD_UTILITY Query node.
 */
Query *
parse_analyze(Node *parseTree, const char *sourceText,
			  Oid *paramTypes, int numParams)
{
	ParseState *pstate = make_parsestate(NULL);
	Query	   *query;

	Assert(sourceText != NULL); /* required as of 8.4 */

	pstate->p_sourcetext = sourceText;

	if (numParams > 0)
		parse_fixed_parameters(pstate, paramTypes, numParams);

	query = transformTopLevelStmt(pstate, parseTree);

	if (post_parse_analyze_hook)
		(*post_parse_analyze_hook) (pstate, query);

	free_parsestate(pstate);

	return query;
}

/*
 * parse_analyze_varparams
 *
 * This variant is used when it's okay to deduce information about $n
 * symbol datatypes from context.  The passed-in paramTypes[] array can
 * be modified or enlarged (via repalloc).
 */
Query *
parse_analyze_varparams(Node *parseTree, const char *sourceText,
						Oid **paramTypes, int *numParams)
{
	ParseState *pstate = make_parsestate(NULL);
	Query	   *query;

	Assert(sourceText != NULL); /* required as of 8.4 */

	pstate->p_sourcetext = sourceText;

	parse_variable_parameters(pstate, paramTypes, numParams);

	query = transformTopLevelStmt(pstate, parseTree);

	/* make sure all is well with parameter types */
	check_variable_parameters(pstate, query);

	if (post_parse_analyze_hook)
		(*post_parse_analyze_hook) (pstate, query);

	free_parsestate(pstate);

	return query;
}

/*
 * parse_sub_analyze
 *		Entry point for recursively analyzing a sub-statement.
 */
Query *
parse_sub_analyze(Node *parseTree, ParseState *parentParseState,
				  CommonTableExpr *parentCTE,
				  bool locked_from_parent)
{
	ParseState *pstate = make_parsestate(parentParseState);
	Query	   *query;

	pstate->p_parent_cte = parentCTE;
	pstate->p_locked_from_parent = locked_from_parent;

	query = transformStmt(pstate, parseTree);

	free_parsestate(pstate);

	return query;
}

/*
 * transformTopLevelStmt -
 *	  transform a Parse tree into a Query tree.
 *
 * The only thing we do here that we don't do in transformStmt() is to
 * convert SELECT ... INTO into CREATE TABLE AS.  Since utility statements
 * aren't allowed within larger statements, this is only allowed at the top
 * of the parse tree, and so we only try it before entering the recursive
 * transformStmt() processing.
 */
Query *
transformTopLevelStmt(ParseState *pstate, Node *parseTree)
{
	if (IsA(parseTree, SelectStmt))
	{
		SelectStmt *stmt = (SelectStmt *) parseTree;

		/* If it's a set-operation tree, drill down to leftmost SelectStmt */
		while (stmt && stmt->op != SETOP_NONE)
			stmt = stmt->larg;
		Assert(stmt && IsA(stmt, SelectStmt) &&stmt->larg == NULL);

		if (stmt->intoClause)
		{
			CreateTableAsStmt *ctas = makeNode(CreateTableAsStmt);

			ctas->query = parseTree;
			ctas->into = stmt->intoClause;
			ctas->relkind = OBJECT_TABLE;
			ctas->is_select_into = true;

			/*
			 * Remove the intoClause from the SelectStmt.  This makes it safe
			 * for transformSelectStmt to complain if it finds intoClause set
			 * (implying that the INTO appeared in a disallowed place).
			 */
			stmt->intoClause = NULL;

			parseTree = (Node *) ctas;
		}
	}

	return transformStmt(pstate, parseTree);
}

/*
 * transformStmt -
 *	  recursively transform a Parse tree into a Query tree.
 */
Query *
transformStmt(ParseState *pstate, Node *parseTree)
{
	Query	   *result;

	/*
	 * We apply RAW_EXPRESSION_COVERAGE_TEST testing to basic DML statements;
	 * we can't just run it on everything because raw_expression_tree_walker()
	 * doesn't claim to handle utility statements.
	 */
#ifdef RAW_EXPRESSION_COVERAGE_TEST
	switch (nodeTag(parseTree))
	{
		case T_SelectStmt:
		case T_InsertStmt:
		case T_UpdateStmt:
		case T_DeleteStmt:
			(void) test_raw_expression_coverage(parseTree, NULL);
			break;
		default:
			break;
	}
#endif   /* RAW_EXPRESSION_COVERAGE_TEST */

	switch (nodeTag(parseTree))
	{
			/*
			 * Optimizable statements
			 */
		case T_InsertStmt:
			result = transformInsertStmt(pstate, (InsertStmt *) parseTree);
			break;

		case T_DeleteStmt:
			result = transformDeleteStmt(pstate, (DeleteStmt *) parseTree);
			break;

		case T_UpdateStmt:
			result = transformUpdateStmt(pstate, (UpdateStmt *) parseTree);
			break;

		case T_SelectStmt:
			{
				SelectStmt *n = (SelectStmt *) parseTree;

				if (n->valuesLists)
					result = transformValuesClause(pstate, n);
				else if (n->op == SETOP_NONE)
					result = transformSelectStmt(pstate, n);
				else
					result = transformSetOperationStmt(pstate, n);
			}
			break;

			/*
			 * Special cases
			 */
		case T_DeclareCursorStmt:
			result = transformDeclareCursorStmt(pstate,
											(DeclareCursorStmt *) parseTree);
			break;

		case T_ExplainStmt:
			result = transformExplainStmt(pstate,
										  (ExplainStmt *) parseTree);
			break;

		case T_CreateTableAsStmt:
			result = transformCreateTableAsStmt(pstate,
											(CreateTableAsStmt *) parseTree);
			break;

		default:

			/*
			 * other statements don't require any transformation; just return
			 * the original parsetree with a Query node plastered on top.
			 */
			result = makeNode(Query);
			result->commandType = CMD_UTILITY;
			result->utilityStmt = (Node *) parseTree;
			break;
	}

	/* Mark as original query until we learn differently */
	result->querySource = QSRC_ORIGINAL;
	result->canSetTag = true;

	return result;
}

/*
 * analyze_requires_snapshot
 *		Returns true if a snapshot must be set before doing parse analysis
 *		on the given raw parse tree.
 *
 * Classification here should match transformStmt().
 */
bool
analyze_requires_snapshot(Node *parseTree)
{
	bool		result;

	switch (nodeTag(parseTree))
	{
			/*
			 * Optimizable statements
			 */
		case T_InsertStmt:
		case T_DeleteStmt:
		case T_UpdateStmt:
		case T_SelectStmt:
			result = true;
			break;

			/*
			 * Special cases
			 */
		case T_DeclareCursorStmt:
			/* yes, because it's analyzed just like SELECT */
			result = true;
			break;

		case T_ExplainStmt:
		case T_CreateTableAsStmt:
			/* yes, because we must analyze the contained statement */
			result = true;
			break;

		default:
			/* other utility statements don't have any real parse analysis */
			result = false;
			break;
	}

	return result;
}

/*
 * transformDeleteStmt -
 *	  transforms a Delete Statement
 */
static Query *
transformDeleteStmt(ParseState *pstate, DeleteStmt *stmt)
{
	Query	   *qry = makeNode(Query);
	ParseNamespaceItem *nsitem;
	Node	   *qual;

	qry->commandType = CMD_DELETE;

	/* process the WITH clause independently of all else */
	if (stmt->withClause)
	{
		qry->hasRecursive = stmt->withClause->recursive;
		qry->cteList = transformWithClause(pstate, stmt->withClause);
		qry->hasModifyingCTE = pstate->p_hasModifyingCTE;
	}

	/* set up range table with just the result rel */
	qry->resultRelation = setTargetTable(pstate, stmt->relation,
								  interpretInhOption(stmt->relation->inhOpt),
										 true,
										 ACL_DELETE);

	/* grab the namespace item made by setTargetTable */
	nsitem = (ParseNamespaceItem *) llast(pstate->p_namespace);

	/* there's no DISTINCT in DELETE */
	qry->distinctClause = NIL;

	/* subqueries in USING cannot access the result relation */
	nsitem->p_lateral_only = true;
	nsitem->p_lateral_ok = false;

	/*
	 * The USING clause is non-standard SQL syntax, and is equivalent in
	 * functionality to the FROM list that can be specified for UPDATE. The
	 * USING keyword is used rather than FROM because FROM is already a
	 * keyword in the DELETE syntax.
	 */
	transformFromClause(pstate, stmt->usingClause);

	/* remaining clauses can reference the result relation normally */
	nsitem->p_lateral_only = false;
	nsitem->p_lateral_ok = true;

	qual = transformWhereClause(pstate, stmt->whereClause,
								EXPR_KIND_WHERE, "WHERE");

	qry->returningList = transformReturningList(pstate, stmt->returningList);

	/* done building the range table and jointree */
	qry->rtable = pstate->p_rtable;
	qry->jointree = makeFromExpr(pstate->p_joinlist, qual);

	qry->hasSubLinks = pstate->p_hasSubLinks;
	qry->hasWindowFuncs = pstate->p_hasWindowFuncs;
	qry->hasAggs = pstate->p_hasAggs;
	if (pstate->p_hasAggs)
		parseCheckAggregates(pstate, qry);

	assign_query_collations(pstate, qry);

	return qry;
}

/*
 * transformInsertStmt -
 *	  transform an Insert Statement
 */
static Query *
transformInsertStmt(ParseState *pstate, InsertStmt *stmt)
{
	Query	   *qry = makeNode(Query);
	SelectStmt *selectStmt = (SelectStmt *) stmt->selectStmt;
	List	   *exprList = NIL;
	bool		isGeneralSelect;
	List	   *sub_rtable;
	List	   *sub_namespace;
	List	   *icolumns;
	List	   *attrnos;
	RangeTblEntry *rte;
	RangeTblRef *rtr;
	ListCell   *icols;
	ListCell   *attnos;
	ListCell   *lc;
	bool		isOnConflictUpdate;
	AclMode		targetPerms;

	/* There can't be any outer WITH to worry about */
	Assert(pstate->p_ctenamespace == NIL);

	qry->commandType = CMD_INSERT;
	pstate->p_is_insert = true;

	/* process the WITH clause independently of all else */
	if (stmt->withClause)
	{
		qry->hasRecursive = stmt->withClause->recursive;
		qry->cteList = transformWithClause(pstate, stmt->withClause);
		qry->hasModifyingCTE = pstate->p_hasModifyingCTE;
	}

	isOnConflictUpdate = (stmt->onConflictClause &&
						stmt->onConflictClause->action == ONCONFLICT_UPDATE);

	/*
	 * We have three cases to deal with: DEFAULT VALUES (selectStmt == NULL),
	 * VALUES list, or general SELECT input.  We special-case VALUES, both for
	 * efficiency and so we can handle DEFAULT specifications.
	 *
	 * The grammar allows attaching ORDER BY, LIMIT, FOR UPDATE, or WITH to a
	 * VALUES clause.  If we have any of those, treat it as a general SELECT;
	 * so it will work, but you can't use DEFAULT items together with those.
	 */
	isGeneralSelect = (selectStmt && (selectStmt->valuesLists == NIL ||
									  selectStmt->sortClause != NIL ||
									  selectStmt->limitOffset != NULL ||
									  selectStmt->limitCount != NULL ||
									  selectStmt->lockingClause != NIL ||
									  selectStmt->withClause != NULL));

	/*
	 * If a non-nil rangetable/namespace was passed in, and we are doing
	 * INSERT/SELECT, arrange to pass the rangetable/namespace down to the
	 * SELECT.  This can only happen if we are inside a CREATE RULE, and in
	 * that case we want the rule's OLD and NEW rtable entries to appear as
	 * part of the SELECT's rtable, not as outer references for it.  (Kluge!)
	 * The SELECT's joinlist is not affected however.  We must do this before
	 * adding the target table to the INSERT's rtable.
	 */
	if (isGeneralSelect)
	{
		sub_rtable = pstate->p_rtable;
		pstate->p_rtable = NIL;
		sub_namespace = pstate->p_namespace;
		pstate->p_namespace = NIL;
	}
	else
	{
		sub_rtable = NIL;		/* not used, but keep compiler quiet */
		sub_namespace = NIL;
	}

	/*
	 * Must get write lock on INSERT target table before scanning SELECT, else
	 * we will grab the wrong kind of initial lock if the target table is also
	 * mentioned in the SELECT part.  Note that the target table is not added
	 * to the joinlist or namespace.
	 */
	targetPerms = ACL_INSERT;
	if (isOnConflictUpdate)
		targetPerms |= ACL_UPDATE;
	qry->resultRelation = setTargetTable(pstate, stmt->relation,
										 false, false, targetPerms);

	/* Validate stmt->cols list, or build default list if no list given */
	icolumns = checkInsertTargets(pstate, stmt->cols, &attrnos);
	Assert(list_length(icolumns) == list_length(attrnos));

	/*
	 * Determine which variant of INSERT we have.
	 */
	if (selectStmt == NULL)
	{
		/*
		 * We have INSERT ... DEFAULT VALUES.  We can handle this case by
		 * emitting an empty targetlist --- all columns will be defaulted when
		 * the planner expands the targetlist.
		 */
		exprList = NIL;
	}
	else if (isGeneralSelect)
	{
		/*
		 * We make the sub-pstate a child of the outer pstate so that it can
		 * see any Param definitions supplied from above.  Since the outer
		 * pstate's rtable and namespace are presently empty, there are no
		 * side-effects of exposing names the sub-SELECT shouldn't be able to
		 * see.
		 */
		ParseState *sub_pstate = make_parsestate(pstate);
		Query	   *selectQuery;

		/*
		 * Process the source SELECT.
		 *
		 * It is important that this be handled just like a standalone SELECT;
		 * otherwise the behavior of SELECT within INSERT might be different
		 * from a stand-alone SELECT. (Indeed, Postgres up through 6.5 had
		 * bugs of just that nature...)
		 */
		sub_pstate->p_rtable = sub_rtable;
		sub_pstate->p_joinexprs = NIL;	/* sub_rtable has no joins */
		sub_pstate->p_namespace = sub_namespace;

		selectQuery = transformStmt(sub_pstate, stmt->selectStmt);

		free_parsestate(sub_pstate);

		/* The grammar should have produced a SELECT */
		if (!IsA(selectQuery, Query) ||
			selectQuery->commandType != CMD_SELECT ||
			selectQuery->utilityStmt != NULL)
			elog(ERROR, "unexpected non-SELECT command in INSERT ... SELECT");

		/*
		 * Make the source be a subquery in the INSERT's rangetable, and add
		 * it to the INSERT's joinlist.
		 */
		rte = addRangeTableEntryForSubquery(pstate,
											selectQuery,
											makeAlias("*SELECT*", NIL),
											false,
											false);
		rtr = makeNode(RangeTblRef);
		/* assume new rte is at end */
		rtr->rtindex = list_length(pstate->p_rtable);
		Assert(rte == rt_fetch(rtr->rtindex, pstate->p_rtable));
		pstate->p_joinlist = lappend(pstate->p_joinlist, rtr);

		/*----------
		 * Generate an expression list for the INSERT that selects all the
		 * non-resjunk columns from the subquery.  (INSERT's tlist must be
		 * separate from the subquery's tlist because we may add columns,
		 * insert datatype coercions, etc.)
		 *
		 * HACK: unknown-type constants and params in the SELECT's targetlist
		 * are copied up as-is rather than being referenced as subquery
		 * outputs.  This is to ensure that when we try to coerce them to
		 * the target column's datatype, the right things happen (see
		 * special cases in coerce_type).  Otherwise, this fails:
		 *		INSERT INTO foo SELECT 'bar', ... FROM baz
		 *----------
		 */
		exprList = NIL;
		foreach(lc, selectQuery->targetList)
		{
			TargetEntry *tle = (TargetEntry *) lfirst(lc);
			Expr	   *expr;

			if (tle->resjunk)
				continue;
			if (tle->expr &&
				(IsA(tle->expr, Const) ||IsA(tle->expr, Param)) &&
				exprType((Node *) tle->expr) == UNKNOWNOID)
				expr = tle->expr;
			else
			{
				Var		   *var = makeVarFromTargetEntry(rtr->rtindex, tle);

				var->location = exprLocation((Node *) tle->expr);
				expr = (Expr *) var;
			}
			exprList = lappend(exprList, expr);
		}

		/* Prepare row for assignment to target table */
		exprList = transformInsertRow(pstate, exprList,
									  stmt->cols,
									  icolumns, attrnos,
									  false);
	}
	else if (list_length(selectStmt->valuesLists) > 1)
	{
		/*
		 * Process INSERT ... VALUES with multiple VALUES sublists. We
		 * generate a VALUES RTE holding the transformed expression lists, and
		 * build up a targetlist containing Vars that reference the VALUES
		 * RTE.
		 */
		List	   *exprsLists = NIL;
		List	   *collations = NIL;
		int			sublist_length = -1;
		bool		lateral = false;
		int			i;

		Assert(selectStmt->intoClause == NULL);

		foreach(lc, selectStmt->valuesLists)
		{
			List	   *sublist = (List *) lfirst(lc);

			/* Do basic expression transformation (same as a ROW() expr) */
			sublist = transformExpressionList(pstate, sublist, EXPR_KIND_VALUES);

			/*
			 * All the sublists must be the same length, *after*
			 * transformation (which might expand '*' into multiple items).
			 * The VALUES RTE can't handle anything different.
			 */
			if (sublist_length < 0)
			{
				/* Remember post-transformation length of first sublist */
				sublist_length = list_length(sublist);
			}
			else if (sublist_length != list_length(sublist))
			{
				ereport(ERROR,
						(errcode(ERRCODE_SYNTAX_ERROR),
						 errmsg("VALUES lists must all be the same length"),
						 parser_errposition(pstate,
											exprLocation((Node *) sublist))));
			}

			/*
			 * Prepare row for assignment to target table.  We process any
			 * indirection on the target column specs normally but then strip
			 * off the resulting field/array assignment nodes, since we don't
			 * want the parsed statement to contain copies of those in each
			 * VALUES row.  (It's annoying to have to transform the
			 * indirection specs over and over like this, but avoiding it
			 * would take some really messy refactoring of
			 * transformAssignmentIndirection.)
			 */
			sublist = transformInsertRow(pstate, sublist,
										 stmt->cols,
										 icolumns, attrnos,
										 true);

			/*
			 * We must assign collations now because assign_query_collations
			 * doesn't process rangetable entries.  We just assign all the
			 * collations independently in each row, and don't worry about
			 * whether they are consistent vertically.  The outer INSERT query
			 * isn't going to care about the collations of the VALUES columns,
			 * so it's not worth the effort to identify a common collation for
			 * each one here.  (But note this does have one user-visible
			 * consequence: INSERT ... VALUES won't complain about conflicting
			 * explicit COLLATEs in a column, whereas the same VALUES
			 * construct in another context would complain.)
			 */
			assign_list_collations(pstate, sublist);

			exprsLists = lappend(exprsLists, sublist);
		}

		/*
		 * Although we don't really need collation info, let's just make sure
		 * we provide a correctly-sized list in the VALUES RTE.
		 */
		for (i = 0; i < sublist_length; i++)
			collations = lappend_oid(collations, InvalidOid);

		/*
		 * Ordinarily there can't be any current-level Vars in the expression
		 * lists, because the namespace was empty ... but if we're inside
		 * CREATE RULE, then NEW/OLD references might appear.  In that case we
		 * have to mark the VALUES RTE as LATERAL.
		 */
		if (list_length(pstate->p_rtable) != 1 &&
			contain_vars_of_level((Node *) exprsLists, 0))
			lateral = true;

		/*
		 * Generate the VALUES RTE
		 */
		rte = addRangeTableEntryForValues(pstate, exprsLists, collations,
										  NULL, lateral, true);
		rtr = makeNode(RangeTblRef);
		/* assume new rte is at end */
		rtr->rtindex = list_length(pstate->p_rtable);
		Assert(rte == rt_fetch(rtr->rtindex, pstate->p_rtable));
		pstate->p_joinlist = lappend(pstate->p_joinlist, rtr);

		/*
		 * Generate list of Vars referencing the RTE
		 */
		expandRTE(rte, rtr->rtindex, 0, -1, false, NULL, &exprList);

		/*
		 * Re-apply any indirection on the target column specs to the Vars
		 */
		exprList = transformInsertRow(pstate, exprList,
									  stmt->cols,
									  icolumns, attrnos,
									  false);
	}
	else
	{
		/*
		 * Process INSERT ... VALUES with a single VALUES sublist.  We treat
		 * this case separately for efficiency.  The sublist is just computed
		 * directly as the Query's targetlist, with no VALUES RTE.  So it
		 * works just like a SELECT without any FROM.
		 */
		List	   *valuesLists = selectStmt->valuesLists;

		Assert(list_length(valuesLists) == 1);
		Assert(selectStmt->intoClause == NULL);

		/* Do basic expression transformation (same as a ROW() expr) */
		exprList = transformExpressionList(pstate,
										   (List *) linitial(valuesLists),
										   EXPR_KIND_VALUES);

		/* Prepare row for assignment to target table */
		exprList = transformInsertRow(pstate, exprList,
									  stmt->cols,
									  icolumns, attrnos,
									  false);
	}

	/*
	 * Generate query's target list using the computed list of expressions.
	 * Also, mark all the target columns as needing insert permissions.
	 */
	rte = pstate->p_target_rangetblentry;
	qry->targetList = NIL;
	icols = list_head(icolumns);
	attnos = list_head(attrnos);
	foreach(lc, exprList)
	{
		Expr	   *expr = (Expr *) lfirst(lc);
		ResTarget  *col;
		AttrNumber	attr_num;
		TargetEntry *tle;

		col = (ResTarget *) lfirst(icols);
		Assert(IsA(col, ResTarget));
		attr_num = (AttrNumber) lfirst_int(attnos);

		tle = makeTargetEntry(expr,
							  attr_num,
							  col->name,
							  false);
		qry->targetList = lappend(qry->targetList, tle);

		rte->insertedCols = bms_add_member(rte->insertedCols,
							  attr_num - FirstLowInvalidHeapAttributeNumber);

		icols = lnext(icols);
		attnos = lnext(attnos);
	}

	/* Process ON CONFLICT, if any. */
	if (stmt->onConflictClause)
		qry->onConflict = transformOnConflictClause(pstate,
													stmt->onConflictClause);

	/*
	 * If we have a RETURNING clause, we need to add the target relation to
	 * the query namespace before processing it, so that Var references in
	 * RETURNING will work.  Also, remove any namespace entries added in a
	 * sub-SELECT or VALUES list.
	 */
	if (stmt->returningList)
	{
		pstate->p_namespace = NIL;
		addRTEtoQuery(pstate, pstate->p_target_rangetblentry,
					  false, true, true);
		qry->returningList = transformReturningList(pstate,
													stmt->returningList);
	}

	/* done building the range table and jointree */
	qry->rtable = pstate->p_rtable;
	qry->jointree = makeFromExpr(pstate->p_joinlist, NULL);

	qry->hasSubLinks = pstate->p_hasSubLinks;

	assign_query_collations(pstate, qry);

	return qry;
}

/*
 * Prepare an INSERT row for assignment to the target table.
 *
 * exprlist: transformed expressions for source values; these might come from
 * a VALUES row, or be Vars referencing a sub-SELECT or VALUES RTE output.
 * stmtcols: original target-columns spec for INSERT (we just test for NIL)
 * icolumns: effective target-columns spec (list of ResTarget)
 * attrnos: integer column numbers (must be same length as icolumns)
 * strip_indirection: if true, remove any field/array assignment nodes
 */
static List *
transformInsertRow(ParseState *pstate, List *exprlist,
				   List *stmtcols, List *icolumns, List *attrnos,
				   bool strip_indirection)
{
	List	   *result;
	ListCell   *lc;
	ListCell   *icols;
	ListCell   *attnos;

	/*
	 * Check length of expr list.  It must not have more expressions than
	 * there are target columns.  We allow fewer, but only if no explicit
	 * columns list was given (the remaining columns are implicitly
	 * defaulted).  Note we must check this *after* transformation because
	 * that could expand '*' into multiple items.
	 */
	if (list_length(exprlist) > list_length(icolumns))
		ereport(ERROR,
				(errcode(ERRCODE_SYNTAX_ERROR),
				 errmsg("INSERT has more expressions than target columns"),
				 parser_errposition(pstate,
									exprLocation(list_nth(exprlist,
												  list_length(icolumns))))));
	if (stmtcols != NIL &&
		list_length(exprlist) < list_length(icolumns))
	{
		/*
		 * We can get here for cases like INSERT ... SELECT (a,b,c) FROM ...
		 * where the user accidentally created a RowExpr instead of separate
		 * columns.  Add a suitable hint if that seems to be the problem,
		 * because the main error message is quite misleading for this case.
		 * (If there's no stmtcols, you'll get something about data type
		 * mismatch, which is less misleading so we don't worry about giving a
		 * hint in that case.)
		 */
		ereport(ERROR,
				(errcode(ERRCODE_SYNTAX_ERROR),
				 errmsg("INSERT has more target columns than expressions"),
				 ((list_length(exprlist) == 1 &&
				   count_rowexpr_columns(pstate, linitial(exprlist)) ==
				   list_length(icolumns)) ?
				  errhint("The insertion source is a row expression containing the same number of columns expected by the INSERT. Did you accidentally use extra parentheses?") : 0),
				 parser_errposition(pstate,
									exprLocation(list_nth(icolumns,
												  list_length(exprlist))))));
	}

	/*
	 * Prepare columns for assignment to target table.
	 */
	result = NIL;
	icols = list_head(icolumns);
	attnos = list_head(attrnos);
	foreach(lc, exprlist)
	{
		Expr	   *expr = (Expr *) lfirst(lc);
		ResTarget  *col;

		col = (ResTarget *) lfirst(icols);
		Assert(IsA(col, ResTarget));

		expr = transformAssignedExpr(pstate, expr,
									 EXPR_KIND_INSERT_TARGET,
									 col->name,
									 lfirst_int(attnos),
									 col->indirection,
									 col->location);

		if (strip_indirection)
		{
			while (expr)
			{
				if (IsA(expr, FieldStore))
				{
					FieldStore *fstore = (FieldStore *) expr;

					expr = (Expr *) linitial(fstore->newvals);
				}
				else if (IsA(expr, ArrayRef))
				{
					ArrayRef   *aref = (ArrayRef *) expr;

					if (aref->refassgnexpr == NULL)
						break;
					expr = aref->refassgnexpr;
				}
				else
					break;
			}
		}

		result = lappend(result, expr);

		icols = lnext(icols);
		attnos = lnext(attnos);
	}

	return result;
}

/*
 * transformSelectStmt -
 *	  transforms an OnConflictClause in an INSERT
 */
static OnConflictExpr *
transformOnConflictClause(ParseState *pstate,
						  OnConflictClause *onConflictClause)
{
	List	   *arbiterElems;
	Node	   *arbiterWhere;
	Oid			arbiterConstraint;
	List	   *onConflictSet = NIL;
	Node	   *onConflictWhere = NULL;
	RangeTblEntry *exclRte = NULL;
	int			exclRelIndex = 0;
	List	   *exclRelTlist = NIL;
	OnConflictExpr *result;

	/* Process the arbiter clause, ON CONFLICT ON (...) */
	transformOnConflictArbiter(pstate, onConflictClause, &arbiterElems,
							   &arbiterWhere, &arbiterConstraint);

	/* Process DO UPDATE */
	if (onConflictClause->action == ONCONFLICT_UPDATE)
	{
		Relation	targetrel = pstate->p_target_relation;
		Var		   *var;
		TargetEntry *te;
		int			attno;

		/*
		 * All INSERT expressions have been parsed, get ready for potentially
		 * existing SET statements that need to be processed like an UPDATE.
		 */
		pstate->p_is_insert = false;

		/*
		 * Add range table entry for the EXCLUDED pseudo relation; relkind is
		 * set to composite to signal that we're not dealing with an actual
		 * relation.
		 */
		exclRte = addRangeTableEntryForRelation(pstate,
												targetrel,
												makeAlias("excluded", NIL),
												false, false);
		exclRte->relkind = RELKIND_COMPOSITE_TYPE;
		exclRelIndex = list_length(pstate->p_rtable);

		/*
		 * Build a targetlist representing the columns of the EXCLUDED pseudo
		 * relation.  Have to be careful to use resnos that correspond to
		 * attnos of the underlying relation.
		 */
<<<<<<< HEAD
		Assert(pstate->p_next_resno == 1);
		for (attno = 0; attno < RelationGetNumberOfAttributes(targetrel); attno++)
=======
		for (attno = 0; attno < targetrel->rd_rel->relnatts; attno++)
>>>>>>> 89d1dfa4
		{
			Form_pg_attribute attr = targetrel->rd_att->attrs[attno];
			char	   *name;

			if (attr->attisdropped)
			{
				/*
				 * can't use atttypid here, but it doesn't really matter what
				 * type the Const claims to be.
				 */
				var = (Var *) makeNullConst(INT4OID, -1, InvalidOid);
				name = "";
			}
			else
			{
				var = makeVar(exclRelIndex, attno + 1,
							  attr->atttypid, attr->atttypmod,
							  attr->attcollation,
							  0);
				name = pstrdup(NameStr(attr->attname));
			}

			te = makeTargetEntry((Expr *) var,
								 attno + 1,
								 name,
								 false);

			/* don't require select access yet */
			exclRelTlist = lappend(exclRelTlist, te);
		}

		/*
		 * Add a whole-row-Var entry to support references to "EXCLUDED.*".
		 * Like the other entries in exclRelTlist, its resno must match the
		 * Var's varattno, else the wrong things happen while resolving
		 * references in setrefs.c.  This is against normal conventions for
		 * targetlists, but it's okay since we don't use this as a real tlist.
		 */
		var = makeVar(exclRelIndex, InvalidAttrNumber,
					  targetrel->rd_rel->reltype,
					  -1, InvalidOid, 0);
		te = makeTargetEntry((Expr *) var, InvalidAttrNumber, NULL, true);
		exclRelTlist = lappend(exclRelTlist, te);

		/*
		 * Add EXCLUDED and the target RTE to the namespace, so that they can
		 * be used in the UPDATE statement.
		 */
		addRTEtoQuery(pstate, exclRte, false, true, true);
		addRTEtoQuery(pstate, pstate->p_target_rangetblentry,
					  false, true, true);

		onConflictSet =
			transformUpdateTargetList(pstate, onConflictClause->targetList);

		onConflictWhere = transformWhereClause(pstate,
											   onConflictClause->whereClause,
											   EXPR_KIND_WHERE, "WHERE");
	}

	/* Finally, build ON CONFLICT DO [NOTHING | UPDATE] expression */
	result = makeNode(OnConflictExpr);

	result->action = onConflictClause->action;
	result->arbiterElems = arbiterElems;
	result->arbiterWhere = arbiterWhere;
	result->constraint = arbiterConstraint;
	result->onConflictSet = onConflictSet;
	result->onConflictWhere = onConflictWhere;
	result->exclRelIndex = exclRelIndex;
	result->exclRelTlist = exclRelTlist;

	return result;
}


/*
 * count_rowexpr_columns -
 *	  get number of columns contained in a ROW() expression;
 *	  return -1 if expression isn't a RowExpr or a Var referencing one.
 *
 * This is currently used only for hint purposes, so we aren't terribly
 * tense about recognizing all possible cases.  The Var case is interesting
 * because that's what we'll get in the INSERT ... SELECT (...) case.
 */
static int
count_rowexpr_columns(ParseState *pstate, Node *expr)
{
	if (expr == NULL)
		return -1;
	if (IsA(expr, RowExpr))
		return list_length(((RowExpr *) expr)->args);
	if (IsA(expr, Var))
	{
		Var		   *var = (Var *) expr;
		AttrNumber	attnum = var->varattno;

		if (attnum > 0 && var->vartype == RECORDOID)
		{
			RangeTblEntry *rte;

			rte = GetRTEByRangeTablePosn(pstate, var->varno, var->varlevelsup);
			if (rte->rtekind == RTE_SUBQUERY)
			{
				/* Subselect-in-FROM: examine sub-select's output expr */
				TargetEntry *ste = get_tle_by_resno(rte->subquery->targetList,
													attnum);

				if (ste == NULL || ste->resjunk)
					return -1;
				expr = (Node *) ste->expr;
				if (IsA(expr, RowExpr))
					return list_length(((RowExpr *) expr)->args);
			}
		}
	}
	return -1;
}


/*
 * transformSelectStmt -
 *	  transforms a Select Statement
 *
 * Note: this covers only cases with no set operations and no VALUES lists;
 * see below for the other cases.
 */
static Query *
transformSelectStmt(ParseState *pstate, SelectStmt *stmt)
{
	Query	   *qry = makeNode(Query);
	Node	   *qual;
	ListCell   *l;

	qry->commandType = CMD_SELECT;

	/* process the WITH clause independently of all else */
	if (stmt->withClause)
	{
		qry->hasRecursive = stmt->withClause->recursive;
		qry->cteList = transformWithClause(pstate, stmt->withClause);
		qry->hasModifyingCTE = pstate->p_hasModifyingCTE;
	}

	/* Complain if we get called from someplace where INTO is not allowed */
	if (stmt->intoClause)
		ereport(ERROR,
				(errcode(ERRCODE_SYNTAX_ERROR),
				 errmsg("SELECT ... INTO is not allowed here"),
				 parser_errposition(pstate,
								  exprLocation((Node *) stmt->intoClause))));

	/* make FOR UPDATE/FOR SHARE info available to addRangeTableEntry */
	pstate->p_locking_clause = stmt->lockingClause;

	/* make WINDOW info available for window functions, too */
	pstate->p_windowdefs = stmt->windowClause;

	/* process the FROM clause */
	transformFromClause(pstate, stmt->fromClause);

	/* transform targetlist */
	qry->targetList = transformTargetList(pstate, stmt->targetList,
										  EXPR_KIND_SELECT_TARGET);

	/* mark column origins */
	markTargetListOrigins(pstate, qry->targetList);

	/* transform WHERE */
	qual = transformWhereClause(pstate, stmt->whereClause,
								EXPR_KIND_WHERE, "WHERE");

	/* initial processing of HAVING clause is much like WHERE clause */
	qry->havingQual = transformWhereClause(pstate, stmt->havingClause,
										   EXPR_KIND_HAVING, "HAVING");

	/*
	 * Transform sorting/grouping stuff.  Do ORDER BY first because both
	 * transformGroupClause and transformDistinctClause need the results. Note
	 * that these functions can also change the targetList, so it's passed to
	 * them by reference.
	 */
	qry->sortClause = transformSortClause(pstate,
										  stmt->sortClause,
										  &qry->targetList,
										  EXPR_KIND_ORDER_BY,
										  true /* fix unknowns */ ,
										  false /* allow SQL92 rules */ );

	qry->groupClause = transformGroupClause(pstate,
											stmt->groupClause,
											&qry->groupingSets,
											&qry->targetList,
											qry->sortClause,
											EXPR_KIND_GROUP_BY,
											false /* allow SQL92 rules */ );

	if (stmt->distinctClause == NIL)
	{
		qry->distinctClause = NIL;
		qry->hasDistinctOn = false;
	}
	else if (linitial(stmt->distinctClause) == NULL)
	{
		/* We had SELECT DISTINCT */
		qry->distinctClause = transformDistinctClause(pstate,
													  &qry->targetList,
													  qry->sortClause,
													  false);
		qry->hasDistinctOn = false;
	}
	else
	{
		/* We had SELECT DISTINCT ON */
		qry->distinctClause = transformDistinctOnClause(pstate,
														stmt->distinctClause,
														&qry->targetList,
														qry->sortClause);
		qry->hasDistinctOn = true;
	}

	/* transform LIMIT */
	qry->limitOffset = transformLimitClause(pstate, stmt->limitOffset,
											EXPR_KIND_OFFSET, "OFFSET");
	qry->limitCount = transformLimitClause(pstate, stmt->limitCount,
										   EXPR_KIND_LIMIT, "LIMIT");

	/* transform window clauses after we have seen all window functions */
	qry->windowClause = transformWindowDefinitions(pstate,
												   pstate->p_windowdefs,
												   &qry->targetList);

	qry->rtable = pstate->p_rtable;
	qry->jointree = makeFromExpr(pstate->p_joinlist, qual);

	qry->hasSubLinks = pstate->p_hasSubLinks;
	qry->hasWindowFuncs = pstate->p_hasWindowFuncs;
	qry->hasAggs = pstate->p_hasAggs;
	if (pstate->p_hasAggs || qry->groupClause || qry->groupingSets || qry->havingQual)
		parseCheckAggregates(pstate, qry);

	foreach(l, stmt->lockingClause)
	{
		transformLockingClause(pstate, qry,
							   (LockingClause *) lfirst(l), false);
	}

	assign_query_collations(pstate, qry);

	return qry;
}

/*
 * transformValuesClause -
 *	  transforms a VALUES clause that's being used as a standalone SELECT
 *
 * We build a Query containing a VALUES RTE, rather as if one had written
 *			SELECT * FROM (VALUES ...) AS "*VALUES*"
 */
static Query *
transformValuesClause(ParseState *pstate, SelectStmt *stmt)
{
	Query	   *qry = makeNode(Query);
	List	   *exprsLists;
	List	   *collations;
	List	  **colexprs = NULL;
	int			sublist_length = -1;
	bool		lateral = false;
	RangeTblEntry *rte;
	int			rtindex;
	ListCell   *lc;
	ListCell   *lc2;
	int			i;

	qry->commandType = CMD_SELECT;

	/* Most SELECT stuff doesn't apply in a VALUES clause */
	Assert(stmt->distinctClause == NIL);
	Assert(stmt->intoClause == NULL);
	Assert(stmt->targetList == NIL);
	Assert(stmt->fromClause == NIL);
	Assert(stmt->whereClause == NULL);
	Assert(stmt->groupClause == NIL);
	Assert(stmt->havingClause == NULL);
	Assert(stmt->windowClause == NIL);
	Assert(stmt->op == SETOP_NONE);

	/* process the WITH clause independently of all else */
	if (stmt->withClause)
	{
		qry->hasRecursive = stmt->withClause->recursive;
		qry->cteList = transformWithClause(pstate, stmt->withClause);
		qry->hasModifyingCTE = pstate->p_hasModifyingCTE;
	}

	/*
	 * For each row of VALUES, transform the raw expressions.  This is also a
	 * handy place to reject DEFAULT nodes, which the grammar allows for
	 * simplicity.
	 *
	 * Note that the intermediate representation we build is column-organized
	 * not row-organized.  That simplifies the type and collation processing
	 * below.
	 */
	foreach(lc, stmt->valuesLists)
	{
		List	   *sublist = (List *) lfirst(lc);

		/* Do basic expression transformation (same as a ROW() expr) */
		sublist = transformExpressionList(pstate, sublist, EXPR_KIND_VALUES);

		/*
		 * All the sublists must be the same length, *after* transformation
		 * (which might expand '*' into multiple items).  The VALUES RTE can't
		 * handle anything different.
		 */
		if (sublist_length < 0)
		{
			/* Remember post-transformation length of first sublist */
			sublist_length = list_length(sublist);
			/* and allocate array for per-column lists */
			colexprs = (List **) palloc0(sublist_length * sizeof(List *));
		}
		else if (sublist_length != list_length(sublist))
		{
			ereport(ERROR,
					(errcode(ERRCODE_SYNTAX_ERROR),
					 errmsg("VALUES lists must all be the same length"),
					 parser_errposition(pstate,
										exprLocation((Node *) sublist))));
		}

		/* Check for DEFAULT and build per-column expression lists */
		i = 0;
		foreach(lc2, sublist)
		{
			Node	   *col = (Node *) lfirst(lc2);

			if (IsA(col, SetToDefault))
				ereport(ERROR,
						(errcode(ERRCODE_SYNTAX_ERROR),
						 errmsg("DEFAULT can only appear in a VALUES list within INSERT"),
						 parser_errposition(pstate, exprLocation(col))));
			colexprs[i] = lappend(colexprs[i], col);
			i++;
		}

		/* Release sub-list's cells to save memory */
		list_free(sublist);
	}

	/*
	 * Now resolve the common types of the columns, and coerce everything to
	 * those types.  Then identify the common collation, if any, of each
	 * column.
	 *
	 * We must do collation processing now because (1) assign_query_collations
	 * doesn't process rangetable entries, and (2) we need to label the VALUES
	 * RTE with column collations for use in the outer query.  We don't
	 * consider conflict of implicit collations to be an error here; instead
	 * the column will just show InvalidOid as its collation, and you'll get a
	 * failure later if that results in failure to resolve a collation.
	 *
	 * Note we modify the per-column expression lists in-place.
	 */
	collations = NIL;
	for (i = 0; i < sublist_length; i++)
	{
		Oid			coltype;
		Oid			colcoll;

		coltype = select_common_type(pstate, colexprs[i], "VALUES", NULL);

		foreach(lc, colexprs[i])
		{
			Node	   *col = (Node *) lfirst(lc);

			col = coerce_to_common_type(pstate, col, coltype, "VALUES");
			lfirst(lc) = (void *) col;
		}

		colcoll = select_common_collation(pstate, colexprs[i], true);

		collations = lappend_oid(collations, colcoll);
	}

	/*
	 * Finally, rearrange the coerced expressions into row-organized lists.
	 */
	exprsLists = NIL;
	foreach(lc, colexprs[0])
	{
		Node	   *col = (Node *) lfirst(lc);
		List	   *sublist;

		sublist = list_make1(col);
		exprsLists = lappend(exprsLists, sublist);
	}
	list_free(colexprs[0]);
	for (i = 1; i < sublist_length; i++)
	{
		forboth(lc, colexprs[i], lc2, exprsLists)
		{
			Node	   *col = (Node *) lfirst(lc);
			List	   *sublist = lfirst(lc2);

			/* sublist pointer in exprsLists won't need adjustment */
			(void) lappend(sublist, col);
		}
		list_free(colexprs[i]);
	}

	/*
	 * Ordinarily there can't be any current-level Vars in the expression
	 * lists, because the namespace was empty ... but if we're inside CREATE
	 * RULE, then NEW/OLD references might appear.  In that case we have to
	 * mark the VALUES RTE as LATERAL.
	 */
	if (pstate->p_rtable != NIL &&
		contain_vars_of_level((Node *) exprsLists, 0))
		lateral = true;

	/*
	 * Generate the VALUES RTE
	 */
	rte = addRangeTableEntryForValues(pstate, exprsLists, collations,
									  NULL, lateral, true);
	addRTEtoQuery(pstate, rte, true, true, true);

	/* assume new rte is at end */
	rtindex = list_length(pstate->p_rtable);
	Assert(rte == rt_fetch(rtindex, pstate->p_rtable));

	/*
	 * Generate a targetlist as though expanding "*"
	 */
	Assert(pstate->p_next_resno == 1);
	qry->targetList = expandRelAttrs(pstate, rte, rtindex, 0, -1);

	/*
	 * The grammar allows attaching ORDER BY, LIMIT, and FOR UPDATE to a
	 * VALUES, so cope.
	 */
	qry->sortClause = transformSortClause(pstate,
										  stmt->sortClause,
										  &qry->targetList,
										  EXPR_KIND_ORDER_BY,
										  true /* fix unknowns */ ,
										  false /* allow SQL92 rules */ );

	qry->limitOffset = transformLimitClause(pstate, stmt->limitOffset,
											EXPR_KIND_OFFSET, "OFFSET");
	qry->limitCount = transformLimitClause(pstate, stmt->limitCount,
										   EXPR_KIND_LIMIT, "LIMIT");

	if (stmt->lockingClause)
		ereport(ERROR,
				(errcode(ERRCODE_FEATURE_NOT_SUPPORTED),
		/*------
		  translator: %s is a SQL row locking clause such as FOR UPDATE */
				 errmsg("%s cannot be applied to VALUES",
						LCS_asString(((LockingClause *)
								linitial(stmt->lockingClause))->strength))));

	qry->rtable = pstate->p_rtable;
	qry->jointree = makeFromExpr(pstate->p_joinlist, NULL);

	qry->hasSubLinks = pstate->p_hasSubLinks;

	assign_query_collations(pstate, qry);

	return qry;
}

/*
 * transformSetOperationStmt -
 *	  transforms a set-operations tree
 *
 * A set-operation tree is just a SELECT, but with UNION/INTERSECT/EXCEPT
 * structure to it.  We must transform each leaf SELECT and build up a top-
 * level Query that contains the leaf SELECTs as subqueries in its rangetable.
 * The tree of set operations is converted into the setOperations field of
 * the top-level Query.
 */
static Query *
transformSetOperationStmt(ParseState *pstate, SelectStmt *stmt)
{
	Query	   *qry = makeNode(Query);
	SelectStmt *leftmostSelect;
	int			leftmostRTI;
	Query	   *leftmostQuery;
	SetOperationStmt *sostmt;
	List	   *sortClause;
	Node	   *limitOffset;
	Node	   *limitCount;
	List	   *lockingClause;
	WithClause *withClause;
	Node	   *node;
	ListCell   *left_tlist,
			   *lct,
			   *lcm,
			   *lcc,
			   *l;
	List	   *targetvars,
			   *targetnames,
			   *sv_namespace;
	int			sv_rtable_length;
	RangeTblEntry *jrte;
	int			tllen;

	qry->commandType = CMD_SELECT;

	/*
	 * Find leftmost leaf SelectStmt.  We currently only need to do this in
	 * order to deliver a suitable error message if there's an INTO clause
	 * there, implying the set-op tree is in a context that doesn't allow
	 * INTO.  (transformSetOperationTree would throw error anyway, but it
	 * seems worth the trouble to throw a different error for non-leftmost
	 * INTO, so we produce that error in transformSetOperationTree.)
	 */
	leftmostSelect = stmt->larg;
	while (leftmostSelect && leftmostSelect->op != SETOP_NONE)
		leftmostSelect = leftmostSelect->larg;
	Assert(leftmostSelect && IsA(leftmostSelect, SelectStmt) &&
		   leftmostSelect->larg == NULL);
	if (leftmostSelect->intoClause)
		ereport(ERROR,
				(errcode(ERRCODE_SYNTAX_ERROR),
				 errmsg("SELECT ... INTO is not allowed here"),
				 parser_errposition(pstate,
						exprLocation((Node *) leftmostSelect->intoClause))));

	/*
	 * We need to extract ORDER BY and other top-level clauses here and not
	 * let transformSetOperationTree() see them --- else it'll just recurse
	 * right back here!
	 */
	sortClause = stmt->sortClause;
	limitOffset = stmt->limitOffset;
	limitCount = stmt->limitCount;
	lockingClause = stmt->lockingClause;
	withClause = stmt->withClause;

	stmt->sortClause = NIL;
	stmt->limitOffset = NULL;
	stmt->limitCount = NULL;
	stmt->lockingClause = NIL;
	stmt->withClause = NULL;

	/* We don't support FOR UPDATE/SHARE with set ops at the moment. */
	if (lockingClause)
		ereport(ERROR,
				(errcode(ERRCODE_FEATURE_NOT_SUPPORTED),
		/*------
		  translator: %s is a SQL row locking clause such as FOR UPDATE */
				 errmsg("%s is not allowed with UNION/INTERSECT/EXCEPT",
						LCS_asString(((LockingClause *)
									  linitial(lockingClause))->strength))));

	/* Process the WITH clause independently of all else */
	if (withClause)
	{
		qry->hasRecursive = withClause->recursive;
		qry->cteList = transformWithClause(pstate, withClause);
		qry->hasModifyingCTE = pstate->p_hasModifyingCTE;
	}

	/*
	 * Recursively transform the components of the tree.
	 */
	sostmt = (SetOperationStmt *) transformSetOperationTree(pstate, stmt,
															true,
															NULL);
	Assert(sostmt && IsA(sostmt, SetOperationStmt));
	qry->setOperations = (Node *) sostmt;

	/*
	 * Re-find leftmost SELECT (now it's a sub-query in rangetable)
	 */
	node = sostmt->larg;
	while (node && IsA(node, SetOperationStmt))
		node = ((SetOperationStmt *) node)->larg;
	Assert(node && IsA(node, RangeTblRef));
	leftmostRTI = ((RangeTblRef *) node)->rtindex;
	leftmostQuery = rt_fetch(leftmostRTI, pstate->p_rtable)->subquery;
	Assert(leftmostQuery != NULL);

	/*
	 * Generate dummy targetlist for outer query using column names of
	 * leftmost select and common datatypes/collations of topmost set
	 * operation.  Also make lists of the dummy vars and their names for use
	 * in parsing ORDER BY.
	 *
	 * Note: we use leftmostRTI as the varno of the dummy variables. It
	 * shouldn't matter too much which RT index they have, as long as they
	 * have one that corresponds to a real RT entry; else funny things may
	 * happen when the tree is mashed by rule rewriting.
	 */
	qry->targetList = NIL;
	targetvars = NIL;
	targetnames = NIL;
	left_tlist = list_head(leftmostQuery->targetList);

	forthree(lct, sostmt->colTypes,
			 lcm, sostmt->colTypmods,
			 lcc, sostmt->colCollations)
	{
		Oid			colType = lfirst_oid(lct);
		int32		colTypmod = lfirst_int(lcm);
		Oid			colCollation = lfirst_oid(lcc);
		TargetEntry *lefttle = (TargetEntry *) lfirst(left_tlist);
		char	   *colName;
		TargetEntry *tle;
		Var		   *var;

		Assert(!lefttle->resjunk);
		colName = pstrdup(lefttle->resname);
		var = makeVar(leftmostRTI,
					  lefttle->resno,
					  colType,
					  colTypmod,
					  colCollation,
					  0);
		var->location = exprLocation((Node *) lefttle->expr);
		tle = makeTargetEntry((Expr *) var,
							  (AttrNumber) pstate->p_next_resno++,
							  colName,
							  false);
		qry->targetList = lappend(qry->targetList, tle);
		targetvars = lappend(targetvars, var);
		targetnames = lappend(targetnames, makeString(colName));
		left_tlist = lnext(left_tlist);
	}

	/*
	 * As a first step towards supporting sort clauses that are expressions
	 * using the output columns, generate a namespace entry that makes the
	 * output columns visible.  A Join RTE node is handy for this, since we
	 * can easily control the Vars generated upon matches.
	 *
	 * Note: we don't yet do anything useful with such cases, but at least
	 * "ORDER BY upper(foo)" will draw the right error message rather than
	 * "foo not found".
	 */
	sv_rtable_length = list_length(pstate->p_rtable);

	jrte = addRangeTableEntryForJoin(pstate,
									 targetnames,
									 JOIN_INNER,
									 targetvars,
									 NULL,
									 false);

	sv_namespace = pstate->p_namespace;
	pstate->p_namespace = NIL;

	/* add jrte to column namespace only */
	addRTEtoQuery(pstate, jrte, false, false, true);

	/*
	 * For now, we don't support resjunk sort clauses on the output of a
	 * setOperation tree --- you can only use the SQL92-spec options of
	 * selecting an output column by name or number.  Enforce by checking that
	 * transformSortClause doesn't add any items to tlist.
	 */
	tllen = list_length(qry->targetList);

	qry->sortClause = transformSortClause(pstate,
										  sortClause,
										  &qry->targetList,
										  EXPR_KIND_ORDER_BY,
										  false /* no unknowns expected */ ,
										  false /* allow SQL92 rules */ );

	/* restore namespace, remove jrte from rtable */
	pstate->p_namespace = sv_namespace;
	pstate->p_rtable = list_truncate(pstate->p_rtable, sv_rtable_length);

	if (tllen != list_length(qry->targetList))
		ereport(ERROR,
				(errcode(ERRCODE_FEATURE_NOT_SUPPORTED),
				 errmsg("invalid UNION/INTERSECT/EXCEPT ORDER BY clause"),
				 errdetail("Only result column names can be used, not expressions or functions."),
				 errhint("Add the expression/function to every SELECT, or move the UNION into a FROM clause."),
				 parser_errposition(pstate,
						   exprLocation(list_nth(qry->targetList, tllen)))));

	qry->limitOffset = transformLimitClause(pstate, limitOffset,
											EXPR_KIND_OFFSET, "OFFSET");
	qry->limitCount = transformLimitClause(pstate, limitCount,
										   EXPR_KIND_LIMIT, "LIMIT");

	qry->rtable = pstate->p_rtable;
	qry->jointree = makeFromExpr(pstate->p_joinlist, NULL);

	qry->hasSubLinks = pstate->p_hasSubLinks;
	qry->hasWindowFuncs = pstate->p_hasWindowFuncs;
	qry->hasAggs = pstate->p_hasAggs;
	if (pstate->p_hasAggs || qry->groupClause || qry->groupingSets || qry->havingQual)
		parseCheckAggregates(pstate, qry);

	foreach(l, lockingClause)
	{
		transformLockingClause(pstate, qry,
							   (LockingClause *) lfirst(l), false);
	}

	assign_query_collations(pstate, qry);

	return qry;
}

/*
 * transformSetOperationTree
 *		Recursively transform leaves and internal nodes of a set-op tree
 *
 * In addition to returning the transformed node, if targetlist isn't NULL
 * then we return a list of its non-resjunk TargetEntry nodes.  For a leaf
 * set-op node these are the actual targetlist entries; otherwise they are
 * dummy entries created to carry the type, typmod, collation, and location
 * (for error messages) of each output column of the set-op node.  This info
 * is needed only during the internal recursion of this function, so outside
 * callers pass NULL for targetlist.  Note: the reason for passing the
 * actual targetlist entries of a leaf node is so that upper levels can
 * replace UNKNOWN Consts with properly-coerced constants.
 */
static Node *
transformSetOperationTree(ParseState *pstate, SelectStmt *stmt,
						  bool isTopLevel, List **targetlist)
{
	bool		isLeaf;

	Assert(stmt && IsA(stmt, SelectStmt));

	/* Guard against stack overflow due to overly complex set-expressions */
	check_stack_depth();

	/*
	 * Validity-check both leaf and internal SELECTs for disallowed ops.
	 */
	if (stmt->intoClause)
		ereport(ERROR,
				(errcode(ERRCODE_SYNTAX_ERROR),
				 errmsg("INTO is only allowed on first SELECT of UNION/INTERSECT/EXCEPT"),
				 parser_errposition(pstate,
								  exprLocation((Node *) stmt->intoClause))));

	/* We don't support FOR UPDATE/SHARE with set ops at the moment. */
	if (stmt->lockingClause)
		ereport(ERROR,
				(errcode(ERRCODE_FEATURE_NOT_SUPPORTED),
		/*------
		  translator: %s is a SQL row locking clause such as FOR UPDATE */
				 errmsg("%s is not allowed with UNION/INTERSECT/EXCEPT",
						LCS_asString(((LockingClause *)
								linitial(stmt->lockingClause))->strength))));

	/*
	 * If an internal node of a set-op tree has ORDER BY, LIMIT, FOR UPDATE,
	 * or WITH clauses attached, we need to treat it like a leaf node to
	 * generate an independent sub-Query tree.  Otherwise, it can be
	 * represented by a SetOperationStmt node underneath the parent Query.
	 */
	if (stmt->op == SETOP_NONE)
	{
		Assert(stmt->larg == NULL && stmt->rarg == NULL);
		isLeaf = true;
	}
	else
	{
		Assert(stmt->larg != NULL && stmt->rarg != NULL);
		if (stmt->sortClause || stmt->limitOffset || stmt->limitCount ||
			stmt->lockingClause || stmt->withClause)
			isLeaf = true;
		else
			isLeaf = false;
	}

	if (isLeaf)
	{
		/* Process leaf SELECT */
		Query	   *selectQuery;
		char		selectName[32];
		RangeTblEntry *rte PG_USED_FOR_ASSERTS_ONLY;
		RangeTblRef *rtr;
		ListCell   *tl;

		/*
		 * Transform SelectStmt into a Query.
		 *
		 * Note: previously transformed sub-queries don't affect the parsing
		 * of this sub-query, because they are not in the toplevel pstate's
		 * namespace list.
		 */
		selectQuery = parse_sub_analyze((Node *) stmt, pstate, NULL, false);

		/*
		 * Check for bogus references to Vars on the current query level (but
		 * upper-level references are okay). Normally this can't happen
		 * because the namespace will be empty, but it could happen if we are
		 * inside a rule.
		 */
		if (pstate->p_namespace)
		{
			if (contain_vars_of_level((Node *) selectQuery, 1))
				ereport(ERROR,
						(errcode(ERRCODE_INVALID_COLUMN_REFERENCE),
						 errmsg("UNION/INTERSECT/EXCEPT member statement cannot refer to other relations of same query level"),
						 parser_errposition(pstate,
							 locate_var_of_level((Node *) selectQuery, 1))));
		}

		/*
		 * Extract a list of the non-junk TLEs for upper-level processing.
		 */
		if (targetlist)
		{
			*targetlist = NIL;
			foreach(tl, selectQuery->targetList)
			{
				TargetEntry *tle = (TargetEntry *) lfirst(tl);

				if (!tle->resjunk)
					*targetlist = lappend(*targetlist, tle);
			}
		}

		/*
		 * Make the leaf query be a subquery in the top-level rangetable.
		 */
		snprintf(selectName, sizeof(selectName), "*SELECT* %d",
				 list_length(pstate->p_rtable) + 1);
		rte = addRangeTableEntryForSubquery(pstate,
											selectQuery,
											makeAlias(selectName, NIL),
											false,
											false);

		/*
		 * Return a RangeTblRef to replace the SelectStmt in the set-op tree.
		 */
		rtr = makeNode(RangeTblRef);
		/* assume new rte is at end */
		rtr->rtindex = list_length(pstate->p_rtable);
		Assert(rte == rt_fetch(rtr->rtindex, pstate->p_rtable));
		return (Node *) rtr;
	}
	else
	{
		/* Process an internal node (set operation node) */
		SetOperationStmt *op = makeNode(SetOperationStmt);
		List	   *ltargetlist;
		List	   *rtargetlist;
		ListCell   *ltl;
		ListCell   *rtl;
		const char *context;

		context = (stmt->op == SETOP_UNION ? "UNION" :
				   (stmt->op == SETOP_INTERSECT ? "INTERSECT" :
					"EXCEPT"));

		op->op = stmt->op;
		op->all = stmt->all;

		/*
		 * Recursively transform the left child node.
		 */
		op->larg = transformSetOperationTree(pstate, stmt->larg,
											 false,
											 &ltargetlist);

		/*
		 * If we are processing a recursive union query, now is the time to
		 * examine the non-recursive term's output columns and mark the
		 * containing CTE as having those result columns.  We should do this
		 * only at the topmost setop of the CTE, of course.
		 */
		if (isTopLevel &&
			pstate->p_parent_cte &&
			pstate->p_parent_cte->cterecursive)
			determineRecursiveColTypes(pstate, op->larg, ltargetlist);

		/*
		 * Recursively transform the right child node.
		 */
		op->rarg = transformSetOperationTree(pstate, stmt->rarg,
											 false,
											 &rtargetlist);

		/*
		 * Verify that the two children have the same number of non-junk
		 * columns, and determine the types of the merged output columns.
		 */
		if (list_length(ltargetlist) != list_length(rtargetlist))
			ereport(ERROR,
					(errcode(ERRCODE_SYNTAX_ERROR),
				 errmsg("each %s query must have the same number of columns",
						context),
					 parser_errposition(pstate,
										exprLocation((Node *) rtargetlist))));

		if (targetlist)
			*targetlist = NIL;
		op->colTypes = NIL;
		op->colTypmods = NIL;
		op->colCollations = NIL;
		op->groupClauses = NIL;
		forboth(ltl, ltargetlist, rtl, rtargetlist)
		{
			TargetEntry *ltle = (TargetEntry *) lfirst(ltl);
			TargetEntry *rtle = (TargetEntry *) lfirst(rtl);
			Node	   *lcolnode = (Node *) ltle->expr;
			Node	   *rcolnode = (Node *) rtle->expr;
			Oid			lcoltype = exprType(lcolnode);
			Oid			rcoltype = exprType(rcolnode);
			int32		lcoltypmod = exprTypmod(lcolnode);
			int32		rcoltypmod = exprTypmod(rcolnode);
			Node	   *bestexpr;
			int			bestlocation;
			Oid			rescoltype;
			int32		rescoltypmod;
			Oid			rescolcoll;

			/* select common type, same as CASE et al */
			rescoltype = select_common_type(pstate,
											list_make2(lcolnode, rcolnode),
											context,
											&bestexpr);
			bestlocation = exprLocation(bestexpr);
			/* if same type and same typmod, use typmod; else default */
			if (lcoltype == rcoltype && lcoltypmod == rcoltypmod)
				rescoltypmod = lcoltypmod;
			else
				rescoltypmod = -1;

			/*
			 * Verify the coercions are actually possible.  If not, we'd fail
			 * later anyway, but we want to fail now while we have sufficient
			 * context to produce an error cursor position.
			 *
			 * For all non-UNKNOWN-type cases, we verify coercibility but we
			 * don't modify the child's expression, for fear of changing the
			 * child query's semantics.
			 *
			 * If a child expression is an UNKNOWN-type Const or Param, we
			 * want to replace it with the coerced expression.  This can only
			 * happen when the child is a leaf set-op node.  It's safe to
			 * replace the expression because if the child query's semantics
			 * depended on the type of this output column, it'd have already
			 * coerced the UNKNOWN to something else.  We want to do this
			 * because (a) we want to verify that a Const is valid for the
			 * target type, or resolve the actual type of an UNKNOWN Param,
			 * and (b) we want to avoid unnecessary discrepancies between the
			 * output type of the child query and the resolved target type.
			 * Such a discrepancy would disable optimization in the planner.
			 *
			 * If it's some other UNKNOWN-type node, eg a Var, we do nothing
			 * (knowing that coerce_to_common_type would fail).  The planner
			 * is sometimes able to fold an UNKNOWN Var to a constant before
			 * it has to coerce the type, so failing now would just break
			 * cases that might work.
			 */
			if (lcoltype != UNKNOWNOID)
				lcolnode = coerce_to_common_type(pstate, lcolnode,
												 rescoltype, context);
			else if (IsA(lcolnode, Const) ||
					 IsA(lcolnode, Param))
			{
				lcolnode = coerce_to_common_type(pstate, lcolnode,
												 rescoltype, context);
				ltle->expr = (Expr *) lcolnode;
			}

			if (rcoltype != UNKNOWNOID)
				rcolnode = coerce_to_common_type(pstate, rcolnode,
												 rescoltype, context);
			else if (IsA(rcolnode, Const) ||
					 IsA(rcolnode, Param))
			{
				rcolnode = coerce_to_common_type(pstate, rcolnode,
												 rescoltype, context);
				rtle->expr = (Expr *) rcolnode;
			}

			/*
			 * Select common collation.  A common collation is required for
			 * all set operators except UNION ALL; see SQL:2008 7.13 <query
			 * expression> Syntax Rule 15c.  (If we fail to identify a common
			 * collation for a UNION ALL column, the curCollations element
			 * will be set to InvalidOid, which may result in a runtime error
			 * if something at a higher query level wants to use the column's
			 * collation.)
			 */
			rescolcoll = select_common_collation(pstate,
											  list_make2(lcolnode, rcolnode),
										 (op->op == SETOP_UNION && op->all));

			/* emit results */
			op->colTypes = lappend_oid(op->colTypes, rescoltype);
			op->colTypmods = lappend_int(op->colTypmods, rescoltypmod);
			op->colCollations = lappend_oid(op->colCollations, rescolcoll);

			/*
			 * For all cases except UNION ALL, identify the grouping operators
			 * (and, if available, sorting operators) that will be used to
			 * eliminate duplicates.
			 */
			if (op->op != SETOP_UNION || !op->all)
			{
				SortGroupClause *grpcl = makeNode(SortGroupClause);
				Oid			sortop;
				Oid			eqop;
				bool		hashable;
				ParseCallbackState pcbstate;

				setup_parser_errposition_callback(&pcbstate, pstate,
												  bestlocation);

				/* determine the eqop and optional sortop */
				get_sort_group_operators(rescoltype,
										 false, true, false,
										 &sortop, &eqop, NULL,
										 &hashable);

				cancel_parser_errposition_callback(&pcbstate);

				/* we don't have a tlist yet, so can't assign sortgrouprefs */
				grpcl->tleSortGroupRef = 0;
				grpcl->eqop = eqop;
				grpcl->sortop = sortop;
				grpcl->nulls_first = false;		/* OK with or without sortop */
				grpcl->hashable = hashable;

				op->groupClauses = lappend(op->groupClauses, grpcl);
			}

			/*
			 * Construct a dummy tlist entry to return.  We use a SetToDefault
			 * node for the expression, since it carries exactly the fields
			 * needed, but any other expression node type would do as well.
			 */
			if (targetlist)
			{
				SetToDefault *rescolnode = makeNode(SetToDefault);
				TargetEntry *restle;

				rescolnode->typeId = rescoltype;
				rescolnode->typeMod = rescoltypmod;
				rescolnode->collation = rescolcoll;
				rescolnode->location = bestlocation;
				restle = makeTargetEntry((Expr *) rescolnode,
										 0,		/* no need to set resno */
										 NULL,
										 false);
				*targetlist = lappend(*targetlist, restle);
			}
		}

		return (Node *) op;
	}
}

/*
 * Process the outputs of the non-recursive term of a recursive union
 * to set up the parent CTE's columns
 */
static void
determineRecursiveColTypes(ParseState *pstate, Node *larg, List *nrtargetlist)
{
	Node	   *node;
	int			leftmostRTI;
	Query	   *leftmostQuery;
	List	   *targetList;
	ListCell   *left_tlist;
	ListCell   *nrtl;
	int			next_resno;

	/*
	 * Find leftmost leaf SELECT
	 */
	node = larg;
	while (node && IsA(node, SetOperationStmt))
		node = ((SetOperationStmt *) node)->larg;
	Assert(node && IsA(node, RangeTblRef));
	leftmostRTI = ((RangeTblRef *) node)->rtindex;
	leftmostQuery = rt_fetch(leftmostRTI, pstate->p_rtable)->subquery;
	Assert(leftmostQuery != NULL);

	/*
	 * Generate dummy targetlist using column names of leftmost select and
	 * dummy result expressions of the non-recursive term.
	 */
	targetList = NIL;
	left_tlist = list_head(leftmostQuery->targetList);
	next_resno = 1;

	foreach(nrtl, nrtargetlist)
	{
		TargetEntry *nrtle = (TargetEntry *) lfirst(nrtl);
		TargetEntry *lefttle = (TargetEntry *) lfirst(left_tlist);
		char	   *colName;
		TargetEntry *tle;

		Assert(!lefttle->resjunk);
		colName = pstrdup(lefttle->resname);
		tle = makeTargetEntry(nrtle->expr,
							  next_resno++,
							  colName,
							  false);
		targetList = lappend(targetList, tle);
		left_tlist = lnext(left_tlist);
	}

	/* Now build CTE's output column info using dummy targetlist */
	analyzeCTETargetList(pstate, pstate->p_parent_cte, targetList);
}


/*
 * transformUpdateStmt -
 *	  transforms an update statement
 */
static Query *
transformUpdateStmt(ParseState *pstate, UpdateStmt *stmt)
{
	Query	   *qry = makeNode(Query);
	ParseNamespaceItem *nsitem;
	Node	   *qual;

	qry->commandType = CMD_UPDATE;
	pstate->p_is_insert = false;

	/* process the WITH clause independently of all else */
	if (stmt->withClause)
	{
		qry->hasRecursive = stmt->withClause->recursive;
		qry->cteList = transformWithClause(pstate, stmt->withClause);
		qry->hasModifyingCTE = pstate->p_hasModifyingCTE;
	}

	qry->resultRelation = setTargetTable(pstate, stmt->relation,
								  interpretInhOption(stmt->relation->inhOpt),
										 true,
										 ACL_UPDATE);

	/* grab the namespace item made by setTargetTable */
	nsitem = (ParseNamespaceItem *) llast(pstate->p_namespace);

	/* subqueries in FROM cannot access the result relation */
	nsitem->p_lateral_only = true;
	nsitem->p_lateral_ok = false;

	/*
	 * the FROM clause is non-standard SQL syntax. We used to be able to do
	 * this with REPLACE in POSTQUEL so we keep the feature.
	 */
	transformFromClause(pstate, stmt->fromClause);

	/* remaining clauses can reference the result relation normally */
	nsitem->p_lateral_only = false;
	nsitem->p_lateral_ok = true;

	qual = transformWhereClause(pstate, stmt->whereClause,
								EXPR_KIND_WHERE, "WHERE");

	qry->returningList = transformReturningList(pstate, stmt->returningList);

	/*
	 * Now we are done with SELECT-like processing, and can get on with
	 * transforming the target list to match the UPDATE target columns.
	 */
	qry->targetList = transformUpdateTargetList(pstate, stmt->targetList);

	qry->rtable = pstate->p_rtable;
	qry->jointree = makeFromExpr(pstate->p_joinlist, qual);

	qry->hasSubLinks = pstate->p_hasSubLinks;

	assign_query_collations(pstate, qry);

	return qry;
}

/*
 * transformUpdateTargetList -
 *	handle SET clause in UPDATE/INSERT ... ON CONFLICT UPDATE
 */
static List *
transformUpdateTargetList(ParseState *pstate, List *origTlist)
{
	List	   *tlist = NIL;
	RangeTblEntry *target_rte;
	ListCell   *orig_tl;
	ListCell   *tl;

	tlist = transformTargetList(pstate, origTlist,
								EXPR_KIND_UPDATE_SOURCE);

	/* Prepare to assign non-conflicting resnos to resjunk attributes */
	if (pstate->p_next_resno <= RelationGetNumberOfAttributes(pstate->p_target_relation))
		pstate->p_next_resno = RelationGetNumberOfAttributes(pstate->p_target_relation) + 1;

	/* Prepare non-junk columns for assignment to target table */
	target_rte = pstate->p_target_rangetblentry;
	orig_tl = list_head(origTlist);

	foreach(tl, tlist)
	{
		TargetEntry *tle = (TargetEntry *) lfirst(tl);
		ResTarget  *origTarget;
		int			attrno;

		if (tle->resjunk)
		{
			/*
			 * Resjunk nodes need no additional processing, but be sure they
			 * have resnos that do not match any target columns; else rewriter
			 * or planner might get confused.  They don't need a resname
			 * either.
			 */
			tle->resno = (AttrNumber) pstate->p_next_resno++;
			tle->resname = NULL;
			continue;
		}
		if (orig_tl == NULL)
			elog(ERROR, "UPDATE target count mismatch --- internal error");
		origTarget = (ResTarget *) lfirst(orig_tl);
		Assert(IsA(origTarget, ResTarget));

		attrno = attnameAttNum(pstate->p_target_relation,
							   origTarget->name, true);
		if (attrno == InvalidAttrNumber)
			ereport(ERROR,
					(errcode(ERRCODE_UNDEFINED_COLUMN),
					 errmsg("column \"%s\" of relation \"%s\" does not exist",
							origTarget->name,
						 RelationGetRelationName(pstate->p_target_relation)),
					 parser_errposition(pstate, origTarget->location)));

		updateTargetListEntry(pstate, tle, origTarget->name,
							  attrno,
							  origTarget->indirection,
							  origTarget->location);

		/* Mark the target column as requiring update permissions */
		target_rte->updatedCols = bms_add_member(target_rte->updatedCols,
								attrno - FirstLowInvalidHeapAttributeNumber);

		orig_tl = lnext(orig_tl);
	}
	if (orig_tl != NULL)
		elog(ERROR, "UPDATE target count mismatch --- internal error");

	return tlist;
}

/*
 * transformReturningList -
 *	handle a RETURNING clause in INSERT/UPDATE/DELETE
 */
static List *
transformReturningList(ParseState *pstate, List *returningList)
{
	List	   *rlist;
	int			save_next_resno;

	if (returningList == NIL)
		return NIL;				/* nothing to do */

	/*
	 * We need to assign resnos starting at one in the RETURNING list. Save
	 * and restore the main tlist's value of p_next_resno, just in case
	 * someone looks at it later (probably won't happen).
	 */
	save_next_resno = pstate->p_next_resno;
	pstate->p_next_resno = 1;

	/* transform RETURNING identically to a SELECT targetlist */
	rlist = transformTargetList(pstate, returningList, EXPR_KIND_RETURNING);

	/*
	 * Complain if the nonempty tlist expanded to nothing (which is possible
	 * if it contains only a star-expansion of a zero-column table).  If we
	 * allow this, the parsed Query will look like it didn't have RETURNING,
	 * with results that would probably surprise the user.
	 */
	if (rlist == NIL)
		ereport(ERROR,
				(errcode(ERRCODE_SYNTAX_ERROR),
				 errmsg("RETURNING must have at least one column"),
				 parser_errposition(pstate,
									exprLocation(linitial(returningList)))));

	/* mark column origins */
	markTargetListOrigins(pstate, rlist);

	/* restore state */
	pstate->p_next_resno = save_next_resno;

	return rlist;
}


/*
 * transformDeclareCursorStmt -
 *	transform a DECLARE CURSOR Statement
 *
 * DECLARE CURSOR is a hybrid case: it's an optimizable statement (in fact not
 * significantly different from a SELECT) as far as parsing/rewriting/planning
 * are concerned, but it's not passed to the executor and so in that sense is
 * a utility statement.  We transform it into a Query exactly as if it were
 * a SELECT, then stick the original DeclareCursorStmt into the utilityStmt
 * field to carry the cursor name and options.
 */
static Query *
transformDeclareCursorStmt(ParseState *pstate, DeclareCursorStmt *stmt)
{
	Query	   *result;

	/*
	 * Don't allow both SCROLL and NO SCROLL to be specified
	 */
	if ((stmt->options & CURSOR_OPT_SCROLL) &&
		(stmt->options & CURSOR_OPT_NO_SCROLL))
		ereport(ERROR,
				(errcode(ERRCODE_INVALID_CURSOR_DEFINITION),
				 errmsg("cannot specify both SCROLL and NO SCROLL")));

	result = transformStmt(pstate, stmt->query);

	/* Grammar should not have allowed anything but SELECT */
	if (!IsA(result, Query) ||
		result->commandType != CMD_SELECT ||
		result->utilityStmt != NULL)
		elog(ERROR, "unexpected non-SELECT command in DECLARE CURSOR");

	/*
	 * We also disallow data-modifying WITH in a cursor.  (This could be
	 * allowed, but the semantics of when the updates occur might be
	 * surprising.)
	 */
	if (result->hasModifyingCTE)
		ereport(ERROR,
				(errcode(ERRCODE_FEATURE_NOT_SUPPORTED),
				 errmsg("DECLARE CURSOR must not contain data-modifying statements in WITH")));

	/* FOR UPDATE and WITH HOLD are not compatible */
	if (result->rowMarks != NIL && (stmt->options & CURSOR_OPT_HOLD))
		ereport(ERROR,
				(errcode(ERRCODE_FEATURE_NOT_SUPPORTED),
		/*------
		  translator: %s is a SQL row locking clause such as FOR UPDATE */
				 errmsg("DECLARE CURSOR WITH HOLD ... %s is not supported",
						LCS_asString(((RowMarkClause *)
									  linitial(result->rowMarks))->strength)),
				 errdetail("Holdable cursors must be READ ONLY.")));

	/* FOR UPDATE and SCROLL are not compatible */
	if (result->rowMarks != NIL && (stmt->options & CURSOR_OPT_SCROLL))
		ereport(ERROR,
				(errcode(ERRCODE_FEATURE_NOT_SUPPORTED),
		/*------
		  translator: %s is a SQL row locking clause such as FOR UPDATE */
				 errmsg("DECLARE SCROLL CURSOR ... %s is not supported",
						LCS_asString(((RowMarkClause *)
									  linitial(result->rowMarks))->strength)),
				 errdetail("Scrollable cursors must be READ ONLY.")));

	/* FOR UPDATE and INSENSITIVE are not compatible */
	if (result->rowMarks != NIL && (stmt->options & CURSOR_OPT_INSENSITIVE))
		ereport(ERROR,
				(errcode(ERRCODE_FEATURE_NOT_SUPPORTED),
		/*------
		  translator: %s is a SQL row locking clause such as FOR UPDATE */
				 errmsg("DECLARE INSENSITIVE CURSOR ... %s is not supported",
						LCS_asString(((RowMarkClause *)
									  linitial(result->rowMarks))->strength)),
				 errdetail("Insensitive cursors must be READ ONLY.")));

	/* We won't need the raw querytree any more */
	stmt->query = NULL;

	result->utilityStmt = (Node *) stmt;

	return result;
}


/*
 * transformExplainStmt -
 *	transform an EXPLAIN Statement
 *
 * EXPLAIN is like other utility statements in that we emit it as a
 * CMD_UTILITY Query node; however, we must first transform the contained
 * query.  We used to postpone that until execution, but it's really necessary
 * to do it during the normal parse analysis phase to ensure that side effects
 * of parser hooks happen at the expected time.
 */
static Query *
transformExplainStmt(ParseState *pstate, ExplainStmt *stmt)
{
	Query	   *result;

	/* transform contained query, allowing SELECT INTO */
	stmt->query = (Node *) transformTopLevelStmt(pstate, stmt->query);

	/* represent the command as a utility Query */
	result = makeNode(Query);
	result->commandType = CMD_UTILITY;
	result->utilityStmt = (Node *) stmt;

	return result;
}


/*
 * transformCreateTableAsStmt -
 *	transform a CREATE TABLE AS, SELECT ... INTO, or CREATE MATERIALIZED VIEW
 *	Statement
 *
 * As with EXPLAIN, transform the contained statement now.
 */
static Query *
transformCreateTableAsStmt(ParseState *pstate, CreateTableAsStmt *stmt)
{
	Query	   *result;
	Query	   *query;

	/* transform contained query */
	query = transformStmt(pstate, stmt->query);
	stmt->query = (Node *) query;

	/* additional work needed for CREATE MATERIALIZED VIEW */
	if (stmt->relkind == OBJECT_MATVIEW)
	{
		/*
		 * Prohibit a data-modifying CTE in the query used to create a
		 * materialized view. It's not sufficiently clear what the user would
		 * want to happen if the MV is refreshed or incrementally maintained.
		 */
		if (query->hasModifyingCTE)
			ereport(ERROR,
					(errcode(ERRCODE_FEATURE_NOT_SUPPORTED),
					 errmsg("materialized views must not use data-modifying statements in WITH")));

		/*
		 * Check whether any temporary database objects are used in the
		 * creation query. It would be hard to refresh data or incrementally
		 * maintain it if a source disappeared.
		 */
		if (isQueryUsingTempRelation(query))
			ereport(ERROR,
					(errcode(ERRCODE_FEATURE_NOT_SUPPORTED),
					 errmsg("materialized views must not use temporary tables or views")));

		/*
		 * A materialized view would either need to save parameters for use in
		 * maintaining/loading the data or prohibit them entirely.  The latter
		 * seems safer and more sane.
		 */
		if (query_contains_extern_params(query))
			ereport(ERROR,
					(errcode(ERRCODE_FEATURE_NOT_SUPPORTED),
					 errmsg("materialized views may not be defined using bound parameters")));

		/*
		 * For now, we disallow unlogged materialized views, because it seems
		 * like a bad idea for them to just go to empty after a crash. (If we
		 * could mark them as unpopulated, that would be better, but that
		 * requires catalog changes which crash recovery can't presently
		 * handle.)
		 */
		if (stmt->into->rel->relpersistence == RELPERSISTENCE_UNLOGGED)
			ereport(ERROR,
					(errcode(ERRCODE_FEATURE_NOT_SUPPORTED),
					 errmsg("materialized views cannot be UNLOGGED")));

		/*
		 * At runtime, we'll need a copy of the parsed-but-not-rewritten Query
		 * for purposes of creating the view's ON SELECT rule.  We stash that
		 * in the IntoClause because that's where intorel_startup() can
		 * conveniently get it from.
		 */
		stmt->into->viewQuery = copyObject(query);
	}

	/* represent the command as a utility Query */
	result = makeNode(Query);
	result->commandType = CMD_UTILITY;
	result->utilityStmt = (Node *) stmt;

	return result;
}


/*
 * Produce a string representation of a LockClauseStrength value.
 * This should only be applied to valid values (not LCS_NONE).
 */
const char *
LCS_asString(LockClauseStrength strength)
{
	switch (strength)
	{
		case LCS_NONE:
			Assert(false);
			break;
		case LCS_FORKEYSHARE:
			return "FOR KEY SHARE";
		case LCS_FORSHARE:
			return "FOR SHARE";
		case LCS_FORNOKEYUPDATE:
			return "FOR NO KEY UPDATE";
		case LCS_FORUPDATE:
			return "FOR UPDATE";
	}
	return "FOR some";			/* shouldn't happen */
}

/*
 * Check for features that are not supported with FOR [KEY] UPDATE/SHARE.
 *
 * exported so planner can check again after rewriting, query pullup, etc
 */
void
CheckSelectLocking(Query *qry, LockClauseStrength strength)
{
	Assert(strength != LCS_NONE);		/* else caller error */

	if (qry->setOperations)
		ereport(ERROR,
				(errcode(ERRCODE_FEATURE_NOT_SUPPORTED),
		/*------
		  translator: %s is a SQL row locking clause such as FOR UPDATE */
				 errmsg("%s is not allowed with UNION/INTERSECT/EXCEPT",
						LCS_asString(strength))));
	if (qry->distinctClause != NIL)
		ereport(ERROR,
				(errcode(ERRCODE_FEATURE_NOT_SUPPORTED),
		/*------
		  translator: %s is a SQL row locking clause such as FOR UPDATE */
				 errmsg("%s is not allowed with DISTINCT clause",
						LCS_asString(strength))));
	if (qry->groupClause != NIL)
		ereport(ERROR,
				(errcode(ERRCODE_FEATURE_NOT_SUPPORTED),
		/*------
		  translator: %s is a SQL row locking clause such as FOR UPDATE */
				 errmsg("%s is not allowed with GROUP BY clause",
						LCS_asString(strength))));
	if (qry->havingQual != NULL)
		ereport(ERROR,
				(errcode(ERRCODE_FEATURE_NOT_SUPPORTED),
		/*------
		  translator: %s is a SQL row locking clause such as FOR UPDATE */
				 errmsg("%s is not allowed with HAVING clause",
						LCS_asString(strength))));
	if (qry->hasAggs)
		ereport(ERROR,
				(errcode(ERRCODE_FEATURE_NOT_SUPPORTED),
		/*------
		  translator: %s is a SQL row locking clause such as FOR UPDATE */
				 errmsg("%s is not allowed with aggregate functions",
						LCS_asString(strength))));
	if (qry->hasWindowFuncs)
		ereport(ERROR,
				(errcode(ERRCODE_FEATURE_NOT_SUPPORTED),
		/*------
		  translator: %s is a SQL row locking clause such as FOR UPDATE */
				 errmsg("%s is not allowed with window functions",
						LCS_asString(strength))));
	if (expression_returns_set((Node *) qry->targetList))
		ereport(ERROR,
				(errcode(ERRCODE_FEATURE_NOT_SUPPORTED),
		/*------
		  translator: %s is a SQL row locking clause such as FOR UPDATE */
				 errmsg("%s is not allowed with set-returning functions in the target list",
						LCS_asString(strength))));
}

/*
 * Transform a FOR [KEY] UPDATE/SHARE clause
 *
 * This basically involves replacing names by integer relids.
 *
 * NB: if you need to change this, see also markQueryForLocking()
 * in rewriteHandler.c, and isLockedRefname() in parse_relation.c.
 */
static void
transformLockingClause(ParseState *pstate, Query *qry, LockingClause *lc,
					   bool pushedDown)
{
	List	   *lockedRels = lc->lockedRels;
	ListCell   *l;
	ListCell   *rt;
	Index		i;
	LockingClause *allrels;

	CheckSelectLocking(qry, lc->strength);

	/* make a clause we can pass down to subqueries to select all rels */
	allrels = makeNode(LockingClause);
	allrels->lockedRels = NIL;	/* indicates all rels */
	allrels->strength = lc->strength;
	allrels->waitPolicy = lc->waitPolicy;

	if (lockedRels == NIL)
	{
		/* all regular tables used in query */
		i = 0;
		foreach(rt, qry->rtable)
		{
			RangeTblEntry *rte = (RangeTblEntry *) lfirst(rt);

			++i;
			switch (rte->rtekind)
			{
				case RTE_RELATION:
					applyLockingClause(qry, i, lc->strength, lc->waitPolicy,
									   pushedDown);
					rte->requiredPerms |= ACL_SELECT_FOR_UPDATE;
					break;
				case RTE_SUBQUERY:
					applyLockingClause(qry, i, lc->strength, lc->waitPolicy,
									   pushedDown);

					/*
					 * FOR UPDATE/SHARE of subquery is propagated to all of
					 * subquery's rels, too.  We could do this later (based on
					 * the marking of the subquery RTE) but it is convenient
					 * to have local knowledge in each query level about which
					 * rels need to be opened with RowShareLock.
					 */
					transformLockingClause(pstate, rte->subquery,
										   allrels, true);
					break;
				default:
					/* ignore JOIN, SPECIAL, FUNCTION, VALUES, CTE RTEs */
					break;
			}
		}
	}
	else
	{
		/* just the named tables */
		foreach(l, lockedRels)
		{
			RangeVar   *thisrel = (RangeVar *) lfirst(l);

			/* For simplicity we insist on unqualified alias names here */
			if (thisrel->catalogname || thisrel->schemaname)
				ereport(ERROR,
						(errcode(ERRCODE_SYNTAX_ERROR),
				/*------
				  translator: %s is a SQL row locking clause such as FOR UPDATE */
						 errmsg("%s must specify unqualified relation names",
								LCS_asString(lc->strength)),
						 parser_errposition(pstate, thisrel->location)));

			i = 0;
			foreach(rt, qry->rtable)
			{
				RangeTblEntry *rte = (RangeTblEntry *) lfirst(rt);

				++i;
				if (strcmp(rte->eref->aliasname, thisrel->relname) == 0)
				{
					switch (rte->rtekind)
					{
						case RTE_RELATION:
							applyLockingClause(qry, i, lc->strength,
											   lc->waitPolicy, pushedDown);
							rte->requiredPerms |= ACL_SELECT_FOR_UPDATE;
							break;
						case RTE_SUBQUERY:
							applyLockingClause(qry, i, lc->strength,
											   lc->waitPolicy, pushedDown);
							/* see comment above */
							transformLockingClause(pstate, rte->subquery,
												   allrels, true);
							break;
						case RTE_JOIN:
							ereport(ERROR,
									(errcode(ERRCODE_FEATURE_NOT_SUPPORTED),
							/*------
							  translator: %s is a SQL row locking clause such as FOR UPDATE */
									 errmsg("%s cannot be applied to a join",
											LCS_asString(lc->strength)),
							 parser_errposition(pstate, thisrel->location)));
							break;
						case RTE_FUNCTION:
							ereport(ERROR,
									(errcode(ERRCODE_FEATURE_NOT_SUPPORTED),
							/*------
							  translator: %s is a SQL row locking clause such as FOR UPDATE */
								 errmsg("%s cannot be applied to a function",
										LCS_asString(lc->strength)),
							 parser_errposition(pstate, thisrel->location)));
							break;
						case RTE_VALUES:
							ereport(ERROR,
									(errcode(ERRCODE_FEATURE_NOT_SUPPORTED),
							/*------
							  translator: %s is a SQL row locking clause such as FOR UPDATE */
									 errmsg("%s cannot be applied to VALUES",
											LCS_asString(lc->strength)),
							 parser_errposition(pstate, thisrel->location)));
							break;
						case RTE_CTE:
							ereport(ERROR,
									(errcode(ERRCODE_FEATURE_NOT_SUPPORTED),
							/*------
							  translator: %s is a SQL row locking clause such as FOR UPDATE */
							   errmsg("%s cannot be applied to a WITH query",
									  LCS_asString(lc->strength)),
							 parser_errposition(pstate, thisrel->location)));
							break;
						default:
							elog(ERROR, "unrecognized RTE type: %d",
								 (int) rte->rtekind);
							break;
					}
					break;		/* out of foreach loop */
				}
			}
			if (rt == NULL)
				ereport(ERROR,
						(errcode(ERRCODE_UNDEFINED_TABLE),
				/*------
				  translator: %s is a SQL row locking clause such as FOR UPDATE */
						 errmsg("relation \"%s\" in %s clause not found in FROM clause",
								thisrel->relname,
								LCS_asString(lc->strength)),
						 parser_errposition(pstate, thisrel->location)));
		}
	}
}

/*
 * Record locking info for a single rangetable item
 */
void
applyLockingClause(Query *qry, Index rtindex,
				   LockClauseStrength strength, LockWaitPolicy waitPolicy,
				   bool pushedDown)
{
	RowMarkClause *rc;

	Assert(strength != LCS_NONE);		/* else caller error */

	/* If it's an explicit clause, make sure hasForUpdate gets set */
	if (!pushedDown)
		qry->hasForUpdate = true;

	/* Check for pre-existing entry for same rtindex */
	if ((rc = get_parse_rowmark(qry, rtindex)) != NULL)
	{
		/*
		 * If the same RTE is specified with more than one locking strength,
		 * use the strongest.  (Reasonable, since you can't take both a shared
		 * and exclusive lock at the same time; it'll end up being exclusive
		 * anyway.)
		 *
		 * Similarly, if the same RTE is specified with more than one lock
		 * wait policy, consider that NOWAIT wins over SKIP LOCKED, which in
		 * turn wins over waiting for the lock (the default).  This is a bit
		 * more debatable but raising an error doesn't seem helpful. (Consider
		 * for instance SELECT FOR UPDATE NOWAIT from a view that internally
		 * contains a plain FOR UPDATE spec.)  Having NOWAIT win over SKIP
		 * LOCKED is reasonable since the former throws an error in case of
		 * coming across a locked tuple, which may be undesirable in some
		 * cases but it seems better than silently returning inconsistent
		 * results.
		 *
		 * And of course pushedDown becomes false if any clause is explicit.
		 */
		rc->strength = Max(rc->strength, strength);
		rc->waitPolicy = Max(rc->waitPolicy, waitPolicy);
		rc->pushedDown &= pushedDown;
		return;
	}

	/* Make a new RowMarkClause */
	rc = makeNode(RowMarkClause);
	rc->rti = rtindex;
	rc->strength = strength;
	rc->waitPolicy = waitPolicy;
	rc->pushedDown = pushedDown;
	qry->rowMarks = lappend(qry->rowMarks, rc);
}

/*
 * Coverage testing for raw_expression_tree_walker().
 *
 * When enabled, we run raw_expression_tree_walker() over every DML statement
 * submitted to parse analysis.  Without this provision, that function is only
 * applied in limited cases involving CTEs, and we don't really want to have
 * to test everything inside as well as outside a CTE.
 */
#ifdef RAW_EXPRESSION_COVERAGE_TEST

static bool
test_raw_expression_coverage(Node *node, void *context)
{
	if (node == NULL)
		return false;
	return raw_expression_tree_walker(node,
									  test_raw_expression_coverage,
									  context);
}

#endif   /* RAW_EXPRESSION_COVERAGE_TEST */<|MERGE_RESOLUTION|>--- conflicted
+++ resolved
@@ -990,12 +990,7 @@
 		 * relation.  Have to be careful to use resnos that correspond to
 		 * attnos of the underlying relation.
 		 */
-<<<<<<< HEAD
-		Assert(pstate->p_next_resno == 1);
-		for (attno = 0; attno < RelationGetNumberOfAttributes(targetrel); attno++)
-=======
 		for (attno = 0; attno < targetrel->rd_rel->relnatts; attno++)
->>>>>>> 89d1dfa4
 		{
 			Form_pg_attribute attr = targetrel->rd_att->attrs[attno];
 			char	   *name;
