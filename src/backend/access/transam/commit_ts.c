--- conflicted
+++ resolved
@@ -290,10 +290,7 @@
 	if (!TransactionIdIsValid(xid))
 		ereport(ERROR,
 				(errcode(ERRCODE_INVALID_PARAMETER_VALUE),
-<<<<<<< HEAD
 		errmsg("cannot retrieve commit timestamp for transaction " XID_FMT, xid)));
-=======
-		errmsg("cannot retrieve commit timestamp for transaction %u", xid)));
 	else if (!TransactionIdIsNormal(xid))
 	{
 		/* frozen and bootstrap xids are always committed far in the past */
@@ -302,7 +299,6 @@
 			*nodeid = 0;
 		return false;
 	}
->>>>>>> f7389cd1
 
 	LWLockAcquire(CommitTsLock, LW_SHARED);
 
