--- conflicted
+++ resolved
@@ -25,14 +25,6 @@
  *		what keeps the XID considered running by TransactionIdIsInProgress.
  *		It is also convenient as a PGPROC to hook the gxact's locks to.
  *
-<<<<<<< HEAD
- *		In order to survive crashes and shutdowns, all prepared
- *		transactions must be stored in permanent storage. This includes
- *		locking information, pending notifications etc. All that state
- *		information is written to the WAL and later can be moved to the
- *		per-transaction state file in the pg_twophase directory. Life track of
- *		state data is following:
-=======
  *		Information to recover prepared transactions in case of crash is
  *		now stored in WAL for the common case. In some cases there will be
  *		an extended period between preparing a GXACT and commit/abort, in
@@ -43,7 +35,6 @@
  *		All prepared transactions will be written prior to shutdown.
  *
  *		Life track of state data is following:
->>>>>>> c80b31d5
  *
  *		* On PREPARE TRANSACTION backend writes state data only to the WAL and
  *		  stores pointer to the start of the WAL record in
@@ -55,11 +46,8 @@
  *		* If COMMIT happens after checkpoint then backend reads state data from
  *		  files
  *		* In case of crash replay will move data from xlog to files, if that
-<<<<<<< HEAD
- *		  hasn't happened before.
-=======
  *		  hasn't happened before. XXX TODO - move to shmem in replay also
->>>>>>> c80b31d5
+
  *
  *-------------------------------------------------------------------------
  */
@@ -150,13 +138,6 @@
 	int			pgprocno;		/* ID of associated dummy PGPROC */
 	BackendId	dummyBackendId; /* similar to backend id for backends */
 	TimestampTz prepared_at;	/* time of preparation */
-<<<<<<< HEAD
-	XLogRecPtr	prepare_start_lsn;	/* XLOG offset of prepare record start
-									 * or InvalidXLogRecPtr if twophase data
-									 * moved to file after checkpoint.
-									 */
-	XLogRecPtr	prepare_end_lsn;	/* XLOG offset of prepare record end */
-=======
 
 	/*
 	 * Note that we need to keep track of two LSNs for each GXACT.
@@ -168,7 +149,6 @@
 	XLogRecPtr	prepare_start_lsn;	/* XLOG offset of prepare record start */
 	XLogRecPtr	prepare_end_lsn;	/* XLOG offset of prepare record end */
 
->>>>>>> c80b31d5
 	Oid			owner;			/* ID of user that executed the xact */
 	BackendId	locking_backend;	/* backend currently working on the xact */
 	bool		valid;			/* TRUE if PGPROC entry is in proc array */
@@ -1061,12 +1041,8 @@
 				 errmsg("two-phase state file maximum length exceeded")));
 
 	/*
-<<<<<<< HEAD
-	 * Now writing 2PC state data to WAL.
-=======
 	 * Now writing 2PC state data to WAL. We let the WAL's CRC protection
 	 * cover us, so no need to calculate a separate CRC.
->>>>>>> c80b31d5
 	 *
 	 * We have to set delayChkpt here, too; otherwise a checkpoint starting
 	 * immediately after the WAL record is inserted could complete without
@@ -1093,11 +1069,6 @@
 
 	/* Store record's start location to read that later on Commit */
 	gxact->prepare_start_lsn = ProcLastRecPtr;
-<<<<<<< HEAD
-
-	fprintf(stderr, "=== Prepared tx stored at %lx : %lx \n", gxact->prepare_start_lsn, gxact->prepare_end_lsn);
-=======
->>>>>>> c80b31d5
 
 	/*
 	 * Mark the prepared transaction as valid.  As soon as xact.c marks
@@ -1268,13 +1239,10 @@
 /*
  * Reads 2PC data from xlog. During checkpoint this data will be moved to
  * twophase files and ReadTwoPhaseFile should be used instead.
-<<<<<<< HEAD
-=======
  *
  * Note clearly that this function accesses WAL during normal operation, similarly
  * to the way WALSender or Logical Decoding would do. It does not run during
  * crash recovery or standby processing.
->>>>>>> c80b31d5
  */
 static void
 XlogReadTwoPhaseData(XLogRecPtr lsn, char **buf, int *len)
@@ -1283,15 +1251,6 @@
 	XLogReaderState *xlogreader;
 	char	   *errormsg;
 
-<<<<<<< HEAD
-	xlogreader = XLogReaderAllocate(&logical_read_local_xlog_page, NULL);
-	if (xlogreader == NULL)
-		elog(ERROR, "failed to open xlogreader for reading 2PC data");
-
-	record = XLogReadRecord(xlogreader, lsn, &errormsg);
-	if (record == NULL)
-		elog(ERROR, "failed to read 2PC record from xlog");
-=======
 	Assert(!RecoveryInProgress());
 
 	xlogreader = XLogReaderAllocate(&read_local_xlog_page, NULL);
@@ -1316,17 +1275,13 @@
 				 errmsg("expected two-phase state data is not present in xlog at %X/%X",
 							(uint32) (lsn >> 32),
 							(uint32) lsn)));
->>>>>>> c80b31d5
 
 	if (len != NULL)
 		*len = XLogRecGetDataLen(xlogreader);
 
 	*buf = palloc(sizeof(char)*XLogRecGetDataLen(xlogreader));
-<<<<<<< HEAD
-	memcpy(*buf, XLogRecGetData(xlogreader), sizeof(char)*XLogRecGetDataLen(xlogreader));
-=======
+
 	memcpy(*buf, XLogRecGetData(xlogreader), sizeof(char) * XLogRecGetDataLen(xlogreader));
->>>>>>> c80b31d5
 
 	XLogReaderFree(xlogreader);
 }
@@ -1398,21 +1353,6 @@
 
 	/*
 	 * Read and validate 2PC state data.
-<<<<<<< HEAD
-	 * State data can be stored in xlog or in files after xlog checkpoint.
-	 * While checkpointing we set gxact->prepare_start_lsn to NULL to signalize
-	 * that 2PC data is moved to files.
-	 */
-	if (gxact->prepare_start_lsn)
-	{
-		XlogReadTwoPhaseData(gxact->prepare_start_lsn, &buf, NULL);
-	}
-	else
-	{
-		buf = ReadTwoPhaseFile(xid, true);
-		file_used = true;
-	}
-=======
 	 * State data will typically be stored in WAL files if the LSN is after the
 	 * last checkpoint record, or moved to disk if for some reason they have
 	 * lived for a long time.
@@ -1421,8 +1361,6 @@
 		buf = ReadTwoPhaseFile(xid, true);
 	else
 		XlogReadTwoPhaseData(gxact->prepare_start_lsn, &buf, NULL);
-
->>>>>>> c80b31d5
 
 	/*
 	 * Disassemble the header area
@@ -1524,11 +1462,7 @@
 	/*
 	 * And now we can clean up any files we may have left.
 	 */
-<<<<<<< HEAD
-	if (file_used)
-=======
 	if (gxact->ondisk)
->>>>>>> c80b31d5
 		RemoveTwoPhaseFile(xid, true);
 
 	RemoveGXact(gxact);
@@ -1740,12 +1674,7 @@
 CheckPointTwoPhase(XLogRecPtr redo_horizon)
 {
 	int			i;
-<<<<<<< HEAD
-	int 		len;
-	char	   *buf;
-=======
 	int			serialized_xacts = 0;
->>>>>>> c80b31d5
 
 	if (max_prepared_xacts <= 0)
 		return;					/* nothing to do */
@@ -1753,9 +1682,6 @@
 	TRACE_POSTGRESQL_TWOPHASE_CHECKPOINT_START();
 
 	/*
-<<<<<<< HEAD
-	 * Here we doing whole I/O while holding TwoPhaseStateLock.
-=======
 	 * We are expecting there to be zero GXACTs that need to be
 	 * copied to disk, so we perform all I/O while holding
 	 * TwoPhaseStateLock for simplicity. This prevents any new xacts
@@ -1763,19 +1689,15 @@
 	 * since the presence of long-lived prepared xacts indicates the
 	 * transaction manager isn't active.
 	 *
->>>>>>> c80b31d5
 	 * It's also possible to move I/O out of the lock, but on
 	 * every error we should check whether somebody commited our
 	 * transaction in different backend. Let's leave this optimisation
 	 * for future, if somebody will spot that this place cause
 	 * bottleneck.
-<<<<<<< HEAD
-=======
 	 *
 	 * Note that it isn't possible for there to be a GXACT with
 	 * a prepare_end_lsn set prior to the last checkpoint yet
 	 * is marked invalid, because of the efforts with delayChkpt.
->>>>>>> c80b31d5
 	 */
 	LWLockAcquire(TwoPhaseStateLock, LW_SHARED);
 	for (i = 0; i < TwoPhaseState->numPrepXacts; i++)
@@ -1783,14 +1705,6 @@
 		GlobalTransaction gxact = TwoPhaseState->prepXacts[i];
 		PGXACT	   *pgxact = &ProcGlobal->allPgXact[gxact->pgprocno];
 
-<<<<<<< HEAD
-		if (gxact->valid && gxact->prepare_start_lsn != InvalidXLogRecPtr &&
-										gxact->prepare_end_lsn <= redo_horizon){
-			XlogReadTwoPhaseData(gxact->prepare_start_lsn, &buf, &len);
-			RecreateTwoPhaseFile(pgxact->xid, buf, len);
-			gxact->prepare_start_lsn = InvalidXLogRecPtr;
-			pfree(buf);
-=======
 		if (gxact->valid &&
 			!gxact->ondisk &&
 			gxact->prepare_end_lsn <= redo_horizon)
@@ -1803,7 +1717,6 @@
 			gxact->ondisk = true;
 			pfree(buf);
 			serialized_xacts++;
->>>>>>> c80b31d5
 		}
 	}
 	LWLockRelease(TwoPhaseStateLock);
@@ -2188,12 +2101,6 @@
 
 			/*
 			 * Recreate its GXACT and dummy PGPROC
-<<<<<<< HEAD
-			 *
-			 * MarkAsPreparing sets prepare_start_lsn to InvalidXLogRecPtr
-			 * so next checkpoint will skip that transaction.
-=======
->>>>>>> c80b31d5
 			 */
 			gxact = MarkAsPreparing(xid, hdr->gid,
 									hdr->prepared_at,
