--- conflicted
+++ resolved
@@ -78,7 +78,6 @@
 #include "replication/origin.h"
 #include "replication/syncrep.h"
 #include "replication/walsender.h"
-#include "replication/logicalfuncs.h"
 #include "storage/fd.h"
 #include "storage/ipc.h"
 #include "storage/predicate.h"
@@ -136,13 +135,6 @@
 	int			pgprocno;		/* ID of associated dummy PGPROC */
 	BackendId	dummyBackendId; /* similar to backend id for backends */
 	TimestampTz prepared_at;	/* time of preparation */
-<<<<<<< HEAD
-	XLogRecPtr	prepare_start_lsn;	/* XLOG offset of prepare record start
-									 * or InvalidXLogRecPtr if twophase data
-									 * moved to file after checkpoint.
-									 */
-	XLogRecPtr	prepare_end_lsn;	/* XLOG offset of prepare record end */
-=======
 
 	/*
 	 * Note that we need to keep track of two LSNs for each GXACT.
@@ -154,7 +146,6 @@
 	XLogRecPtr	prepare_start_lsn;	/* XLOG offset of prepare record start */
 	XLogRecPtr	prepare_end_lsn;	/* XLOG offset of prepare record end */
 
->>>>>>> a6897efa
 	Oid			owner;			/* ID of user that executed the xact */
 	BackendId	locking_backend;	/* backend currently working on the xact */
 	bool		valid;			/* TRUE if PGPROC entry is in proc array */
@@ -1047,12 +1038,8 @@
 				 errmsg("two-phase state file maximum length exceeded")));
 
 	/*
-<<<<<<< HEAD
-	 * Now writing 2PC state data to WAL.
-=======
 	 * Now writing 2PC state data to WAL. We let the WAL's CRC protection
 	 * cover us, so no need to calculate a separate CRC.
->>>>>>> a6897efa
 	 *
 	 * We have to set delayChkpt here, too; otherwise a checkpoint starting
 	 * immediately after the WAL record is inserted could complete without
@@ -1249,13 +1236,10 @@
 /*
  * Reads 2PC data from xlog. During checkpoint this data will be moved to
  * twophase files and ReadTwoPhaseFile should be used instead.
-<<<<<<< HEAD
-=======
  *
  * Note clearly that this function accesses WAL during normal operation, similarly
  * to the way WALSender or Logical Decoding would do. It does not run during
  * crash recovery or standby processing.
->>>>>>> a6897efa
  */
 static void
 XlogReadTwoPhaseData(XLogRecPtr lsn, char **buf, int *len)
@@ -1264,15 +1248,6 @@
 	XLogReaderState *xlogreader;
 	char	   *errormsg;
 
-<<<<<<< HEAD
-	xlogreader = XLogReaderAllocate(&logical_read_local_xlog_page, NULL);
-	if (xlogreader == NULL)
-		elog(ERROR, "failed to open xlogreader for reading 2PC data");
-
-	record = XLogReadRecord(xlogreader, lsn, &errormsg);
-	if (record == NULL)
-		elog(ERROR, "failed to read 2PC record from xlog");
-=======
 	Assert(!RecoveryInProgress());
 
 	xlogreader = XLogReaderAllocate(&read_local_xlog_page, NULL);
@@ -1297,17 +1272,12 @@
 				 errmsg("expected two-phase state data is not present in xlog at %X/%X",
 							(uint32) (lsn >> 32),
 							(uint32) lsn)));
->>>>>>> a6897efa
 
 	if (len != NULL)
 		*len = XLogRecGetDataLen(xlogreader);
 
 	*buf = palloc(sizeof(char)*XLogRecGetDataLen(xlogreader));
-<<<<<<< HEAD
-	memcpy(*buf, XLogRecGetData(xlogreader), sizeof(char)*XLogRecGetDataLen(xlogreader));
-=======
 	memcpy(*buf, XLogRecGetData(xlogreader), sizeof(char) * XLogRecGetDataLen(xlogreader));
->>>>>>> a6897efa
 
 	XLogReaderFree(xlogreader);
 }
@@ -1362,7 +1332,6 @@
 	int			ndelrels;
 	SharedInvalidationMessage *invalmsgs;
 	int			i;
-	bool		file_used = false;
 
 	/*
 	 * Validate the GID, and lock the GXACT to ensure that two backends do not
@@ -1375,21 +1344,6 @@
 
 	/*
 	 * Read and validate 2PC state data.
-<<<<<<< HEAD
-	 * State data can be stored in xlog or in files after xlog checkpoint.
-	 * While checkpointing we set gxact->prepare_start_lsn to NULL to signalize
-	 * that 2PC data is moved to files.
-	 */
-	if (gxact->prepare_start_lsn)
-	{
-		XlogReadTwoPhaseData(gxact->prepare_start_lsn, &buf, NULL);
-	}
-	else
-	{
-		buf = ReadTwoPhaseFile(xid, true);
-		file_used = true;
-	}
-=======
 	 * State data will typically be stored in WAL files if the LSN is after the
 	 * last checkpoint record, or moved to disk if for some reason they have
 	 * lived for a long time.
@@ -1399,7 +1353,6 @@
 	else
 		XlogReadTwoPhaseData(gxact->prepare_start_lsn, &buf, NULL);
 
->>>>>>> a6897efa
 
 	/*
 	 * Disassemble the header area
@@ -1428,21 +1381,15 @@
 	 * callbacks will release the locks the transaction held.
 	 */
 	if (isCommit)
-	{
 		RecordTransactionCommitPrepared(xid,
 										hdr->nsubxacts, children,
 										hdr->ncommitrels, commitrels,
 										hdr->ninvalmsgs, invalmsgs,
 										hdr->initfileinval);
-		CallXactCallbacks(XACT_EVENT_COMMIT_PREPARED);
-	}
 	else
-	{
 		RecordTransactionAbortPrepared(xid,
 									   hdr->nsubxacts, children,
 									   hdr->nabortrels, abortrels);
-		CallXactCallbacks(XACT_EVENT_ABORT_PREPARED);
-	}
 
 	ProcArrayRemove(proc, latestXid);
 
@@ -1507,11 +1454,7 @@
 	/*
 	 * And now we can clean up any files we may have left.
 	 */
-<<<<<<< HEAD
-	if (file_used)
-=======
 	if (gxact->ondisk)
->>>>>>> a6897efa
 		RemoveTwoPhaseFile(xid, true);
 
 	RemoveGXact(gxact);
@@ -1649,12 +1592,7 @@
 CheckPointTwoPhase(XLogRecPtr redo_horizon)
 {
 	int			i;
-<<<<<<< HEAD
-	int 		len;
-	char	   *buf;
-=======
 	int			serialized_xacts = 0;
->>>>>>> a6897efa
 
 	if (max_prepared_xacts <= 0)
 		return;					/* nothing to do */
@@ -1662,9 +1600,6 @@
 	TRACE_POSTGRESQL_TWOPHASE_CHECKPOINT_START();
 
 	/*
-<<<<<<< HEAD
-	 * Here we doing whole I/O while holding TwoPhaseStateLock.
-=======
 	 * We are expecting there to be zero GXACTs that need to be
 	 * copied to disk, so we perform all I/O while holding
 	 * TwoPhaseStateLock for simplicity. This prevents any new xacts
@@ -1672,19 +1607,15 @@
 	 * since the presence of long-lived prepared xacts indicates the
 	 * transaction manager isn't active.
 	 *
->>>>>>> a6897efa
 	 * It's also possible to move I/O out of the lock, but on
 	 * every error we should check whether somebody commited our
 	 * transaction in different backend. Let's leave this optimisation
 	 * for future, if somebody will spot that this place cause
 	 * bottleneck.
-<<<<<<< HEAD
-=======
 	 *
 	 * Note that it isn't possible for there to be a GXACT with
 	 * a prepare_end_lsn set prior to the last checkpoint yet
 	 * is marked invalid, because of the efforts with delayChkpt.
->>>>>>> a6897efa
 	 */
 	LWLockAcquire(TwoPhaseStateLock, LW_SHARED);
 	for (i = 0; i < TwoPhaseState->numPrepXacts; i++)
@@ -1692,14 +1623,6 @@
 		GlobalTransaction gxact = TwoPhaseState->prepXacts[i];
 		PGXACT	   *pgxact = &ProcGlobal->allPgXact[gxact->pgprocno];
 
-<<<<<<< HEAD
-		if (gxact->valid && gxact->prepare_start_lsn != InvalidXLogRecPtr &&
-										gxact->prepare_end_lsn <= redo_horizon){
-			XlogReadTwoPhaseData(gxact->prepare_start_lsn, &buf, &len);
-			RecreateTwoPhaseFile(pgxact->xid, buf, len);
-			gxact->prepare_start_lsn = InvalidXLogRecPtr;
-			pfree(buf);
-=======
 		if (gxact->valid &&
 			!gxact->ondisk &&
 			gxact->prepare_end_lsn <= redo_horizon)
@@ -1712,7 +1635,6 @@
 			gxact->ondisk = true;
 			pfree(buf);
 			serialized_xacts++;
->>>>>>> a6897efa
 		}
 	}
 	LWLockRelease(TwoPhaseStateLock);
@@ -2052,12 +1974,6 @@
 
 			/*
 			 * Recreate its GXACT and dummy PGPROC
-<<<<<<< HEAD
-			 *
-			 * MarkAsPreparing sets prepare_start_lsn to InvalidXLogRecPtr
-			 * so next checkpoint will skip that transaction.
-=======
->>>>>>> a6897efa
 			 */
 			gxact = MarkAsPreparing(xid, hdr->gid,
 									hdr->prepared_at,
@@ -2233,13 +2149,4 @@
 	 * in the procarray and continue to hold locks.
 	 */
 	SyncRepWaitForLSN(recptr);
-}
-
-/*
- * Return identified of current global transaction
- */
-const char*
-GetLockedGlobalTransactionId(void)
-{
-	return MyLockedGxact ? MyLockedGxact->gid : NULL;
 }