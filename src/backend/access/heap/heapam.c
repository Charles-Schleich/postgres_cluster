--- conflicted
+++ resolved
@@ -2056,12 +2056,7 @@
 		 * broken.
 		 */
 		if (TransactionIdIsValid(prev_xmax) &&
-<<<<<<< HEAD
-			!TransactionIdEquals(prev_xmax,
-								 HeapTupleGetXmin(heapTuple)))
-=======
-			!HeapTupleUpdateXmaxMatchesXmin(prev_xmax, heapTuple->t_data))
->>>>>>> 37b4e0fe
+			!HeapTupleUpdateXmaxMatchesXmin(prev_xmax, heapTuple))
 			break;
 
 		/*
@@ -2245,11 +2240,7 @@
 		 * tuple.  Check for XMIN match.
 		 */
 		if (TransactionIdIsValid(priorXmax) &&
-<<<<<<< HEAD
-		  !TransactionIdEquals(priorXmax, HeapTupleGetXmin(&tp)))
-=======
-			!HeapTupleUpdateXmaxMatchesXmin(priorXmax, tp.t_data))
->>>>>>> 37b4e0fe
+			!HeapTupleUpdateXmaxMatchesXmin(priorXmax, &tp))
 		{
 			UnlockReleaseBuffer(buffer);
 			break;
@@ -2290,9 +2281,9 @@
  * update.
  */
 bool
-HeapTupleUpdateXmaxMatchesXmin(TransactionId xmax, HeapTupleHeader htup)
-{
-	TransactionId	xmin = HeapTupleHeaderGetXmin(htup);
+HeapTupleUpdateXmaxMatchesXmin(TransactionId xmax, HeapTuple htup)
+{
+	TransactionId	xmin = HeapTupleGetXmin(htup);
 
 	/*
 	 * If the xmax of the old tuple is identical to the xmin of the new one,
@@ -2305,8 +2296,8 @@
 	 * If the Xmin that was in effect prior to a freeze matches the Xmax,
 	 * it's good too.
 	 */
-	if (HeapTupleHeaderXminFrozen(htup) &&
-		TransactionIdEquals(HeapTupleHeaderGetRawXmin(htup), xmax))
+	if (HeapTupleHeaderXminFrozen(htup->t_data) &&
+		TransactionIdEquals(HeapTupleGetRawXmin(htup), xmax))
 		return true;
 
 	/*
@@ -6279,12 +6270,7 @@
 		 * end of the chain, we're done, so return success.
 		 */
 		if (TransactionIdIsValid(priorXmax) &&
-<<<<<<< HEAD
-			!TransactionIdEquals(HeapTupleGetXmin(&mytup),
-								 priorXmax))
-=======
-			!HeapTupleUpdateXmaxMatchesXmin(priorXmax, mytup.t_data))
->>>>>>> 37b4e0fe
+			!HeapTupleUpdateXmaxMatchesXmin(priorXmax, &mytup))
 		{
 			result = HeapTupleMayBeUpdated;
 			goto out_locked;
