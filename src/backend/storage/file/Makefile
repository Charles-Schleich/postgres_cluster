--- conflicted
+++ resolved
@@ -12,10 +12,6 @@
 top_builddir = ../../../..
 include $(top_builddir)/src/Makefile.global
 
-<<<<<<< HEAD
-OBJS = fd.o cfs.o buffile.o copydir.o reinit.o
-=======
 OBJS = fd.o cfs.o buffile.o copydir.o reinit.o rijndael.o
->>>>>>> 90c37c09
 
 include $(top_srcdir)/src/backend/common.mk