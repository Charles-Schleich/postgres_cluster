/*-------------------------------------------------------------------------
 *
 * fd.c
 *	  Virtual file descriptor code.
 *
 * Portions Copyright (c) 1996-2016, PostgreSQL Global Development Group
 * Portions Copyright (c) 1994, Regents of the University of California
 *
 * IDENTIFICATION
 *	  src/backend/storage/file/fd.c
 *
 * NOTES:
 *
 * This code manages a cache of 'virtual' file descriptors (VFDs).
 * The server opens many file descriptors for a variety of reasons,
 * including base tables, scratch files (e.g., sort and hash spool
 * files), and random calls to C library routines like system(3); it
 * is quite easy to exceed system limits on the number of open files a
 * single process can have.  (This is around 256 on many modern
 * operating systems, but can be as low as 32 on others.)
 *
 * VFDs are managed as an LRU pool, with actual OS file descriptors
 * being opened and closed as needed.  Obviously, if a routine is
 * opened using these interfaces, all subsequent operations must also
 * be through these interfaces (the File type is not a real file
 * descriptor).
 *
 * For this scheme to work, most (if not all) routines throughout the
 * server should use these interfaces instead of calling the C library
 * routines (e.g., open(2) and fopen(3)) themselves.  Otherwise, we
 * may find ourselves short of real file descriptors anyway.
 *
 * INTERFACE ROUTINES
 *
 * PathNameOpenFile and OpenTemporaryFile are used to open virtual files.
 * A File opened with OpenTemporaryFile is automatically deleted when the
 * File is closed, either explicitly or implicitly at end of transaction or
 * process exit. PathNameOpenFile is intended for files that are held open
 * for a long time, like relation files. It is the caller's responsibility
 * to close them, there is no automatic mechanism in fd.c for that.
 *
 * AllocateFile, AllocateDir, OpenPipeStream and OpenTransientFile are
 * wrappers around fopen(3), opendir(3), popen(3) and open(2), respectively.
 * They behave like the corresponding native functions, except that the handle
 * is registered with the current subtransaction, and will be automatically
 * closed at abort. These are intended mainly for short operations like
 * reading a configuration file; there is a limit on the number of files that
 * can be opened using these functions at any one time.
 *
 * Finally, BasicOpenFile is just a thin wrapper around open() that can
 * release file descriptors in use by the virtual file descriptors if
 * necessary. There is no automatic cleanup of file descriptors returned by
 * BasicOpenFile, it is solely the caller's responsibility to close the file
 * descriptor by calling close(2).
 *
 *-------------------------------------------------------------------------
 */

#include "postgres.h"

#include <sys/file.h>
#include <sys/param.h>
#include <sys/stat.h>
#ifndef WIN32
#include <sys/mman.h>
#endif
#include <limits.h>
#include <unistd.h>
#include <fcntl.h>

#ifdef HAVE_SYS_RESOURCE_H
#include <sys/resource.h>		/* for getrlimit */
#endif

#include "miscadmin.h"
#include "access/xact.h"
#include "access/xlog.h"
#include "catalog/catalog.h"
#include "catalog/pg_tablespace.h"
#include "port/atomics.h"
#include "pgstat.h"
#include "portability/mem.h"
#include "storage/fd.h"
#include "storage/cfs.h"
#include "storage/ipc.h"
#include "utils/guc.h"
#include "utils/resowner_private.h"
#include "utils/pg_crc.h"

/* Define PG_FLUSH_DATA_WORKS if we have an implementation for pg_flush_data */
#if defined(HAVE_SYNC_FILE_RANGE)
#define PG_FLUSH_DATA_WORKS 1
#elif !defined(WIN32) && defined(MS_ASYNC)
#define PG_FLUSH_DATA_WORKS 1
#elif defined(USE_POSIX_FADVISE) && defined(POSIX_FADV_DONTNEED)
#define PG_FLUSH_DATA_WORKS 1
#endif

/*
 * We must leave some file descriptors free for system(), the dynamic loader,
 * and other code that tries to open files without consulting fd.c.  This
 * is the number left free.  (While we can be pretty sure we won't get
 * EMFILE, there's never any guarantee that we won't get ENFILE due to
 * other processes chewing up FDs.  So it's a bad idea to try to open files
 * without consulting fd.c.  Nonetheless we cannot control all code.)
 *
 * Because this is just a fixed setting, we are effectively assuming that
 * no such code will leave FDs open over the long term; otherwise the slop
 * is likely to be insufficient.  Note in particular that we expect that
 * loading a shared library does not result in any permanent increase in
 * the number of open files.  (This appears to be true on most if not
 * all platforms as of Feb 2004.)
 */
#define NUM_RESERVED_FDS		10

/*
 * If we have fewer than this many usable FDs after allowing for the reserved
 * ones, choke.
 */
#define FD_MINFREE				10


/*
 * A number of platforms allow individual processes to open many more files
 * than they can really support when *many* processes do the same thing.
 * This GUC parameter lets the DBA limit max_safe_fds to something less than
 * what the postmaster's initial probe suggests will work.
 */
int			max_files_per_process = 1000;

/*
 * Maximum number of file descriptors to open for either VFD entries or
 * AllocateFile/AllocateDir/OpenTransientFile operations.  This is initialized
 * to a conservative value, and remains that way indefinitely in bootstrap or
 * standalone-backend cases.  In normal postmaster operation, the postmaster
 * calls set_max_safe_fds() late in initialization to update the value, and
 * that value is then inherited by forked subprocesses.
 *
 * Note: the value of max_files_per_process is taken into account while
 * setting this variable, and so need not be tested separately.
 */
int			max_safe_fds = 32;	/* default if not changed */


/* Debugging.... */

#ifdef FDDEBUG
#define DO_DB(A) \
	do { \
		int			_do_db_save_errno = errno; \
		A; \
		errno = _do_db_save_errno; \
	} while (0)
#else
#define DO_DB(A) \
	((void) 0)
#endif

#define VFD_CLOSED (-1)

#define FileIsValid(file) \
	((file) > 0 && (file) < (int) SizeVfdCache && VfdCache[file].fileName != NULL)

#define FileIsNotOpen(file) (VfdCache[file].fd == VFD_CLOSED)

#define FileUnknownPos ((off_t) -1)

/* these are the assigned bits in fdstate below: */
#define FD_TEMPORARY		(1 << 0)	/* T = delete when closed */
#define FD_XACT_TEMPORARY	(1 << 1)	/* T = delete at eoXact */


typedef struct vfd
{
	int			fd;				/* current FD, or VFD_CLOSED if none */
	unsigned short fdstate;		/* bitflags for VFD's state */
	ResourceOwner resowner;		/* owner, for automatic cleanup */
	File		nextFree;		/* link to next free VFD, if in freelist */
	File		lruMoreRecently;	/* doubly linked recency-of-use list */
	File		lruLessRecently;
	off_t		seekPos;		/* current logical file position */
	off_t		fileSize;		/* current size of file (0 if not temporary) */
	char	   *fileName;		/* name of file, or NULL for unused VFD */
	/* NB: fileName is malloc'd, and must be free'd when closing the VFD */
	int			fileFlags;		/* open(2) flags for (re)opening the file */
	int			fileMode;		/* mode to pass to open(2) */
	int         md;             /* memory mapped file with block map */
	FileMap*    map;            /* map for compressed pages */
	uint64      generation;     /* generation of of compressed file (used by GC) */
} Vfd;

/*
 * Virtual File Descriptor array pointer and size.  This grows as
 * needed.  'File' values are indexes into this array.
 * Note that VfdCache[0] is not a usable VFD, just a list header.
 */
static Vfd *VfdCache;
static Size SizeVfdCache = 0;

/*
 * Number of file descriptors known to be in use by VFD entries.
 */
static int	nfile = 0;

/*
 * Flag to tell whether it's worth scanning VfdCache looking for temp files
 * to close
 */
static bool have_xact_temporary_files = false;

/*
 * Tracks the total size of all temporary files.  Note: when temp_file_limit
 * is being enforced, this cannot overflow since the limit cannot be more
 * than INT_MAX kilobytes.  When not enforcing, it could theoretically
 * overflow, but we don't care.
 */
static uint64 temporary_files_size = 0;

/*
 * List of OS handles opened with AllocateFile, AllocateDir and
 * OpenTransientFile.
 */
typedef enum
{
	AllocateDescFile,
	AllocateDescPipe,
	AllocateDescDir,
	AllocateDescRawFD
} AllocateDescKind;

typedef struct
{
	AllocateDescKind kind;
	SubTransactionId create_subid;
	union
	{
		FILE	   *file;
		DIR		   *dir;
		int			fd;
	}			desc;
} AllocateDesc;

static int	numAllocatedDescs = 0;
static int	maxAllocatedDescs = 0;
static AllocateDesc *allocatedDescs = NULL;

/*
 * Number of temporary files opened during the current session;
 * this is used in generation of tempfile names.
 */
static long tempFileCounter = 0;

/*
 * Array of OIDs of temp tablespaces.  When numTempTableSpaces is -1,
 * this has not been set in the current transaction.
 */
static Oid *tempTableSpaces = NULL;
static int	numTempTableSpaces = -1;
static int	nextTempTableSpace = 0;


/*--------------------
 *
 * Private Routines
 *
 * Delete		   - delete a file from the Lru ring
 * LruDelete	   - remove a file from the Lru ring and close its FD
 * Insert		   - put a file at the front of the Lru ring
 * LruInsert	   - put a file at the front of the Lru ring and open it
 * ReleaseLruFile  - Release an fd by closing the last entry in the Lru ring
 * ReleaseLruFiles - Release fd(s) until we're under the max_safe_fds limit
 * AllocateVfd	   - grab a free (or new) file record (from VfdArray)
 * FreeVfd		   - free a file record
 *
 * The Least Recently Used ring is a doubly linked list that begins and
 * ends on element zero.  Element zero is special -- it doesn't represent
 * a file and its "fd" field always == VFD_CLOSED.  Element zero is just an
 * anchor that shows us the beginning/end of the ring.
 * Only VFD elements that are currently really open (have an FD assigned) are
 * in the Lru ring.  Elements that are "virtually" open can be recognized
 * by having a non-null fileName field.
 *
 * example:
 *
 *	   /--less----\				   /---------\
 *	   v		   \			  v			  \
 *	 #0 --more---> LeastRecentlyUsed --more-\ \
 *	  ^\									| |
 *	   \\less--> MostRecentlyUsedFile	<---/ |
 *		\more---/					 \--less--/
 *
 *--------------------
 */
static void Delete(File file);
static void LruDelete(File file);
static void Insert(File file);
static int	LruInsert(File file);
static bool ReleaseLruFile(void);
static void ReleaseLruFiles(void);
static File AllocateVfd(void);
static void FreeVfd(File file);

static int	FileAccess(File file);
static File OpenTemporaryFileInTablespace(Oid tblspcOid, bool rejectError);
static bool reserveAllocatedDesc(void);
static int	FreeDesc(AllocateDesc *desc);
static struct dirent *ReadDirExtended(DIR *dir, const char *dirname, int elevel);

static void AtProcExit_Files(int code, Datum arg);
static void CleanupTempFiles(bool isProcExit);
static void RemovePgTempFilesInDir(const char *tmpdirname);
static void RemovePgTempRelationFiles(const char *tsdirname);
static void RemovePgTempRelationFilesInDbspace(const char *dbspacedirname);
static bool looks_like_temp_rel_name(const char *name);

static void walkdir(const char *path,
		void (*action) (const char *fname, bool isdir, int elevel),
		bool process_symlinks,
		int elevel);
#ifdef PG_FLUSH_DATA_WORKS
static void pre_sync_fname(const char *fname, bool isdir, int elevel);
#endif
static void datadir_fsync_fname(const char *fname, bool isdir, int elevel);

static int	fsync_fname_ext(const char *fname, bool isdir, bool ignore_perm, int elevel);
static int	fsync_parent_path(const char *fname, int elevel);


/*
 * pg_fsync --- do fsync with or without writethrough
 */
int
pg_fsync(int fd)
{
	/* #if is to skip the sync_method test if there's no need for it */
#if defined(HAVE_FSYNC_WRITETHROUGH) && !defined(FSYNC_WRITETHROUGH_IS_FSYNC)
	if (sync_method == SYNC_METHOD_FSYNC_WRITETHROUGH)
		return pg_fsync_writethrough(fd);
	else
#endif
		return pg_fsync_no_writethrough(fd);
}


/*
 * pg_fsync_no_writethrough --- same as fsync except does nothing if
 *	enableFsync is off
 */
int
pg_fsync_no_writethrough(int fd)
{
	if (enableFsync)
		return fsync(fd);
	else
		return 0;
}

/*
 * pg_fsync_writethrough
 */
int
pg_fsync_writethrough(int fd)
{
	if (enableFsync)
	{
#ifdef WIN32
		return _commit(fd);
#elif defined(F_FULLFSYNC)
		return (fcntl(fd, F_FULLFSYNC, 0) == -1) ? -1 : 0;
#else
		errno = ENOSYS;
		return -1;
#endif
	}
	else
		return 0;
}

/*
 * pg_fdatasync --- same as fdatasync except does nothing if enableFsync is off
 *
 * Not all platforms have fdatasync; treat as fsync if not available.
 */
int
pg_fdatasync(int fd)
{
	if (enableFsync)
	{
#ifdef HAVE_FDATASYNC
		return fdatasync(fd);
#else
		return fsync(fd);
#endif
	}
	else
		return 0;
}

/*
 * pg_flush_data --- advise OS that the described dirty data should be flushed
 *
 * offset of 0 with nbytes 0 means that the entire file should be flushed;
 * in this case, this function may have side-effects on the file's
 * seek position!
 */
void
pg_flush_data(int fd, off_t offset, off_t nbytes)
{
	/*
	 * Right now file flushing is primarily used to avoid making later
	 * fsync()/fdatasync() calls have less impact. Thus don't trigger flushes
	 * if fsyncs are disabled - that's a decision we might want to make
	 * configurable at some point.
	 */
	if (!enableFsync)
		return;

	/*
	 * We compile all alternatives that are supported on the current platform,
	 * to find portability problems more easily.
	 */
#if defined(HAVE_SYNC_FILE_RANGE)
	{
		int			rc;

		/*
		 * sync_file_range(SYNC_FILE_RANGE_WRITE), currently linux specific,
		 * tells the OS that writeback for the specified blocks should be
		 * started, but that we don't want to wait for completion.  Note that
		 * this call might block if too much dirty data exists in the range.
		 * This is the preferable method on OSs supporting it, as it works
		 * reliably when available (contrast to msync()) and doesn't flush out
		 * clean data (like FADV_DONTNEED).
		 */
		rc = sync_file_range(fd, offset, nbytes,
							 SYNC_FILE_RANGE_WRITE);

		/* don't error out, this is just a performance optimization */
		if (rc != 0)
		{
			ereport(WARNING,
					(errcode_for_file_access(),
					 errmsg("could not flush dirty data: %m")));
		}

		return;
	}
#endif
#if !defined(WIN32) && defined(MS_ASYNC)
	{
		void	   *p;
		static int	pagesize = 0;

		/*
		 * On several OSs msync(MS_ASYNC) on a mmap'ed file triggers
		 * writeback. On linux it only does so if MS_SYNC is specified, but
		 * then it does the writeback synchronously. Luckily all common linux
		 * systems have sync_file_range().  This is preferable over
		 * FADV_DONTNEED because it doesn't flush out clean data.
		 *
		 * We map the file (mmap()), tell the kernel to sync back the contents
		 * (msync()), and then remove the mapping again (munmap()).
		 */

		/* mmap() needs actual length if we want to map whole file */
		if (offset == 0 && nbytes == 0)
		{
			nbytes = lseek(fd, 0, SEEK_END);
			if (nbytes < 0)
			{
				ereport(WARNING,
						(errcode_for_file_access(),
						 errmsg("could not determine dirty data size: %m")));
				return;
			}
		}

		/*
		 * Some platforms reject partial-page mmap() attempts.  To deal with
		 * that, just truncate the request to a page boundary.  If any extra
		 * bytes don't get flushed, well, it's only a hint anyway.
		 */

		/* fetch pagesize only once */
		if (pagesize == 0)
			pagesize = sysconf(_SC_PAGESIZE);

		/* align length to pagesize, dropping any fractional page */
		if (pagesize > 0)
			nbytes = (nbytes / pagesize) * pagesize;

		/* fractional-page request is a no-op */
		if (nbytes <= 0)
			return;

		/*
		 * mmap could well fail, particularly on 32-bit platforms where there
		 * may simply not be enough address space.  If so, silently fall
		 * through to the next implementation.
		 */
		if (nbytes <= (off_t) SSIZE_MAX)
			p = mmap(NULL, nbytes, PROT_READ, MAP_SHARED, fd, offset);
		else
			p = MAP_FAILED;

		if (p != MAP_FAILED)
		{
			int			rc;

			rc = msync(p, (size_t) nbytes, MS_ASYNC);
			if (rc != 0)
			{
				ereport(WARNING,
						(errcode_for_file_access(),
						 errmsg("could not flush dirty data: %m")));
				/* NB: need to fall through to munmap()! */
			}

			rc = munmap(p, (size_t) nbytes);
			if (rc != 0)
			{
				/* FATAL error because mapping would remain */
				ereport(FATAL,
						(errcode_for_file_access(),
					  errmsg("could not munmap() while flushing data: %m")));
			}

			return;
		}
	}
#endif
#if defined(USE_POSIX_FADVISE) && defined(POSIX_FADV_DONTNEED)
	{
		int			rc;

		/*
		 * Signal the kernel that the passed in range should not be cached
		 * anymore. This has the, desired, side effect of writing out dirty
		 * data, and the, undesired, side effect of likely discarding useful
		 * clean cached blocks.  For the latter reason this is the least
		 * preferable method.
		 */

		rc = posix_fadvise(fd, offset, nbytes, POSIX_FADV_DONTNEED);

		if (rc != 0)
		{
			/* don't error out, this is just a performance optimization */
			ereport(WARNING,
					(errcode_for_file_access(),
					 errmsg("could not flush dirty data: %m")));
		}

		return;
	}
#endif
}


/*
 * fsync_fname -- fsync a file or directory, handling errors properly
 *
 * Try to fsync a file or directory. When doing the latter, ignore errors that
 * indicate the OS just doesn't allow/require fsyncing directories.
 */
void
fsync_fname(const char *fname, bool isdir)
{
	fsync_fname_ext(fname, isdir, false, ERROR);
}

/*
 * durable_rename -- rename(2) wrapper, issuing fsyncs required for durability
 *
 * This routine ensures that, after returning, the effect of renaming file
 * persists in case of a crash. A crash while this routine is running will
 * leave you with either the pre-existing or the moved file in place of the
 * new file; no mixed state or truncated files are possible.
 *
 * It does so by using fsync on the old filename and the possibly existing
 * target filename before the rename, and the target file and directory after.
 *
 * Note that rename() cannot be used across arbitrary directories, as they
 * might not be on the same filesystem. Therefore this routine does not
 * support renaming across directories.
 *
 * Log errors with the caller specified severity.
 *
 * Returns 0 if the operation succeeded, -1 otherwise. Note that errno is not
 * valid upon return.
 */
int
durable_rename(const char *oldfile, const char *newfile, int elevel)
{
	int			fd;

	/*
	 * First fsync the old and target path (if it exists), to ensure that they
	 * are properly persistent on disk. Syncing the target file is not
	 * strictly necessary, but it makes it easier to reason about crashes;
	 * because it's then guaranteed that either source or target file exists
	 * after a crash.
	 */
	if (fsync_fname_ext(oldfile, false, false, elevel) != 0)
		return -1;

	fd = OpenTransientFile((char *) newfile, PG_BINARY | O_RDWR, 0);
	if (fd < 0)
	{
		if (errno != ENOENT)
		{
			ereport(elevel,
					(errcode_for_file_access(),
					 errmsg("could not open file \"%s\": %m", newfile)));
			return -1;
		}
	}
	else
	{
		if (pg_fsync(fd) != 0)
		{
			int			save_errno;

			/* close file upon error, might not be in transaction context */
			save_errno = errno;
			CloseTransientFile(fd);
			errno = save_errno;

			ereport(elevel,
					(errcode_for_file_access(),
					 errmsg("could not fsync file \"%s\": %m", newfile)));
			return -1;
		}
		CloseTransientFile(fd);
	}

	/* Time to do the real deal... */
	if (rename(oldfile, newfile) < 0)
	{
		ereport(elevel,
				(errcode_for_file_access(),
				 errmsg("could not rename file \"%s\" to \"%s\": %m",
						oldfile, newfile)));
		return -1;
	}

	/*
	 * To guarantee renaming the file is persistent, fsync the file with its
	 * new name, and its containing directory.
	 */
	if (fsync_fname_ext(newfile, false, false, elevel) != 0)
		return -1;

	if (fsync_parent_path(newfile, elevel) != 0)
		return -1;

	return 0;
}

/*
 * durable_link_or_rename -- rename a file in a durable manner.
 *
 * Similar to durable_rename(), except that this routine tries (but does not
 * guarantee) not to overwrite the target file.
 *
 * Note that a crash in an unfortunate moment can leave you with two links to
 * the target file.
 *
 * Log errors with the caller specified severity.
 *
 * Returns 0 if the operation succeeded, -1 otherwise. Note that errno is not
 * valid upon return.
 */
int
durable_link_or_rename(const char *oldfile, const char *newfile, int elevel)
{
	/*
	 * Ensure that, if we crash directly after the rename/link, a file with
	 * valid contents is moved into place.
	 */
	if (fsync_fname_ext(oldfile, false, false, elevel) != 0)
		return -1;

#if HAVE_WORKING_LINK
	if (link(oldfile, newfile) < 0)
	{
		ereport(elevel,
				(errcode_for_file_access(),
				 errmsg("could not link file \"%s\" to \"%s\": %m",
						oldfile, newfile)));
		return -1;
	}
	unlink(oldfile);
#else
	/* XXX: Add racy file existence check? */
	if (rename(oldfile, newfile) < 0)
	{
		ereport(elevel,
				(errcode_for_file_access(),
				 errmsg("could not rename file \"%s\" to \"%s\": %m",
						oldfile, newfile)));
		return -1;
	}
#endif

	/*
	 * Make change persistent in case of an OS crash, both the new entry and
	 * its parent directory need to be flushed.
	 */
	if (fsync_fname_ext(newfile, false, false, elevel) != 0)
		return -1;

	/* Same for parent directory */
	if (fsync_parent_path(newfile, elevel) != 0)
		return -1;

	return 0;
}

/*
 * InitFileAccess --- initialize this module during backend startup
 *
 * This is called during either normal or standalone backend start.
 * It is *not* called in the postmaster.
 */
void
InitFileAccess(void)
{
	Assert(SizeVfdCache == 0);	/* call me only once */

	/* initialize cache header entry */
	VfdCache = (Vfd *) malloc(sizeof(Vfd));
	if (VfdCache == NULL)
		ereport(FATAL,
				(errcode(ERRCODE_OUT_OF_MEMORY),
				 errmsg("out of memory")));

	MemSet((char *) &(VfdCache[0]), 0, sizeof(Vfd));
	VfdCache->fd = VFD_CLOSED;

	SizeVfdCache = 1;

	/* register proc-exit hook to ensure temp files are dropped at exit */
	on_proc_exit(AtProcExit_Files, 0);
}

/*
 * count_usable_fds --- count how many FDs the system will let us open,
 *		and estimate how many are already open.
 *
 * We stop counting if usable_fds reaches max_to_probe.  Note: a small
 * value of max_to_probe might result in an underestimate of already_open;
 * we must fill in any "gaps" in the set of used FDs before the calculation
 * of already_open will give the right answer.  In practice, max_to_probe
 * of a couple of dozen should be enough to ensure good results.
 *
 * We assume stdin (FD 0) is available for dup'ing
 */
static void
count_usable_fds(int max_to_probe, int *usable_fds, int *already_open)
{
	int		   *fd;
	int			size;
	int			used = 0;
	int			highestfd = 0;
	int			j;

#ifdef HAVE_GETRLIMIT
	struct rlimit rlim;
	int			getrlimit_status;
#endif

	size = 1024;
	fd = (int *) palloc(size * sizeof(int));

#ifdef HAVE_GETRLIMIT
#ifdef RLIMIT_NOFILE			/* most platforms use RLIMIT_NOFILE */
	getrlimit_status = getrlimit(RLIMIT_NOFILE, &rlim);
#else							/* but BSD doesn't ... */
	getrlimit_status = getrlimit(RLIMIT_OFILE, &rlim);
#endif   /* RLIMIT_NOFILE */
	if (getrlimit_status != 0)
		ereport(WARNING, (errmsg("getrlimit failed: %m")));
#endif   /* HAVE_GETRLIMIT */

	/* dup until failure or probe limit reached */
	for (;;)
	{
		int			thisfd;

#ifdef HAVE_GETRLIMIT

		/*
		 * don't go beyond RLIMIT_NOFILE; causes irritating kernel logs on
		 * some platforms
		 */
		if (getrlimit_status == 0 && highestfd >= rlim.rlim_cur - 1)
			break;
#endif

		thisfd = dup(0);
		if (thisfd < 0)
		{
			/* Expect EMFILE or ENFILE, else it's fishy */
			if (errno != EMFILE && errno != ENFILE)
				elog(WARNING, "dup(0) failed after %d successes: %m", used);
			break;
		}

		if (used >= size)
		{
			size *= 2;
			fd = (int *) repalloc(fd, size * sizeof(int));
		}
		fd[used++] = thisfd;

		if (highestfd < thisfd)
			highestfd = thisfd;

		if (used >= max_to_probe)
			break;
	}

	/* release the files we opened */
	for (j = 0; j < used; j++)
		close(fd[j]);

	pfree(fd);

	/*
	 * Return results.  usable_fds is just the number of successful dups. We
	 * assume that the system limit is highestfd+1 (remember 0 is a legal FD
	 * number) and so already_open is highestfd+1 - usable_fds.
	 */
	*usable_fds = used;
	*already_open = highestfd + 1 - used;
}

/*
 * set_max_safe_fds
 *		Determine number of filedescriptors that fd.c is allowed to use
 */
void
set_max_safe_fds(void)
{
	int			usable_fds;
	int			already_open;

	/*----------
	 * We want to set max_safe_fds to
	 *			MIN(usable_fds, max_files_per_process - already_open)
	 * less the slop factor for files that are opened without consulting
	 * fd.c.  This ensures that we won't exceed either max_files_per_process
	 * or the experimentally-determined EMFILE limit.
	 *----------
	 */
	count_usable_fds(max_files_per_process,
					 &usable_fds, &already_open);

	max_safe_fds = Min(usable_fds, max_files_per_process - already_open);

	/*
	 * Take off the FDs reserved for system() etc.
	 */
	max_safe_fds -= NUM_RESERVED_FDS;

	/*
	 * Make sure we still have enough to get by.
	 */
	if (max_safe_fds < FD_MINFREE)
		ereport(FATAL,
				(errcode(ERRCODE_INSUFFICIENT_RESOURCES),
				 errmsg("insufficient file descriptors available to start server process"),
				 errdetail("System allows %d, we need at least %d.",
						   max_safe_fds + NUM_RESERVED_FDS,
						   FD_MINFREE + NUM_RESERVED_FDS)));

	elog(DEBUG2, "max_safe_fds = %d, usable_fds = %d, already_open = %d",
		 max_safe_fds, usable_fds, already_open);
}

/*
 * BasicOpenFile --- same as open(2) except can free other FDs if needed
 *
 * This is exported for use by places that really want a plain kernel FD,
 * but need to be proof against running out of FDs.  Once an FD has been
 * successfully returned, it is the caller's responsibility to ensure that
 * it will not be leaked on ereport()!	Most users should *not* call this
 * routine directly, but instead use the VFD abstraction level, which
 * provides protection against descriptor leaks as well as management of
 * files that need to be open for more than a short period of time.
 *
 * Ideally this should be the *only* direct call of open() in the backend.
 * In practice, the postmaster calls open() directly, and there are some
 * direct open() calls done early in backend startup.  Those are OK since
 * this module wouldn't have any open files to close at that point anyway.
 */
int
BasicOpenFile(FileName fileName, int fileFlags, int fileMode)
{
	int			fd;

tryAgain:
	fd = open(fileName, fileFlags & ~PG_COMPRESSION, fileMode);

	if (fd >= 0)
		return fd;				/* success! */

	if (errno == EMFILE || errno == ENFILE)
	{
		int			save_errno = errno;

		ereport(LOG,
				(errcode(ERRCODE_INSUFFICIENT_RESOURCES),
				 errmsg("out of file descriptors: %m; release and retry")));
		errno = 0;
		if (ReleaseLruFile())
			goto tryAgain;
		errno = save_errno;
	}

	return -1;					/* failure */
}

#if defined(FDDEBUG)

static void
_dump_lru(void)
{
	int			mru = VfdCache[0].lruLessRecently;
	Vfd		   *vfdP = &VfdCache[mru];
	char		buf[2048];

	snprintf(buf, sizeof(buf), "LRU: MOST %d ", mru);
	while (mru != 0)
	{
		mru = vfdP->lruLessRecently;
		vfdP = &VfdCache[mru];
		snprintf(buf + strlen(buf), sizeof(buf) - strlen(buf), "%d ", mru);
	}
	snprintf(buf + strlen(buf), sizeof(buf) - strlen(buf), "LEAST");
	elog(LOG, "%s", buf);
}
#endif   /* FDDEBUG */

static void
Delete(File file)
{
	Vfd		   *vfdP;

	Assert(file != 0);

	DO_DB(elog(LOG, "Delete %d (%s)",
			   file, VfdCache[file].fileName));
	DO_DB(_dump_lru());

	vfdP = &VfdCache[file];

	VfdCache[vfdP->lruLessRecently].lruMoreRecently = vfdP->lruMoreRecently;
	VfdCache[vfdP->lruMoreRecently].lruLessRecently = vfdP->lruLessRecently;

	DO_DB(_dump_lru());
}

static void
LruDelete(File file)
{
	Vfd		   *vfdP;

	Assert(file != 0);

	DO_DB(elog(LOG, "LruDelete %d (%s)",
			   file, VfdCache[file].fileName));

	vfdP = &VfdCache[file];

	/* delete the vfd record from the LRU ring */
	Delete(file);

<<<<<<< HEAD
	if (vfdP->fileFlags & PG_COMPRESSION) 
	{ 
=======
	if (vfdP->fileFlags & PG_COMPRESSION)
	{
>>>>>>> 90c37c09
		if (cfs_munmap(vfdP->map))
			elog(ERROR, "could not unmap file \"%s.cfm\": %m", vfdP->fileName);
		
		if (close(vfdP->md))
			elog(ERROR, "could not close map file \"%s.cfm\": %m", vfdP->fileName);

		vfdP->md = VFD_CLOSED;
		nfile -= 2;
<<<<<<< HEAD
	} else {
=======
	}
	else
	{
>>>>>>> 90c37c09
		/* save the seek position */
		vfdP->seekPos = lseek(vfdP->fd, (off_t) 0, SEEK_CUR);
		Assert(vfdP->seekPos != (off_t) -1);
		nfile -= 1;
	}
<<<<<<< HEAD
=======

>>>>>>> 90c37c09
	/* close the file */
	if (close(vfdP->fd))
		elog(ERROR, "could not close file \"%s\": %m", vfdP->fileName);

	vfdP->fd = VFD_CLOSED;
}

static void
Insert(File file)
{
	Vfd		   *vfdP;

	Assert(file != 0);

	DO_DB(elog(LOG, "Insert %d (%s)",
			   file, VfdCache[file].fileName));
	DO_DB(_dump_lru());

	vfdP = &VfdCache[file];

	vfdP->lruMoreRecently = 0;
	vfdP->lruLessRecently = VfdCache[0].lruLessRecently;
	VfdCache[0].lruLessRecently = file;
	VfdCache[vfdP->lruLessRecently].lruMoreRecently = file;

	DO_DB(_dump_lru());
}

/* returns 0 on success, -1 on re-open failure (with errno set) */
static int
LruInsert(File file)
{
	Vfd		   *vfdP;

	Assert(file != 0);

	DO_DB(elog(LOG, "LruInsert %d (%s)",
			   file, VfdCache[file].fileName));

	vfdP = &VfdCache[file];

	if (FileIsNotOpen(file))
	{
		/* Close excess kernel FDs. */
		ReleaseLruFiles();

		/*
		 * The open could still fail for lack of file descriptors, eg due to
		 * overall system file table being full.  So, be prepared to release
		 * another FD if necessary...
		 */
		vfdP->fd = BasicOpenFile(vfdP->fileName, vfdP->fileFlags,
								 vfdP->fileMode);
		if (vfdP->fd < 0)
		{
			DO_DB(elog(LOG, "RE_OPEN FAILED: %d", errno));
			return -1;
		}
		else
			DO_DB(elog(LOG, "RE_OPEN SUCCESS"));
<<<<<<< HEAD
		}
		if (vfdP->fileFlags & PG_COMPRESSION) { 
			char* mapFileName = psprintf("%s.cfm", vfdP->fileName);
			vfdP->md = open(mapFileName, vfdP->fileFlags & ~PG_COMPRESSION, vfdP->fileMode);
			pfree(mapFileName);
=======

		if (vfdP->fileFlags & PG_COMPRESSION)
		{
			char* mapFileName = psprintf("%s.cfm", vfdP->fileName);
			vfdP->md = open(mapFileName, vfdP->fileFlags & ~PG_COMPRESSION, vfdP->fileMode);
			pfree(mapFileName);

>>>>>>> 90c37c09
			if (vfdP->md < 0)
			{
				elog(LOG, "RE_OPEN MAP FAILED: %d", errno);
				close(vfdP->fd);
				vfdP->fd = VFD_CLOSED;
				return -1;
			}
<<<<<<< HEAD
			vfdP->map = cfs_mmap(vfdP->md);
			if (vfdP->map == MAP_FAILED) 
=======

			vfdP->map = cfs_mmap(vfdP->md);
			if (vfdP->map == MAP_FAILED)
>>>>>>> 90c37c09
			{
				elog(LOG, "RE_MAP FAILED: %d", errno);
				close(vfdP->fd);
				close(vfdP->md);
				vfdP->fd = VFD_CLOSED;
				vfdP->md = VFD_CLOSED;
				return -1;
			}
			nfile += 2;
<<<<<<< HEAD
		} else { 
=======
		}
		else
		{
>>>>>>> 90c37c09
			/* seek to the right position */
			if (vfdP->seekPos != (off_t) 0)
			{
				off_t returnValue PG_USED_FOR_ASSERTS_ONLY;
				
				returnValue = lseek(vfdP->fd, vfdP->seekPos, SEEK_SET);
				Assert(returnValue != (off_t) -1);
			}
			nfile += 1;
		}
	}

	/*
	 * put it at the head of the Lru ring
	 */
	Insert(file);

	return 0;
}

/*
 * Release one kernel FD by closing the least-recently-used VFD.
 */
static bool
ReleaseLruFile(void)
{
	DO_DB(elog(LOG, "ReleaseLruFile. Opened %d", nfile));

	if (nfile > 0)
	{
		/*
		 * There are opened files and so there should be at least one used vfd
		 * in the ring.
		 */
		Assert(VfdCache[0].lruMoreRecently != 0);
		LruDelete(VfdCache[0].lruMoreRecently);
		return true;			/* freed a file */
	}
	return false;				/* no files available to free */
}

/*
 * Release kernel FDs as needed to get under the max_safe_fds limit.
 * After calling this, it's OK to try to open another file.
 */
static void
ReleaseLruFiles(void)
{
	while (nfile + numAllocatedDescs >= max_safe_fds)
	{
		if (!ReleaseLruFile())
			break;
	}
}

static File
AllocateVfd(void)
{
	Index		i;
	File		file;

	DO_DB(elog(LOG, "AllocateVfd. Size %zu", SizeVfdCache));

	Assert(SizeVfdCache > 0);	/* InitFileAccess not called? */

	if (VfdCache[0].nextFree == 0)
	{
		/*
		 * The free list is empty so it is time to increase the size of the
		 * array.  We choose to double it each time this happens. However,
		 * there's not much point in starting *real* small.
		 */
		Size		newCacheSize = SizeVfdCache * 2;
		Vfd		   *newVfdCache;

		if (newCacheSize < 32)
			newCacheSize = 32;

		/*
		 * Be careful not to clobber VfdCache ptr if realloc fails.
		 */
		newVfdCache = (Vfd *) realloc(VfdCache, sizeof(Vfd) * newCacheSize);
		if (newVfdCache == NULL)
			ereport(ERROR,
					(errcode(ERRCODE_OUT_OF_MEMORY),
					 errmsg("out of memory")));
		VfdCache = newVfdCache;

		/*
		 * Initialize the new entries and link them into the free list.
		 */
		for (i = SizeVfdCache; i < newCacheSize; i++)
		{
			MemSet((char *) &(VfdCache[i]), 0, sizeof(Vfd));
			VfdCache[i].nextFree = i + 1;
			VfdCache[i].fd = VFD_CLOSED;
		}
		VfdCache[newCacheSize - 1].nextFree = 0;
		VfdCache[0].nextFree = SizeVfdCache;

		/*
		 * Record the new size
		 */
		SizeVfdCache = newCacheSize;
	}

	file = VfdCache[0].nextFree;

	VfdCache[0].nextFree = VfdCache[file].nextFree;

	return file;
}

static void
FreeVfd(File file)
{
	Vfd		   *vfdP = &VfdCache[file];

	DO_DB(elog(LOG, "FreeVfd: %d (%s)",
			   file, vfdP->fileName ? vfdP->fileName : ""));

	if (vfdP->fileName != NULL)
	{
		free(vfdP->fileName);
		vfdP->fileName = NULL;
	}
	vfdP->fdstate = 0x0;

	vfdP->nextFree = VfdCache[0].nextFree;
	VfdCache[0].nextFree = file;
}

/* returns 0 on success, -1 on re-open failure (with errno set) */
static int
FileAccess(File file)
{
	int			returnValue;

	DO_DB(elog(LOG, "FileAccess %d (%s)",
			   file, VfdCache[file].fileName));

	/*
	 * Is the file open?  If not, open it and put it at the head of the LRU
	 * ring (possibly closing the least recently used file to get an FD).
	 */

	if (FileIsNotOpen(file))
	{
		returnValue = LruInsert(file);
		if (returnValue != 0)
			return returnValue;
	}
	else if (VfdCache[0].lruLessRecently != file)
	{
		/*
		 * We now know that the file is open and that it is not the last one
		 * accessed, so we need to move it to the head of the Lru ring.
		 */

		Delete(file);
		Insert(file);
	}
	return 0;
}

/*
 *	Called when we get a shared invalidation message on some relation.
 */
#ifdef NOT_USED
void
FileInvalidate(File file)
{
	Assert(FileIsValid(file));
	if (!FileIsNotOpen(file))
		LruDelete(file);
}
#endif

/*
 * open a file in an arbitrary directory
 *
 * NB: if the passed pathname is relative (which it usually is),
 * it will be interpreted relative to the process' working directory
 * (which should always be $PGDATA when this code is running).
 */
File
PathNameOpenFile(FileName fileName, int fileFlags, int fileMode)
{
	char	   *fnamecopy;
	File		file;
	Vfd		   *vfdP;
	int			save_errno;

	DO_DB(elog(LOG, "PathNameOpenFile: %s %x %o",
			   fileName, fileFlags, fileMode));

	/*
	 * We need a malloc'd copy of the file name; fail cleanly if no room.
	 */
	fnamecopy = strdup(fileName);
	if (fnamecopy == NULL)
		ereport(ERROR,
				(errcode(ERRCODE_OUT_OF_MEMORY),
				 errmsg("out of memory")));

	file = AllocateVfd();
	vfdP = &VfdCache[file];

	/* Close excess kernel FDs. */
	ReleaseLruFiles();

	vfdP->fd = BasicOpenFile(fileName, fileFlags, fileMode);

	if (vfdP->fd < 0)
	{
		save_errno = errno;
	io_error:
		FreeVfd(file);
		free(fnamecopy);
		errno = save_errno;
		return -1;
	}
<<<<<<< HEAD
	if (fileFlags & PG_COMPRESSION) 
	{ 
=======

	if (fileFlags & PG_COMPRESSION)
	{
>>>>>>> 90c37c09
		char* mapFileName = psprintf("%s.cfm", fileName);
		vfdP->md = open(mapFileName, O_CREAT | O_RDWR | (fileFlags & ~(PG_COMPRESSION|O_EXCL)), fileMode);
		pfree(mapFileName);
		if (vfdP->md < 0)
		{
			save_errno = errno;
			close(vfdP->fd);
			vfdP->fd = VFD_CLOSED;
			elog(LOG, "OPEN MAP FAILED: %d", errno);
			goto io_error;
		}
<<<<<<< HEAD
		if (ftruncate(vfdP->md, sizeof(FileMap)) != 0)
		{
			elog(LOG, "OPEN MAP ftruncate FAILED: %d", errno);
		}
		vfdP->map = cfs_mmap(vfdP->md);
		if (vfdP->map == MAP_FAILED) 
=======

		if (ftruncate(vfdP->md, sizeof(FileMap)) != 0)
			elog(LOG, "OPEN MAP ftruncate FAILED: %d", errno);

		vfdP->map = cfs_mmap(vfdP->md);
		if (vfdP->map == MAP_FAILED)
>>>>>>> 90c37c09
		{
			save_errno = errno;
			close(vfdP->fd);
			close(vfdP->md);
			vfdP->fd = VFD_CLOSED;
			vfdP->md = VFD_CLOSED;
			elog(LOG, "MAP FAILED: %d", errno);
			goto io_error;
		}
		++nfile;
	}
	++nfile;
	DO_DB(elog(LOG, "PathNameOpenFile: success %d",
			   vfdP->fd));

	Insert(file);

	vfdP->fileName = fnamecopy;
	/* Saved flags are adjusted to be OK for re-opening file */
	vfdP->fileFlags = fileFlags & ~(O_CREAT | O_TRUNC | O_EXCL);
	vfdP->fileMode = fileMode;
	vfdP->seekPos = 0;
	vfdP->fileSize = 0;
	vfdP->fdstate = 0x0;
	vfdP->resowner = NULL;

	return file;
}

/*
 * Open a temporary file that will disappear when we close it.
 *
 * This routine takes care of generating an appropriate tempfile name.
 * There's no need to pass in fileFlags or fileMode either, since only
 * one setting makes any sense for a temp file.
 *
 * Unless interXact is true, the file is remembered by CurrentResourceOwner
 * to ensure it's closed and deleted when it's no longer needed, typically at
 * the end-of-transaction. In most cases, you don't want temporary files to
 * outlive the transaction that created them, so this should be false -- but
 * if you need "somewhat" temporary storage, this might be useful. In either
 * case, the file is removed when the File is explicitly closed.
 */
File
OpenTemporaryFile(bool interXact)
{
	File		file = 0;

	/*
	 * If some temp tablespace(s) have been given to us, try to use the next
	 * one.  If a given tablespace can't be found, we silently fall back to
	 * the database's default tablespace.
	 *
	 * BUT: if the temp file is slated to outlive the current transaction,
	 * force it into the database's default tablespace, so that it will not
	 * pose a threat to possible tablespace drop attempts.
	 */
	if (numTempTableSpaces > 0 && !interXact)
	{
		Oid			tblspcOid = GetNextTempTableSpace();

		if (OidIsValid(tblspcOid))
			file = OpenTemporaryFileInTablespace(tblspcOid, false);
	}

	/*
	 * If not, or if tablespace is bad, create in database's default
	 * tablespace.  MyDatabaseTableSpace should normally be set before we get
	 * here, but just in case it isn't, fall back to pg_default tablespace.
	 */
	if (file <= 0)
		file = OpenTemporaryFileInTablespace(MyDatabaseTableSpace ?
											 MyDatabaseTableSpace :
											 DEFAULTTABLESPACE_OID,
											 true);

	/* Mark it for deletion at close */
	VfdCache[file].fdstate |= FD_TEMPORARY;

	/* Register it with the current resource owner */
	if (!interXact)
	{
		VfdCache[file].fdstate |= FD_XACT_TEMPORARY;

		ResourceOwnerEnlargeFiles(CurrentResourceOwner);
		ResourceOwnerRememberFile(CurrentResourceOwner, file);
		VfdCache[file].resowner = CurrentResourceOwner;

		/* ensure cleanup happens at eoxact */
		have_xact_temporary_files = true;
	}

	return file;
}

/*
 * Open a temporary file in a specific tablespace.
 * Subroutine for OpenTemporaryFile, which see for details.
 */
static File
OpenTemporaryFileInTablespace(Oid tblspcOid, bool rejectError)
{
	char		tempdirpath[MAXPGPATH];
	char		tempfilepath[MAXPGPATH];
	File		file;

	/*
	 * Identify the tempfile directory for this tablespace.
	 *
	 * If someone tries to specify pg_global, use pg_default instead.
	 */
	if (tblspcOid == DEFAULTTABLESPACE_OID ||
		tblspcOid == GLOBALTABLESPACE_OID)
	{
		/* The default tablespace is {datadir}/base */
		snprintf(tempdirpath, sizeof(tempdirpath), "base/%s",
				 PG_TEMP_FILES_DIR);
	}
	else
	{
		/* All other tablespaces are accessed via symlinks */
		snprintf(tempdirpath, sizeof(tempdirpath), "pg_tblspc/%u/%s/%s",
				 tblspcOid, TABLESPACE_VERSION_DIRECTORY, PG_TEMP_FILES_DIR);
	}

	/*
	 * Generate a tempfile name that should be unique within the current
	 * database instance.
	 */
	snprintf(tempfilepath, sizeof(tempfilepath), "%s/%s%d.%ld",
			 tempdirpath, PG_TEMP_FILE_PREFIX, MyProcPid, tempFileCounter++);

	/*
	 * Open the file.  Note: we don't use O_EXCL, in case there is an orphaned
	 * temp file that can be reused.
	 */
	file = PathNameOpenFile(tempfilepath,
							O_RDWR | O_CREAT | O_TRUNC | PG_BINARY,
							0600);
	if (file <= 0)
	{
		/*
		 * We might need to create the tablespace's tempfile directory, if no
		 * one has yet done so.
		 *
		 * Don't check for error from mkdir; it could fail if someone else
		 * just did the same thing.  If it doesn't work then we'll bomb out on
		 * the second create attempt, instead.
		 */
		mkdir(tempdirpath, S_IRWXU);

		file = PathNameOpenFile(tempfilepath,
								O_RDWR | O_CREAT | O_TRUNC | PG_BINARY,
								0600);
		if (file <= 0 && rejectError)
			elog(ERROR, "could not create temporary file \"%s\": %m",
				 tempfilepath);
	}

	return file;
}

/*
 * close a file when done with it
 */
void
FileClose(File file)
{
	Vfd		   *vfdP;

	Assert(FileIsValid(file));

	DO_DB(elog(LOG, "FileClose: %d (%s)",
			   file, VfdCache[file].fileName));

	vfdP = &VfdCache[file];

	if (!FileIsNotOpen(file))
	{
		/* remove the file from the lru ring */
		Delete(file);

		/* close the file */
		if (close(vfdP->fd))
			elog(ERROR, "could not close file \"%s\": %m", vfdP->fileName);

<<<<<<< HEAD
		if (vfdP->fileFlags & PG_COMPRESSION) { 
			if (cfs_munmap(vfdP->map))
				elog(ERROR, "could not unmap file \"%s.cfm\": %m", vfdP->fileName);
			
=======
		if (vfdP->fileFlags & PG_COMPRESSION)
		{
			if (cfs_munmap(vfdP->map))
				elog(ERROR, "could not unmap file \"%s.cfm\": %m", vfdP->fileName);

>>>>>>> 90c37c09
			if (close(vfdP->md))
				elog(ERROR, "could not close map file \"%s.cfm\": %m", vfdP->fileName);
			--nfile;
		}
		--nfile;
		vfdP->fd = VFD_CLOSED;
	}

	/*
	 * Delete the file if it was temporary, and make a log entry if wanted
	 */
	if (vfdP->fdstate & FD_TEMPORARY)
	{
		struct stat filestats;
		int			stat_errno;

		/*
		 * If we get an error, as could happen within the ereport/elog calls,
		 * we'll come right back here during transaction abort.  Reset the
		 * flag to ensure that we can't get into an infinite loop.  This code
		 * is arranged to ensure that the worst-case consequence is failing to
		 * emit log message(s), not failing to attempt the unlink.
		 */
		vfdP->fdstate &= ~FD_TEMPORARY;

		/* Subtract its size from current usage (do first in case of error) */
		temporary_files_size -= vfdP->fileSize;
		vfdP->fileSize = 0;

		/* first try the stat() */
		if (stat(vfdP->fileName, &filestats))
			stat_errno = errno;
		else
			stat_errno = 0;

		/* in any case do the unlink */
		if (unlink(vfdP->fileName))
			elog(LOG, "could not unlink file \"%s\": %m", vfdP->fileName);

		if (vfdP->fileFlags & PG_COMPRESSION) { 
			char* mapFileName = psprintf("%s.cfm", vfdP->fileName);
			if (unlink(mapFileName))
				elog(LOG, "could not unlink file \"%s\": %m", mapFileName);
			pfree(mapFileName);
		}


		/* and last report the stat results */
		if (stat_errno == 0)
		{
			pgstat_report_tempfile(filestats.st_size);

			if (log_temp_files >= 0)
			{
				if ((filestats.st_size / 1024) >= log_temp_files)
					ereport(LOG,
							(errmsg("temporary file: path \"%s\", size %lu",
									vfdP->fileName,
									(unsigned long) filestats.st_size)));
			}
		}
		else
		{
			errno = stat_errno;
			elog(LOG, "could not stat file \"%s\": %m", vfdP->fileName);
		}
	}

	/* Unregister it from the resource owner */
	if (vfdP->resowner)
		ResourceOwnerForgetFile(vfdP->resowner, file);

	/*
	 * Return the Vfd slot to the free list
	 */
	FreeVfd(file);
}

/*
 * FilePrefetch - initiate asynchronous read of a given range of the file.
 * The logical seek position is unaffected.
 *
 * Currently the only implementation of this function is using posix_fadvise
 * which is the simplest standardized interface that accomplishes this.
 * We could add an implementation using libaio in the future; but note that
 * this API is inappropriate for libaio, which wants to have a buffer provided
 * to read into.
 */
int
FilePrefetch(File file, off_t offset, int amount)
{
#if defined(USE_POSIX_FADVISE) && defined(POSIX_FADV_WILLNEED)
	int			returnCode;

	Assert(FileIsValid(file));

	DO_DB(elog(LOG, "FilePrefetch: %d (%s) " INT64_FORMAT " %d",
			   file, VfdCache[file].fileName,
			   (int64) offset, amount));

	if (VfdCache[file].fileFlags & PG_COMPRESSION)
<<<<<<< HEAD
	{ 		
		return 0;
	}
=======
		return 0;
>>>>>>> 90c37c09

	returnCode = FileAccess(file);
	if (returnCode < 0)
		return returnCode;
	
	returnCode = posix_fadvise(VfdCache[file].fd, offset, amount,
								   POSIX_FADV_WILLNEED);
	return returnCode;
#else
	Assert(FileIsValid(file));
	return 0;
#endif
}

void
FileWriteback(File file, off_t offset, off_t nbytes)
{
	int			returnCode;

	Assert(FileIsValid(file));

	DO_DB(elog(LOG, "FileWriteback: %d (%s) " INT64_FORMAT " " INT64_FORMAT,
			   file, VfdCache[file].fileName,
			   (int64) offset, (int64) nbytes));

	/*
	 * Caution: do not call pg_flush_data with nbytes = 0, it could trash the
	 * file's seek position.  We prefer to define that as a no-op here.
	 */
	if (nbytes <= 0)
		return;

	returnCode = FileAccess(file);
	if (returnCode < 0)
		return;

	pg_flush_data(VfdCache[file].fd, offset, nbytes);
}

<<<<<<< HEAD
=======
/*
 * Safely open compressed file.
 * Lock it to protect from conncurent garbage collection.
 * If it was updated by GC, reopen the file.
 */
>>>>>>> 90c37c09
static bool
FileLock(File file)
{
	Vfd *vfdP = &VfdCache[file];

<<<<<<< HEAD
	cfs_lock_file(vfdP->map, vfdP->fileName); /* protect file from GC */
	
	if (vfdP->generation != vfdP->map->generation) 
=======
	 /* protect file from GC */
	cfs_lock_file(vfdP->map, vfdP->fileName);

	/* Reopen file, because it was rewritten by gc */
	if (vfdP->generation != vfdP->map->generation)
>>>>>>> 90c37c09
	{
		close(vfdP->fd);
		vfdP->fd = BasicOpenFile(vfdP->fileName, vfdP->fileFlags, vfdP->fileMode);
		if (vfdP->fd < 0)
		{
			DO_DB(elog(LOG, "RE_OPEN FAILED: %d", errno));
			return false;
		}
		vfdP->generation = vfdP->map->generation;
	}
	return true;
<<<<<<< HEAD
}	
=======
}
>>>>>>> 90c37c09

int
FileRead(File file, char *buffer, int amount)
{
	int			returnCode;

	Assert(FileIsValid(file));

	DO_DB(elog(LOG, "FileRead: %d (%s) " INT64_FORMAT " %d %p",
			   file, VfdCache[file].fileName,
			   (int64) VfdCache[file].seekPos,
			   amount, buffer));

	returnCode = FileAccess(file);
	if (returnCode < 0)
		return returnCode;

<<<<<<< HEAD
	if (VfdCache[file].fileFlags & PG_COMPRESSION) {
=======
	if (VfdCache[file].fileFlags & PG_COMPRESSION)
	{
>>>>>>> 90c37c09
		off_t seekPos PG_USED_FOR_ASSERTS_ONLY;
		FileMap* map = VfdCache[file].map;
		inode_t inode;
		Assert(amount == BLCKSZ);
		Assert((VfdCache[file].seekPos & (BLCKSZ-1)) == 0);
<<<<<<< HEAD

		if (VfdCache[file].seekPos / BLCKSZ >= RELSEG_SIZE)
		{			
			return 0;
		}

		if (!FileLock(file)) 
		{ 
			return -1;
		}

		inode = map->inodes[VfdCache[file].seekPos / BLCKSZ];
		amount = CFS_INODE_SIZE(inode);
		if (amount == 0) { 
			uint32 fileSize = pg_atomic_read_u32(&map->virtSize);
			if (VfdCache[file].seekPos + BLCKSZ <= fileSize) { 
=======

		if (VfdCache[file].seekPos / BLCKSZ >= RELSEG_SIZE)
			return 0;

		if (!FileLock(file)) 
			return -1;

		inode = map->inodes[VfdCache[file].seekPos / BLCKSZ];
		amount = CFS_INODE_SIZE(inode);
		if (amount == 0)
		{
			uint32 fileSize = pg_atomic_read_u32(&map->virtSize);
			if (VfdCache[file].seekPos + BLCKSZ <= fileSize)
			{
>>>>>>> 90c37c09
				amount = BLCKSZ;
				VfdCache[file].seekPos += BLCKSZ;
				MemSet(buffer, 0, BLCKSZ);
			}
			cfs_unlock_file(map);
			return amount;
		}

		seekPos = lseek(VfdCache[file].fd, CFS_INODE_OFFS(inode), SEEK_SET);		
		Assert(seekPos == (off_t)CFS_INODE_OFFS(inode));

<<<<<<< HEAD
		if (amount < BLCKSZ) { 
			char compressedBuffer[BLCKSZ];
			char* dst = compressedBuffer;
			uint32 size = amount;
			do { 
				returnCode = read(VfdCache[file].fd, dst, size);
				if (returnCode > 0) { 
					dst += returnCode;
					size -= returnCode;
				} else { 
					if (errno != EINTR) { 
=======
		if (amount < BLCKSZ)
		{
			char compressedBuffer[BLCKSZ];
			char* dst = compressedBuffer;
			uint32 size = amount;
			do
			{
				returnCode = read(VfdCache[file].fd, dst, size);
				if (returnCode > 0)
				{
					dst += returnCode;
					size -= returnCode;
				}
				else
				{
					if (errno != EINTR)
					{
>>>>>>> 90c37c09
						elog(LOG, "Failed to read block %u position %u size %u from compressed file %s: %m", 
							 (uint32)(VfdCache[file].seekPos / BLCKSZ), (uint32)seekPos, size, VfdCache[file].fileName);
						cfs_unlock_file(map);
						return returnCode;
					}
				}
			} while (size != 0);

<<<<<<< HEAD
			cfs_decrypt(compressedBuffer, VfdCache[file].seekPos, amount);

			returnCode = cfs_decompress(buffer, BLCKSZ, compressedBuffer, amount);
			if (returnCode != BLCKSZ) 
=======
			cfs_decrypt(VfdCache[file].fileName, compressedBuffer, VfdCache[file].seekPos, amount);

			returnCode = cfs_decompress(buffer, BLCKSZ, compressedBuffer, amount);
			if (returnCode != BLCKSZ)
>>>>>>> 90c37c09
			{
				pg_crc32 crc;
				INIT_TRADITIONAL_CRC32(crc);
				COMP_TRADITIONAL_CRC32(crc, compressedBuffer, amount);
				FIN_TRADITIONAL_CRC32(crc);
				elog(LOG, "Decompress error: %d for file %s block %u position %u compressed size %u crc %x", 
					 returnCode, VfdCache[file].fileName, (uint32)(VfdCache[file].seekPos / BLCKSZ), (uint32)seekPos, amount, crc);
				VfdCache[file].seekPos = FileUnknownPos;
				returnCode = -1;
				errno = EIO;
<<<<<<< HEAD
			} else {
				VfdCache[file].seekPos += BLCKSZ;
			}
=======
			}
			else
				VfdCache[file].seekPos += BLCKSZ;

>>>>>>> 90c37c09
			cfs_unlock_file(map);
			return returnCode;
		}
	}
  retry:
	returnCode = read(VfdCache[file].fd, buffer, amount);
	if (returnCode >= 0)
	{
		if (VfdCache[file].fileFlags & PG_COMPRESSION) 
		{
<<<<<<< HEAD
			cfs_decrypt(buffer, VfdCache[file].seekPos, amount);
=======
			cfs_decrypt(VfdCache[file].fileName, buffer, VfdCache[file].seekPos, amount);
>>>>>>> 90c37c09
		}
		VfdCache[file].seekPos += returnCode;
	}
	else
	{
		/*
		 * Windows may run out of kernel buffers and return "Insufficient
		 * system resources" error.  Wait a bit and retry to solve it.
		 *
		 * It is rumored that EINTR is also possible on some Unix filesystems,
		 * in which case immediate retry is indicated.
		 */
#ifdef WIN32
		DWORD		error = GetLastError();

		switch (error)
		{
			case ERROR_NO_SYSTEM_RESOURCES:
				pg_usleep(1000L);
				errno = EINTR;
				break;
			default:
				_dosmaperr(error);
				break;
		}
#endif
		/* OK to retry if interrupted */
		if (errno == EINTR)
			goto retry;

		/* Trouble, so assume we don't know the file position anymore */
		VfdCache[file].seekPos = FileUnknownPos;
	}
<<<<<<< HEAD
=======

>>>>>>> 90c37c09
	if (VfdCache[file].fileFlags & PG_COMPRESSION) 
	{
		cfs_unlock_file(VfdCache[file].map);
	}
	return returnCode;
}

int
FileWrite(File file, char *buffer, int amount)
{
	int  returnCode;	
	char compressedBuffer[CFS_MAX_COMPRESSED_SIZE(BLCKSZ)];
	inode_t inode = 0;
	/*inode_t prev_inode;*/
	off_t   seekPos;

	Assert(FileIsValid(file));

	DO_DB(elog(LOG, "FileWrite: %d (%s) " INT64_FORMAT " %d %p",
			   file, VfdCache[file].fileName,
			   (int64) VfdCache[file].seekPos,
			   amount, buffer));

	returnCode = FileAccess(file);
	if (returnCode < 0)
		return returnCode;

	/*
	 * If enforcing temp_file_limit and it's a temp file, check to see if the
	 * write would overrun temp_file_limit, and throw error if so.  Note: it's
	 * really a modularity violation to throw error here; we should set errno
	 * and return -1.  However, there's no way to report a suitable error
	 * message if we do that.  All current callers would just throw error
	 * immediately anyway, so this is safe at present.
	 */
	if (temp_file_limit >= 0 && (VfdCache[file].fdstate & FD_TEMPORARY))
	{
		off_t		newPos = VfdCache[file].seekPos + amount;

		if (newPos > VfdCache[file].fileSize)
		{
			uint64		newTotal = temporary_files_size;

			newTotal += newPos - VfdCache[file].fileSize;
			if (newTotal > (uint64) temp_file_limit * (uint64) 1024)
				ereport(ERROR,
						(errcode(ERRCODE_CONFIGURATION_LIMIT_EXCEEDED),
				 errmsg("temporary file size exceeds temp_file_limit (%dkB)",
						temp_file_limit)));
		}
	}

	if (VfdCache[file].fileFlags & PG_COMPRESSION) 
	{
		uint32   pos;
		FileMap* map = VfdCache[file].map;
		uint32   compressedSize;
		Assert(amount == BLCKSZ);

<<<<<<< HEAD
		compressedSize = (uint32)cfs_compress(compressedBuffer, sizeof(compressedBuffer), buffer, BLCKSZ);

		if (!FileLock(file)) { 
			return -1;
		}
		inode = map->inodes[VfdCache[file].seekPos / BLCKSZ];
		/*prev_inode = inode;*/
		if (compressedSize > 0 && compressedSize < CFS_MIN_COMPRESSED_SIZE(BLCKSZ)) { 
			Assert((VfdCache[file].seekPos & (BLCKSZ-1)) == 0);
			/* Do not check that new image of compressed page fits into 
			 * old space because we want to write all updated pages sequentially */
			pos = cfs_alloc_page(map, CFS_INODE_SIZE(inode), compressedSize);						
			inode = CFS_INODE(compressedSize, pos);
			buffer = compressedBuffer;
			amount = compressedSize;
			cfs_encrypt(buffer, VfdCache[file].seekPos, amount);
		} else { 	
			if (cfs_encryption) { 
				memcpy(compressedBuffer, buffer, BLCKSZ);
				buffer = compressedBuffer;
				cfs_encrypt(buffer, VfdCache[file].seekPos, amount);
			}
			if (CFS_INODE_SIZE(inode) != BLCKSZ) { 
				pos = cfs_alloc_page(map, CFS_INODE_SIZE(inode), BLCKSZ);						
				inode = CFS_INODE(BLCKSZ, pos);
			} else { 
				/* For uncompressed pages we use update  in-place. It contradicts with sequential write policy described above. */
=======
		compressedSize = (uint32)cfs_compress(compressedBuffer,
											  sizeof(compressedBuffer),
											  buffer, BLCKSZ);

		if (!FileLock(file))
			return -1;

		inode = map->inodes[VfdCache[file].seekPos / BLCKSZ];

		if (compressedSize > 0 && compressedSize < CFS_MIN_COMPRESSED_SIZE(BLCKSZ))
		{
			Assert((VfdCache[file].seekPos & (BLCKSZ-1)) == 0);
			/*
			 * Do not check that new image of compressed page fits into old space
			 * because we want to write all updated pages sequentially
			 */
			pos = cfs_alloc_page(map, CFS_INODE_SIZE(inode), compressedSize);
			inode = CFS_INODE(compressedSize, pos);
			buffer = compressedBuffer;
			amount = compressedSize;

			/* cfs_encrypt will check if encryption is actually needed */
			cfs_encrypt(VfdCache[file].fileName, buffer, VfdCache[file].seekPos, amount);
		}
		else
		{
			if (cfs_encryption) /* we need to use buffer to perform encryption, so check if it is required */
			{
				memcpy(compressedBuffer, buffer, BLCKSZ);
				buffer = compressedBuffer;
				cfs_encrypt(VfdCache[file].fileName, buffer, VfdCache[file].seekPos, amount);
			}

			if (CFS_INODE_SIZE(inode) != BLCKSZ)
			{
				pos = cfs_alloc_page(map, CFS_INODE_SIZE(inode), BLCKSZ);
				inode = CFS_INODE(BLCKSZ, pos);
			}
			else
			{
				/*
				 * For uncompressed pages we use update in-place.
				 * It contradicts with sequential write policy described above.
				 */
>>>>>>> 90c37c09
				pos = CFS_INODE_OFFS(inode);
			}
		}
		seekPos = lseek(VfdCache[file].fd, pos, SEEK_SET);
		Assert(seekPos == (off_t)pos);
<<<<<<< HEAD
	} else { 
		seekPos = VfdCache[file].seekPos;
	}
=======
	}
	else
		seekPos = VfdCache[file].seekPos;

>>>>>>> 90c37c09
retry:
	errno = 0;
	returnCode = write(VfdCache[file].fd, buffer, amount);

	/* if write didn't set errno, assume problem is no disk space */
	if (returnCode != amount && errno == 0)
		errno = ENOSPC;

	if (returnCode >= 0)
	{
<<<<<<< HEAD
		if (VfdCache[file].fileFlags & PG_COMPRESSION) { 
			if (returnCode == amount)
			{	
                /* Verify that there is no race condition 
				bool rc = pg_atomic_compare_exchange_u64((pg_atomic_uint64*)&VfdCache[file].map->inodes[VfdCache[file].seekPos / BLCKSZ],
														 &prev_inode, inode);
				Assert(rc);
				*/
				VfdCache[file].map->inodes[VfdCache[file].seekPos / BLCKSZ] = inode;
				/**/
				VfdCache[file].seekPos += BLCKSZ;
				cfs_extend(VfdCache[file].map, VfdCache[file].seekPos);
				returnCode = BLCKSZ;
			} else { 
				elog(LOG, "Write to file %s block %u position %u size %u failed with code %d: %m", 
					 VfdCache[file].fileName, (uint32)(VfdCache[file].seekPos / BLCKSZ), (uint32)seekPos, amount, returnCode);
				returnCode = 0;
			}
		} 
		else 
		{ 
			VfdCache[file].seekPos += returnCode;
		}
=======
		if (VfdCache[file].fileFlags & PG_COMPRESSION)
		{
			if (returnCode == amount)
			{	
				VfdCache[file].map->inodes[VfdCache[file].seekPos / BLCKSZ] = inode;
				VfdCache[file].seekPos += BLCKSZ;
				cfs_extend(VfdCache[file].map, VfdCache[file].seekPos);
				returnCode = BLCKSZ;
			}
			else
			{
				elog(LOG, "Write to file %s block %u position %u size %u failed with code %d: %m",
					 VfdCache[file].fileName, (uint32)(VfdCache[file].seekPos / BLCKSZ),
					 (uint32)seekPos, amount, returnCode);
				returnCode = 0;
			}
		}
		else
			VfdCache[file].seekPos += returnCode;
>>>>>>> 90c37c09

		/* maintain fileSize and temporary_files_size if it's a temp file */
		if (VfdCache[file].fdstate & FD_TEMPORARY)
		{
			off_t		newPos = VfdCache[file].seekPos;

			if (newPos > VfdCache[file].fileSize)
			{
				temporary_files_size += newPos - VfdCache[file].fileSize;
				VfdCache[file].fileSize = newPos;
			}
		}
	}
	else
	{
		/*
		 * See comments in FileRead()
		 */
#ifdef WIN32
		DWORD		error = GetLastError();

		switch (error)
		{
			case ERROR_NO_SYSTEM_RESOURCES:
				pg_usleep(1000L);
				errno = EINTR;
				break;
			default:
				_dosmaperr(error);
				break;
		}
#endif
		/* OK to retry if interrupted */
		if (errno == EINTR)
			goto retry;

		/* Trouble, so assume we don't know the file position anymore */
		VfdCache[file].seekPos = FileUnknownPos;
	}
<<<<<<< HEAD
	if (VfdCache[file].fileFlags & PG_COMPRESSION) 
	{
		cfs_unlock_file(VfdCache[file].map);
	}
=======

	if (VfdCache[file].fileFlags & PG_COMPRESSION) 
		cfs_unlock_file(VfdCache[file].map);

>>>>>>> 90c37c09
	return returnCode;
}

int
FileSync(File file)
{
	int			returnCode;

	Assert(FileIsValid(file));

	DO_DB(elog(LOG, "FileSync: %d (%s)",
			   file, VfdCache[file].fileName));

	returnCode = FileAccess(file);
	if (returnCode < 0)
		return returnCode;

	returnCode = pg_fsync(VfdCache[file].fd);
<<<<<<< HEAD
	if (returnCode == 0 && (VfdCache[file].fileFlags & PG_COMPRESSION)) 
	{
		returnCode = cfs_msync(VfdCache[file].map);
		if (returnCode == 0)
		{		
			returnCode = pg_fsync(VfdCache[file].md);
		}
=======

	if (returnCode == 0 && (VfdCache[file].fileFlags & PG_COMPRESSION))
	{
		returnCode = cfs_msync(VfdCache[file].map);
		if (returnCode == 0)
			returnCode = pg_fsync(VfdCache[file].md);

>>>>>>> 90c37c09
	}
	return returnCode;
}

off_t
FileSeek(File file, off_t offset, int whence)
{
	int			returnCode;

	Assert(FileIsValid(file));

	DO_DB(elog(LOG, "FileSeek: %d (%s) " INT64_FORMAT " " INT64_FORMAT " %d",
			   file, VfdCache[file].fileName,
			   (int64) VfdCache[file].seekPos,
			   (int64) offset, whence));

	if (FileIsNotOpen(file) || (VfdCache[file].fileFlags & PG_COMPRESSION))
	{
		switch (whence)
		{
			case SEEK_SET:
				if (offset < 0)
					elog(ERROR, "invalid seek offset: " INT64_FORMAT,
						 (int64) offset);
				VfdCache[file].seekPos = offset;
				break;
			case SEEK_CUR:
				VfdCache[file].seekPos += offset;
				break;
			case SEEK_END:
			    returnCode = FileAccess(file);
			    if (returnCode < 0)
				  return returnCode;
<<<<<<< HEAD
			    if (VfdCache[file].fileFlags & PG_COMPRESSION) {
					FileMap* map = VfdCache[file].map;
					uint32 fileSize = pg_atomic_read_u32(&map->virtSize);
					if (offset > 0 && offset > fileSize) { 
						offset = fileSize;
					}
					VfdCache[file].seekPos = fileSize - offset;
			    }  else { 
					VfdCache[file].seekPos = lseek(VfdCache[file].fd,
												   offset, whence);
				}
=======

				if (VfdCache[file].fileFlags & PG_COMPRESSION)
				{
					FileMap* map = VfdCache[file].map;
					uint32 fileSize = pg_atomic_read_u32(&map->virtSize);

					if (offset > 0 && offset > fileSize)
						offset = fileSize;

					VfdCache[file].seekPos = fileSize - offset;
			    }
			    else
					VfdCache[file].seekPos = lseek(VfdCache[file].fd,
												   offset, whence);

>>>>>>> 90c37c09
				break;
			default:
				elog(ERROR, "invalid whence: %d", whence);
				break;
		}
	}
	else
	{
		switch (whence)
		{
			case SEEK_SET:
				if (offset < 0)
					elog(ERROR, "invalid seek offset: " INT64_FORMAT,
						 (int64) offset);
				if (VfdCache[file].seekPos != offset)
					VfdCache[file].seekPos = lseek(VfdCache[file].fd,
												   offset, whence);
				break;
			case SEEK_CUR:
				if (offset != 0 || VfdCache[file].seekPos == FileUnknownPos)
					VfdCache[file].seekPos = lseek(VfdCache[file].fd,
												   offset, whence);
				break;
			case SEEK_END:
				VfdCache[file].seekPos = lseek(VfdCache[file].fd,
											   offset, whence);
				break;
			default:
				elog(ERROR, "invalid whence: %d", whence);
				break;
		}
	}
	return VfdCache[file].seekPos;
}

/*
 * XXX not actually used but here for completeness
 */
#ifdef NOT_USED
off_t
FileTell(File file)
{
	Assert(FileIsValid(file));
	DO_DB(elog(LOG, "FileTell %d (%s)",
			   file, VfdCache[file].fileName));
	return VfdCache[file].seekPos;
}
#endif

int
FileTruncate(File file, off_t offset)
{
	int			returnCode;

	Assert(FileIsValid(file));

	DO_DB(elog(LOG, "FileTruncate %d (%s)",
			   file, VfdCache[file].fileName));

	returnCode = FileAccess(file);
	if (returnCode < 0)
		return returnCode;

<<<<<<< HEAD
	if (VfdCache[file].fileFlags & PG_COMPRESSION) {
=======
	if (VfdCache[file].fileFlags & PG_COMPRESSION)
	{
>>>>>>> 90c37c09
		int i;
		FileMap* map = VfdCache[file].map;
		uint32 released = 0;
		Assert((offset & (BLCKSZ-1)) == 0);
<<<<<<< HEAD
=======

		if (!FileLock(file))
			return -1;

		for (i = offset / BLCKSZ; i < RELSEG_SIZE; i++)
		{
			released += CFS_INODE_SIZE(map->inodes[i]);
			map->inodes[i] = 0;
		}

		pg_atomic_write_u32(&map->virtSize, offset);
		pg_atomic_fetch_sub_u32(&map->usedSize, released);
		cfs_unlock_file(map);

		/* We can truncate compressed file only with zero offset */
		returnCode = (offset == 0) ? ftruncate(VfdCache[file].fd, 0) : 0;
	}
	else
		returnCode = ftruncate(VfdCache[file].fd, offset);
>>>>>>> 90c37c09

		if (!FileLock(file)) { 
			return -1;
		}

		for (i = offset / BLCKSZ; i < RELSEG_SIZE; i++) {  
			released += CFS_INODE_SIZE(map->inodes[i]);
			map->inodes[i] = 0;
		}
		pg_atomic_write_u32(&map->virtSize, offset);
		pg_atomic_fetch_sub_u32(&map->usedSize, released);
		cfs_unlock_file(map);
		/* We can truncate compressed file only with zero offset */
		returnCode = (offset == 0) ? ftruncate(VfdCache[file].fd, 0) : 0;
	} else  {
		returnCode = ftruncate(VfdCache[file].fd, offset);
	}
	if (returnCode == 0 && VfdCache[file].fileSize > offset)
	{
		/* adjust our state for truncation of a temp file */
		Assert(VfdCache[file].fdstate & FD_TEMPORARY);
		temporary_files_size -= VfdCache[file].fileSize - offset;
		VfdCache[file].fileSize = offset;
	}
	return returnCode;
}

/*
 * Return the pathname associated with an open file.
 *
 * The returned string points to an internal buffer, which is valid until
 * the file is closed.
 */
char *
FilePathName(File file)
{
	Assert(FileIsValid(file));

	return VfdCache[file].fileName;
}

/*
 * Return the raw file descriptor of an opened file.
 *
 * The returned file descriptor will be valid until the file is closed, but
 * there are a lot of things that can make that happen.  So the caller should
 * be careful not to do much of anything else before it finishes using the
 * returned file descriptor.
 */
int
FileGetRawDesc(File file)
{
	Assert(FileIsValid(file));
	return VfdCache[file].fd;
}

/*
 * FileGetRawFlags - returns the file flags on open(2)
 */
int
FileGetRawFlags(File file)
{
	Assert(FileIsValid(file));
	return VfdCache[file].fileFlags & ~PG_COMPRESSION;
}

/*
 * FileGetRawMode - returns the mode bitmask passed to open(2)
 */
int
FileGetRawMode(File file)
{
	Assert(FileIsValid(file));
	return VfdCache[file].fileMode;
}

/*
 * Make room for another allocatedDescs[] array entry if needed and possible.
 * Returns true if an array element is available.
 */
static bool
reserveAllocatedDesc(void)
{
	AllocateDesc *newDescs;
	int			newMax;

	/* Quick out if array already has a free slot. */
	if (numAllocatedDescs < maxAllocatedDescs)
		return true;

	/*
	 * If the array hasn't yet been created in the current process, initialize
	 * it with FD_MINFREE / 2 elements.  In many scenarios this is as many as
	 * we will ever need, anyway.  We don't want to look at max_safe_fds
	 * immediately because set_max_safe_fds() may not have run yet.
	 */
	if (allocatedDescs == NULL)
	{
		newMax = FD_MINFREE / 2;
		newDescs = (AllocateDesc *) malloc(newMax * sizeof(AllocateDesc));
		/* Out of memory already?  Treat as fatal error. */
		if (newDescs == NULL)
			ereport(ERROR,
					(errcode(ERRCODE_OUT_OF_MEMORY),
					 errmsg("out of memory")));
		allocatedDescs = newDescs;
		maxAllocatedDescs = newMax;
		return true;
	}

	/*
	 * Consider enlarging the array beyond the initial allocation used above.
	 * By the time this happens, max_safe_fds should be known accurately.
	 *
	 * We mustn't let allocated descriptors hog all the available FDs, and in
	 * practice we'd better leave a reasonable number of FDs for VFD use.  So
	 * set the maximum to max_safe_fds / 2.  (This should certainly be at
	 * least as large as the initial size, FD_MINFREE / 2.)
	 */
	newMax = max_safe_fds / 2;
	if (newMax > maxAllocatedDescs)
	{
		newDescs = (AllocateDesc *) realloc(allocatedDescs,
											newMax * sizeof(AllocateDesc));
		/* Treat out-of-memory as a non-fatal error. */
		if (newDescs == NULL)
			return false;
		allocatedDescs = newDescs;
		maxAllocatedDescs = newMax;
		return true;
	}

	/* Can't enlarge allocatedDescs[] any more. */
	return false;
}

/*
 * Routines that want to use stdio (ie, FILE*) should use AllocateFile
 * rather than plain fopen().  This lets fd.c deal with freeing FDs if
 * necessary to open the file.  When done, call FreeFile rather than fclose.
 *
 * Note that files that will be open for any significant length of time
 * should NOT be handled this way, since they cannot share kernel file
 * descriptors with other files; there is grave risk of running out of FDs
 * if anyone locks down too many FDs.  Most callers of this routine are
 * simply reading a config file that they will read and close immediately.
 *
 * fd.c will automatically close all files opened with AllocateFile at
 * transaction commit or abort; this prevents FD leakage if a routine
 * that calls AllocateFile is terminated prematurely by ereport(ERROR).
 *
 * Ideally this should be the *only* direct call of fopen() in the backend.
 */
FILE *
AllocateFile(const char *name, const char *mode)
{
	FILE	   *file;

	DO_DB(elog(LOG, "AllocateFile: Allocated %d (%s)",
			   numAllocatedDescs, name));

	/* Can we allocate another non-virtual FD? */
	if (!reserveAllocatedDesc())
		ereport(ERROR,
				(errcode(ERRCODE_INSUFFICIENT_RESOURCES),
				 errmsg("exceeded maxAllocatedDescs (%d) while trying to open file \"%s\"",
						maxAllocatedDescs, name)));

	/* Close excess kernel FDs. */
	ReleaseLruFiles();

TryAgain:
	if ((file = fopen(name, mode)) != NULL)
	{
		AllocateDesc *desc = &allocatedDescs[numAllocatedDescs];

		desc->kind = AllocateDescFile;
		desc->desc.file = file;
		desc->create_subid = GetCurrentSubTransactionId();
		numAllocatedDescs++;
		return desc->desc.file;
	}

	if (errno == EMFILE || errno == ENFILE)
	{
		int			save_errno = errno;

		ereport(LOG,
				(errcode(ERRCODE_INSUFFICIENT_RESOURCES),
				 errmsg("out of file descriptors: %m; release and retry")));
		errno = 0;
		if (ReleaseLruFile())
			goto TryAgain;
		errno = save_errno;
	}

	return NULL;
}


/*
 * Like AllocateFile, but returns an unbuffered fd like open(2)
 */
int
OpenTransientFile(FileName fileName, int fileFlags, int fileMode)
{
	int			fd;

	DO_DB(elog(LOG, "OpenTransientFile: Allocated %d (%s)",
			   numAllocatedDescs, fileName));

	/* Can we allocate another non-virtual FD? */
	if (!reserveAllocatedDesc())
		ereport(ERROR,
				(errcode(ERRCODE_INSUFFICIENT_RESOURCES),
				 errmsg("exceeded maxAllocatedDescs (%d) while trying to open file \"%s\"",
						maxAllocatedDescs, fileName)));

	/* Close excess kernel FDs. */
	ReleaseLruFiles();

	fd = BasicOpenFile(fileName, fileFlags, fileMode);

	if (fd >= 0)
	{
		AllocateDesc *desc = &allocatedDescs[numAllocatedDescs];

		desc->kind = AllocateDescRawFD;
		desc->desc.fd = fd;
		desc->create_subid = GetCurrentSubTransactionId();
		numAllocatedDescs++;

		return fd;
	}

	return -1;					/* failure */
}

/*
 * Routines that want to initiate a pipe stream should use OpenPipeStream
 * rather than plain popen().  This lets fd.c deal with freeing FDs if
 * necessary.  When done, call ClosePipeStream rather than pclose.
 */
FILE *
OpenPipeStream(const char *command, const char *mode)
{
	FILE	   *file;

	DO_DB(elog(LOG, "OpenPipeStream: Allocated %d (%s)",
			   numAllocatedDescs, command));

	/* Can we allocate another non-virtual FD? */
	if (!reserveAllocatedDesc())
		ereport(ERROR,
				(errcode(ERRCODE_INSUFFICIENT_RESOURCES),
				 errmsg("exceeded maxAllocatedDescs (%d) while trying to execute command \"%s\"",
						maxAllocatedDescs, command)));

	/* Close excess kernel FDs. */
	ReleaseLruFiles();

TryAgain:
	fflush(stdout);
	fflush(stderr);
	errno = 0;
	if ((file = popen(command, mode)) != NULL)
	{
		AllocateDesc *desc = &allocatedDescs[numAllocatedDescs];

		desc->kind = AllocateDescPipe;
		desc->desc.file = file;
		desc->create_subid = GetCurrentSubTransactionId();
		numAllocatedDescs++;
		return desc->desc.file;
	}

	if (errno == EMFILE || errno == ENFILE)
	{
		int			save_errno = errno;

		ereport(LOG,
				(errcode(ERRCODE_INSUFFICIENT_RESOURCES),
				 errmsg("out of file descriptors: %m; release and retry")));
		errno = 0;
		if (ReleaseLruFile())
			goto TryAgain;
		errno = save_errno;
	}

	return NULL;
}

/*
 * Free an AllocateDesc of any type.
 *
 * The argument *must* point into the allocatedDescs[] array.
 */
static int
FreeDesc(AllocateDesc *desc)
{
	int			result;

	/* Close the underlying object */
	switch (desc->kind)
	{
		case AllocateDescFile:
			result = fclose(desc->desc.file);
			break;
		case AllocateDescPipe:
			result = pclose(desc->desc.file);
			break;
		case AllocateDescDir:
			result = closedir(desc->desc.dir);
			break;
		case AllocateDescRawFD:
			result = close(desc->desc.fd);
			break;
		default:
			elog(ERROR, "AllocateDesc kind not recognized");
			result = 0;			/* keep compiler quiet */
			break;
	}

	/* Compact storage in the allocatedDescs array */
	numAllocatedDescs--;
	*desc = allocatedDescs[numAllocatedDescs];

	return result;
}

/*
 * Close a file returned by AllocateFile.
 *
 * Note we do not check fclose's return value --- it is up to the caller
 * to handle close errors.
 */
int
FreeFile(FILE *file)
{
	int			i;

	DO_DB(elog(LOG, "FreeFile: Allocated %d", numAllocatedDescs));

	/* Remove file from list of allocated files, if it's present */
	for (i = numAllocatedDescs; --i >= 0;)
	{
		AllocateDesc *desc = &allocatedDescs[i];

		if (desc->kind == AllocateDescFile && desc->desc.file == file)
			return FreeDesc(desc);
	}

	/* Only get here if someone passes us a file not in allocatedDescs */
	elog(WARNING, "file passed to FreeFile was not obtained from AllocateFile");

	return fclose(file);
}

/*
 * Close a file returned by OpenTransientFile.
 *
 * Note we do not check close's return value --- it is up to the caller
 * to handle close errors.
 */
int
CloseTransientFile(int fd)
{
	int			i;

	DO_DB(elog(LOG, "CloseTransientFile: Allocated %d", numAllocatedDescs));

	/* Remove fd from list of allocated files, if it's present */
	for (i = numAllocatedDescs; --i >= 0;)
	{
		AllocateDesc *desc = &allocatedDescs[i];

		if (desc->kind == AllocateDescRawFD && desc->desc.fd == fd)
			return FreeDesc(desc);
	}

	/* Only get here if someone passes us a file not in allocatedDescs */
	elog(WARNING, "fd passed to CloseTransientFile was not obtained from OpenTransientFile");

	return close(fd);
}

/*
 * Routines that want to use <dirent.h> (ie, DIR*) should use AllocateDir
 * rather than plain opendir().  This lets fd.c deal with freeing FDs if
 * necessary to open the directory, and with closing it after an elog.
 * When done, call FreeDir rather than closedir.
 *
 * Ideally this should be the *only* direct call of opendir() in the backend.
 */
DIR *
AllocateDir(const char *dirname)
{
	DIR		   *dir;

	DO_DB(elog(LOG, "AllocateDir: Allocated %d (%s)",
			   numAllocatedDescs, dirname));

	/* Can we allocate another non-virtual FD? */
	if (!reserveAllocatedDesc())
		ereport(ERROR,
				(errcode(ERRCODE_INSUFFICIENT_RESOURCES),
				 errmsg("exceeded maxAllocatedDescs (%d) while trying to open directory \"%s\"",
						maxAllocatedDescs, dirname)));

	/* Close excess kernel FDs. */
	ReleaseLruFiles();

TryAgain:
	if ((dir = opendir(dirname)) != NULL)
	{
		AllocateDesc *desc = &allocatedDescs[numAllocatedDescs];

		desc->kind = AllocateDescDir;
		desc->desc.dir = dir;
		desc->create_subid = GetCurrentSubTransactionId();
		numAllocatedDescs++;
		return desc->desc.dir;
	}

	if (errno == EMFILE || errno == ENFILE)
	{
		int			save_errno = errno;

		ereport(LOG,
				(errcode(ERRCODE_INSUFFICIENT_RESOURCES),
				 errmsg("out of file descriptors: %m; release and retry")));
		errno = 0;
		if (ReleaseLruFile())
			goto TryAgain;
		errno = save_errno;
	}

	return NULL;
}

/*
 * Read a directory opened with AllocateDir, ereport'ing any error.
 *
 * This is easier to use than raw readdir() since it takes care of some
 * otherwise rather tedious and error-prone manipulation of errno.  Also,
 * if you are happy with a generic error message for AllocateDir failure,
 * you can just do
 *
 *		dir = AllocateDir(path);
 *		while ((dirent = ReadDir(dir, path)) != NULL)
 *			process dirent;
 *		FreeDir(dir);
 *
 * since a NULL dir parameter is taken as indicating AllocateDir failed.
 * (Make sure errno hasn't been changed since AllocateDir if you use this
 * shortcut.)
 *
 * The pathname passed to AllocateDir must be passed to this routine too,
 * but it is only used for error reporting.
 */
struct dirent *
ReadDir(DIR *dir, const char *dirname)
{
	return ReadDirExtended(dir, dirname, ERROR);
}

/*
 * Alternate version that allows caller to specify the elevel for any
 * error report.  If elevel < ERROR, returns NULL on any error.
 */
static struct dirent *
ReadDirExtended(DIR *dir, const char *dirname, int elevel)
{
	struct dirent *dent;

	/* Give a generic message for AllocateDir failure, if caller didn't */
	if (dir == NULL)
	{
		ereport(elevel,
				(errcode_for_file_access(),
				 errmsg("could not open directory \"%s\": %m",
						dirname)));
		return NULL;
	}

	errno = 0;
	if ((dent = readdir(dir)) != NULL)
		return dent;

	if (errno)
		ereport(elevel,
				(errcode_for_file_access(),
				 errmsg("could not read directory \"%s\": %m",
						dirname)));
	return NULL;
}

/*
 * Close a directory opened with AllocateDir.
 *
 * Note we do not check closedir's return value --- it is up to the caller
 * to handle close errors.
 */
int
FreeDir(DIR *dir)
{
	int			i;

	DO_DB(elog(LOG, "FreeDir: Allocated %d", numAllocatedDescs));

	/* Remove dir from list of allocated dirs, if it's present */
	for (i = numAllocatedDescs; --i >= 0;)
	{
		AllocateDesc *desc = &allocatedDescs[i];

		if (desc->kind == AllocateDescDir && desc->desc.dir == dir)
			return FreeDesc(desc);
	}

	/* Only get here if someone passes us a dir not in allocatedDescs */
	elog(WARNING, "dir passed to FreeDir was not obtained from AllocateDir");

	return closedir(dir);
}


/*
 * Close a pipe stream returned by OpenPipeStream.
 */
int
ClosePipeStream(FILE *file)
{
	int			i;

	DO_DB(elog(LOG, "ClosePipeStream: Allocated %d", numAllocatedDescs));

	/* Remove file from list of allocated files, if it's present */
	for (i = numAllocatedDescs; --i >= 0;)
	{
		AllocateDesc *desc = &allocatedDescs[i];

		if (desc->kind == AllocateDescPipe && desc->desc.file == file)
			return FreeDesc(desc);
	}

	/* Only get here if someone passes us a file not in allocatedDescs */
	elog(WARNING, "file passed to ClosePipeStream was not obtained from OpenPipeStream");

	return pclose(file);
}

/*
 * closeAllVfds
 *
 * Force all VFDs into the physically-closed state, so that the fewest
 * possible number of kernel file descriptors are in use.  There is no
 * change in the logical state of the VFDs.
 */
void
closeAllVfds(void)
{
	Index		i;

	if (SizeVfdCache > 0)
	{
		Assert(FileIsNotOpen(0));		/* Make sure ring not corrupted */
		for (i = 1; i < SizeVfdCache; i++)
		{
			if (!FileIsNotOpen(i))
				LruDelete(i);
		}
	}
}


/*
 * SetTempTablespaces
 *
 * Define a list (actually an array) of OIDs of tablespaces to use for
 * temporary files.  This list will be used until end of transaction,
 * unless this function is called again before then.  It is caller's
 * responsibility that the passed-in array has adequate lifespan (typically
 * it'd be allocated in TopTransactionContext).
 */
void
SetTempTablespaces(Oid *tableSpaces, int numSpaces)
{
	Assert(numSpaces >= 0);
	tempTableSpaces = tableSpaces;
	numTempTableSpaces = numSpaces;

	/*
	 * Select a random starting point in the list.  This is to minimize
	 * conflicts between backends that are most likely sharing the same list
	 * of temp tablespaces.  Note that if we create multiple temp files in the
	 * same transaction, we'll advance circularly through the list --- this
	 * ensures that large temporary sort files are nicely spread across all
	 * available tablespaces.
	 */
	if (numSpaces > 1)
		nextTempTableSpace = random() % numSpaces;
	else
		nextTempTableSpace = 0;
}

/*
 * TempTablespacesAreSet
 *
 * Returns TRUE if SetTempTablespaces has been called in current transaction.
 * (This is just so that tablespaces.c doesn't need its own per-transaction
 * state.)
 */
bool
TempTablespacesAreSet(void)
{
	return (numTempTableSpaces >= 0);
}

/*
 * GetNextTempTableSpace
 *
 * Select the next temp tablespace to use.  A result of InvalidOid means
 * to use the current database's default tablespace.
 */
Oid
GetNextTempTableSpace(void)
{
	if (numTempTableSpaces > 0)
	{
		/* Advance nextTempTableSpace counter with wraparound */
		if (++nextTempTableSpace >= numTempTableSpaces)
			nextTempTableSpace = 0;
		return tempTableSpaces[nextTempTableSpace];
	}
	return InvalidOid;
}


/*
 * AtEOSubXact_Files
 *
 * Take care of subtransaction commit/abort.  At abort, we close temp files
 * that the subtransaction may have opened.  At commit, we reassign the
 * files that were opened to the parent subtransaction.
 */
void
AtEOSubXact_Files(bool isCommit, SubTransactionId mySubid,
				  SubTransactionId parentSubid)
{
	Index		i;

	for (i = 0; i < numAllocatedDescs; i++)
	{
		if (allocatedDescs[i].create_subid == mySubid)
		{
			if (isCommit)
				allocatedDescs[i].create_subid = parentSubid;
			else
			{
				/* have to recheck the item after FreeDesc (ugly) */
				FreeDesc(&allocatedDescs[i--]);
			}
		}
	}
}

/*
 * AtEOXact_Files
 *
 * This routine is called during transaction commit or abort (it doesn't
 * particularly care which).  All still-open per-transaction temporary file
 * VFDs are closed, which also causes the underlying files to be deleted
 * (although they should've been closed already by the ResourceOwner
 * cleanup). Furthermore, all "allocated" stdio files are closed. We also
 * forget any transaction-local temp tablespace list.
 */
void
AtEOXact_Files(void)
{
	CleanupTempFiles(false);
	tempTableSpaces = NULL;
	numTempTableSpaces = -1;
}

/*
 * AtProcExit_Files
 *
 * on_proc_exit hook to clean up temp files during backend shutdown.
 * Here, we want to clean up *all* temp files including interXact ones.
 */
static void
AtProcExit_Files(int code, Datum arg)
{
	CleanupTempFiles(true);
}

/*
 * Close temporary files and delete their underlying files.
 *
 * isProcExit: if true, this is being called as the backend process is
 * exiting. If that's the case, we should remove all temporary files; if
 * that's not the case, we are being called for transaction commit/abort
 * and should only remove transaction-local temp files.  In either case,
 * also clean up "allocated" stdio files, dirs and fds.
 */
static void
CleanupTempFiles(bool isProcExit)
{
	Index		i;

	/*
	 * Careful here: at proc_exit we need extra cleanup, not just
	 * xact_temporary files.
	 */
	if (isProcExit || have_xact_temporary_files)
	{
		Assert(FileIsNotOpen(0));		/* Make sure ring not corrupted */
		for (i = 1; i < SizeVfdCache; i++)
		{
			unsigned short fdstate = VfdCache[i].fdstate;

			if ((fdstate & FD_TEMPORARY) && VfdCache[i].fileName != NULL)
			{
				/*
				 * If we're in the process of exiting a backend process, close
				 * all temporary files. Otherwise, only close temporary files
				 * local to the current transaction. They should be closed by
				 * the ResourceOwner mechanism already, so this is just a
				 * debugging cross-check.
				 */
				if (isProcExit)
					FileClose(i);
				else if (fdstate & FD_XACT_TEMPORARY)
				{
					elog(WARNING,
						 "temporary file %s not closed at end-of-transaction",
						 VfdCache[i].fileName);
					FileClose(i);
				}
			}
		}

		have_xact_temporary_files = false;
	}

	/* Clean up "allocated" stdio files, dirs and fds. */
	while (numAllocatedDescs > 0)
		FreeDesc(&allocatedDescs[0]);
}


/*
 * Remove temporary and temporary relation files left over from a prior
 * postmaster session
 *
 * This should be called during postmaster startup.  It will forcibly
 * remove any leftover files created by OpenTemporaryFile and any leftover
 * temporary relation files created by mdcreate.
 *
 * NOTE: we could, but don't, call this during a post-backend-crash restart
 * cycle.  The argument for not doing it is that someone might want to examine
 * the temp files for debugging purposes.  This does however mean that
 * OpenTemporaryFile had better allow for collision with an existing temp
 * file name.
 */
void
RemovePgTempFiles(void)
{
	char		temp_path[MAXPGPATH];
	DIR		   *spc_dir;
	struct dirent *spc_de;

	/*
	 * First process temp files in pg_default ($PGDATA/base)
	 */
	snprintf(temp_path, sizeof(temp_path), "base/%s", PG_TEMP_FILES_DIR);
	RemovePgTempFilesInDir(temp_path);
	RemovePgTempRelationFiles("base");

	/*
	 * Cycle through temp directories for all non-default tablespaces.
	 */
	spc_dir = AllocateDir("pg_tblspc");

	while ((spc_de = ReadDir(spc_dir, "pg_tblspc")) != NULL)
	{
		if (strcmp(spc_de->d_name, ".") == 0 ||
			strcmp(spc_de->d_name, "..") == 0)
			continue;

		snprintf(temp_path, sizeof(temp_path), "pg_tblspc/%s/%s/%s",
			spc_de->d_name, TABLESPACE_VERSION_DIRECTORY, PG_TEMP_FILES_DIR);
		RemovePgTempFilesInDir(temp_path);

		snprintf(temp_path, sizeof(temp_path), "pg_tblspc/%s/%s",
				 spc_de->d_name, TABLESPACE_VERSION_DIRECTORY);
		RemovePgTempRelationFiles(temp_path);
	}

	FreeDir(spc_dir);

	/*
	 * In EXEC_BACKEND case there is a pgsql_tmp directory at the top level of
	 * DataDir as well.
	 */
#ifdef EXEC_BACKEND
	RemovePgTempFilesInDir(PG_TEMP_FILES_DIR);
#endif
}

/* Process one pgsql_tmp directory for RemovePgTempFiles */
static void
RemovePgTempFilesInDir(const char *tmpdirname)
{
	DIR		   *temp_dir;
	struct dirent *temp_de;
	char		rm_path[MAXPGPATH];

	temp_dir = AllocateDir(tmpdirname);
	if (temp_dir == NULL)
	{
		/* anything except ENOENT is fishy */
		if (errno != ENOENT)
			elog(LOG,
				 "could not open temporary-files directory \"%s\": %m",
				 tmpdirname);
		return;
	}

	while ((temp_de = ReadDir(temp_dir, tmpdirname)) != NULL)
	{
		if (strcmp(temp_de->d_name, ".") == 0 ||
			strcmp(temp_de->d_name, "..") == 0)
			continue;

		snprintf(rm_path, sizeof(rm_path), "%s/%s",
				 tmpdirname, temp_de->d_name);

		if (strncmp(temp_de->d_name,
					PG_TEMP_FILE_PREFIX,
					strlen(PG_TEMP_FILE_PREFIX)) == 0)
			unlink(rm_path);	/* note we ignore any error */
		else
			elog(LOG,
				 "unexpected file found in temporary-files directory: \"%s\"",
				 rm_path);
	}

	FreeDir(temp_dir);
}

/* Process one tablespace directory, look for per-DB subdirectories */
static void
RemovePgTempRelationFiles(const char *tsdirname)
{
	DIR		   *ts_dir;
	struct dirent *de;
	char		dbspace_path[MAXPGPATH];

	ts_dir = AllocateDir(tsdirname);
	if (ts_dir == NULL)
	{
		/* anything except ENOENT is fishy */
		if (errno != ENOENT)
			elog(LOG,
				 "could not open tablespace directory \"%s\": %m",
				 tsdirname);
		return;
	}

	while ((de = ReadDir(ts_dir, tsdirname)) != NULL)
	{
		int			i = 0;

		/*
		 * We're only interested in the per-database directories, which have
		 * numeric names.  Note that this code will also (properly) ignore "."
		 * and "..".
		 */
		while (isdigit((unsigned char) de->d_name[i]))
			++i;
		if (de->d_name[i] != '\0' || i == 0)
			continue;

		snprintf(dbspace_path, sizeof(dbspace_path), "%s/%s",
				 tsdirname, de->d_name);
		RemovePgTempRelationFilesInDbspace(dbspace_path);
	}

	FreeDir(ts_dir);
}

/* Process one per-dbspace directory for RemovePgTempRelationFiles */
static void
RemovePgTempRelationFilesInDbspace(const char *dbspacedirname)
{
	DIR		   *dbspace_dir;
	struct dirent *de;
	char		rm_path[MAXPGPATH];

	dbspace_dir = AllocateDir(dbspacedirname);
	if (dbspace_dir == NULL)
	{
		/* we just saw this directory, so it really ought to be there */
		elog(LOG,
			 "could not open dbspace directory \"%s\": %m",
			 dbspacedirname);
		return;
	}

	while ((de = ReadDir(dbspace_dir, dbspacedirname)) != NULL)
	{
		if (!looks_like_temp_rel_name(de->d_name))
			continue;

		snprintf(rm_path, sizeof(rm_path), "%s/%s",
				 dbspacedirname, de->d_name);

		unlink(rm_path);		/* note we ignore any error */
	}

	FreeDir(dbspace_dir);
}

/* t<digits>_<digits>, or t<digits>_<digits>_<forkname> */
static bool
looks_like_temp_rel_name(const char *name)
{
	int			pos;
	int			savepos;

	/* Must start with "t". */
	if (name[0] != 't')
		return false;

	/* Followed by a non-empty string of digits and then an underscore. */
	for (pos = 1; isdigit((unsigned char) name[pos]); ++pos)
		;
	if (pos == 1 || name[pos] != '_')
		return false;

	/* Followed by another nonempty string of digits. */
	for (savepos = ++pos; isdigit((unsigned char) name[pos]); ++pos)
		;
	if (savepos == pos)
		return false;

	/* We might have _forkname or .segment or both. */
	if (name[pos] == '_')
	{
		int			forkchar = forkname_chars(&name[pos + 1], NULL);

		if (forkchar <= 0)
			return false;
		pos += forkchar + 1;
	}
	if (name[pos] == '.')
	{
		int			segchar;

		for (segchar = 1; isdigit((unsigned char) name[pos + segchar]); ++segchar)
			;
		if (segchar <= 1)
			return false;
		pos += segchar;
	}

	/* Now we should be at the end. */
	if (name[pos] != '\0')
		return false;
	return true;
}


/*
 * Issue fsync recursively on PGDATA and all its contents.
 *
 * We fsync regular files and directories wherever they are, but we
 * follow symlinks only for pg_xlog and immediately under pg_tblspc.
 * Other symlinks are presumed to point at files we're not responsible
 * for fsyncing, and might not have privileges to write at all.
 *
 * Errors are logged but not considered fatal; that's because this is used
 * only during database startup, to deal with the possibility that there are
 * issued-but-unsynced writes pending against the data directory.  We want to
 * ensure that such writes reach disk before anything that's done in the new
 * run.  However, aborting on error would result in failure to start for
 * harmless cases such as read-only files in the data directory, and that's
 * not good either.
 *
 * Note we assume we're chdir'd into PGDATA to begin with.
 */
void
SyncDataDirectory(void)
{
	bool		xlog_is_symlink;

	/* We can skip this whole thing if fsync is disabled. */
	if (!enableFsync)
		return;

	/*
	 * If pg_xlog is a symlink, we'll need to recurse into it separately,
	 * because the first walkdir below will ignore it.
	 */
	xlog_is_symlink = false;

#ifndef WIN32
	{
		struct stat st;

		if (lstat("pg_xlog", &st) < 0)
			ereport(LOG,
					(errcode_for_file_access(),
					 errmsg("could not stat file \"%s\": %m",
							"pg_xlog")));
		else if (S_ISLNK(st.st_mode))
			xlog_is_symlink = true;
	}
#else
	if (pgwin32_is_junction("pg_xlog"))
		xlog_is_symlink = true;
#endif

	/*
	 * If possible, hint to the kernel that we're soon going to fsync the data
	 * directory and its contents.  Errors in this step are even less
	 * interesting than normal, so log them only at DEBUG1.
	 */
#ifdef PG_FLUSH_DATA_WORKS
	walkdir(".", pre_sync_fname, false, DEBUG1);
	if (xlog_is_symlink)
		walkdir("pg_xlog", pre_sync_fname, false, DEBUG1);
	walkdir("pg_tblspc", pre_sync_fname, true, DEBUG1);
#endif

	/*
	 * Now we do the fsync()s in the same order.
	 *
	 * The main call ignores symlinks, so in addition to specially processing
	 * pg_xlog if it's a symlink, pg_tblspc has to be visited separately with
	 * process_symlinks = true.  Note that if there are any plain directories
	 * in pg_tblspc, they'll get fsync'd twice.  That's not an expected case
	 * so we don't worry about optimizing it.
	 */
	walkdir(".", datadir_fsync_fname, false, LOG);
	if (xlog_is_symlink)
		walkdir("pg_xlog", datadir_fsync_fname, false, LOG);
	walkdir("pg_tblspc", datadir_fsync_fname, true, LOG);
}

/*
 * walkdir: recursively walk a directory, applying the action to each
 * regular file and directory (including the named directory itself).
 *
 * If process_symlinks is true, the action and recursion are also applied
 * to regular files and directories that are pointed to by symlinks in the
 * given directory; otherwise symlinks are ignored.  Symlinks are always
 * ignored in subdirectories, ie we intentionally don't pass down the
 * process_symlinks flag to recursive calls.
 *
 * Errors are reported at level elevel, which might be ERROR or less.
 *
 * See also walkdir in initdb.c, which is a frontend version of this logic.
 */
static void
walkdir(const char *path,
		void (*action) (const char *fname, bool isdir, int elevel),
		bool process_symlinks,
		int elevel)
{
	DIR		   *dir;
	struct dirent *de;

	dir = AllocateDir(path);
	if (dir == NULL)
	{
		ereport(elevel,
				(errcode_for_file_access(),
				 errmsg("could not open directory \"%s\": %m", path)));
		return;
	}

	while ((de = ReadDirExtended(dir, path, elevel)) != NULL)
	{
		char		subpath[MAXPGPATH];
		struct stat fst;
		int			sret;

		CHECK_FOR_INTERRUPTS();

		if (strcmp(de->d_name, ".") == 0 ||
			strcmp(de->d_name, "..") == 0)
			continue;

		snprintf(subpath, MAXPGPATH, "%s/%s", path, de->d_name);

		if (process_symlinks)
			sret = stat(subpath, &fst);
		else
			sret = lstat(subpath, &fst);

		if (sret < 0)
		{
			ereport(elevel,
					(errcode_for_file_access(),
					 errmsg("could not stat file \"%s\": %m", subpath)));
			continue;
		}

		if (S_ISREG(fst.st_mode))
			(*action) (subpath, false, elevel);
		else if (S_ISDIR(fst.st_mode))
			walkdir(subpath, action, false, elevel);
	}

	FreeDir(dir);				/* we ignore any error here */

	/*
	 * It's important to fsync the destination directory itself as individual
	 * file fsyncs don't guarantee that the directory entry for the file is
	 * synced.
	 */
	(*action) (path, true, elevel);
}


/*
 * Hint to the OS that it should get ready to fsync() this file.
 *
 * Ignores errors trying to open unreadable files, and logs other errors at a
 * caller-specified level.
 */
#ifdef PG_FLUSH_DATA_WORKS

static void
pre_sync_fname(const char *fname, bool isdir, int elevel)
{
	int			fd;

	/* Don't try to flush directories, it'll likely just fail */
	if (isdir)
		return;

	fd = OpenTransientFile((char *) fname, O_RDONLY | PG_BINARY, 0);

	if (fd < 0)
	{
		if (errno == EACCES)
			return;
		ereport(elevel,
				(errcode_for_file_access(),
				 errmsg("could not open file \"%s\": %m", fname)));
		return;
	}

	/*
	 * pg_flush_data() ignores errors, which is ok because this is only a
	 * hint.
	 */
	pg_flush_data(fd, 0, 0);

	(void) CloseTransientFile(fd);
}

#endif   /* PG_FLUSH_DATA_WORKS */

static void
datadir_fsync_fname(const char *fname, bool isdir, int elevel)
{
	/*
	 * We want to silently ignoring errors about unreadable files.  Pass that
	 * desire on to fsync_fname_ext().
	 */
	fsync_fname_ext(fname, isdir, true, elevel);
}

/*
 * fsync_fname_ext -- Try to fsync a file or directory
 *
 * If ignore_perm is true, ignore errors upon trying to open unreadable
 * files. Logs other errors at a caller-specified level.
 *
 * Returns 0 if the operation succeeded, -1 otherwise.
 */
static int
fsync_fname_ext(const char *fname, bool isdir, bool ignore_perm, int elevel)
{
	int			fd;
	int			flags;
	int			returncode;

	/*
	 * Some OSs require directories to be opened read-only whereas other
	 * systems don't allow us to fsync files opened read-only; so we need both
	 * cases here.  Using O_RDWR will cause us to fail to fsync files that are
	 * not writable by our userid, but we assume that's OK.
	 */
	flags = PG_BINARY;
	if (!isdir)
		flags |= O_RDWR;
	else
		flags |= O_RDONLY;

	fd = OpenTransientFile((char *) fname, flags, 0);

	/*
	 * Some OSs don't allow us to open directories at all (Windows returns
	 * EACCES), just ignore the error in that case.  If desired also silently
	 * ignoring errors about unreadable files. Log others.
	 */
	if (fd < 0 && isdir && (errno == EISDIR || errno == EACCES))
		return 0;
	else if (fd < 0 && ignore_perm && errno == EACCES)
		return 0;
	else if (fd < 0)
	{
		ereport(elevel,
				(errcode_for_file_access(),
				 errmsg("could not open file \"%s\": %m", fname)));
		return -1;
	}

	returncode = pg_fsync(fd);

	/*
	 * Some OSes don't allow us to fsync directories at all, so we can ignore
	 * those errors. Anything else needs to be logged.
	 */
	if (returncode != 0 && !(isdir && errno == EBADF))
	{
		int			save_errno;

		/* close file upon error, might not be in transaction context */
		save_errno = errno;
		(void) CloseTransientFile(fd);
		errno = save_errno;

		ereport(elevel,
				(errcode_for_file_access(),
				 errmsg("could not fsync file \"%s\": %m", fname)));
		return -1;
	}

	(void) CloseTransientFile(fd);

	return 0;
}

/*
 * fsync_parent_path -- fsync the parent path of a file or directory
 *
 * This is aimed at making file operations persistent on disk in case of
 * an OS crash or power failure.
 */
static int
fsync_parent_path(const char *fname, int elevel)
{
	char		parentpath[MAXPGPATH];

	strlcpy(parentpath, fname, MAXPGPATH);
	get_parent_directory(parentpath);

	/*
	 * get_parent_directory() returns an empty string if the input argument is
	 * just a file name (see comments in path.c), so handle that as being the
	 * current directory.
	 */
	if (strlen(parentpath) == 0)
		strlcpy(parentpath, ".", MAXPGPATH);

	if (fsync_fname_ext(parentpath, true, false, elevel) != 0)
		return -1;

	return 0;
}<|MERGE_RESOLUTION|>--- conflicted
+++ resolved
@@ -977,13 +977,8 @@
 	/* delete the vfd record from the LRU ring */
 	Delete(file);
 
-<<<<<<< HEAD
-	if (vfdP->fileFlags & PG_COMPRESSION) 
-	{ 
-=======
 	if (vfdP->fileFlags & PG_COMPRESSION)
 	{
->>>>>>> 90c37c09
 		if (cfs_munmap(vfdP->map))
 			elog(ERROR, "could not unmap file \"%s.cfm\": %m", vfdP->fileName);
 		
@@ -992,22 +987,15 @@
 
 		vfdP->md = VFD_CLOSED;
 		nfile -= 2;
-<<<<<<< HEAD
-	} else {
-=======
 	}
 	else
 	{
->>>>>>> 90c37c09
 		/* save the seek position */
 		vfdP->seekPos = lseek(vfdP->fd, (off_t) 0, SEEK_CUR);
 		Assert(vfdP->seekPos != (off_t) -1);
 		nfile -= 1;
 	}
-<<<<<<< HEAD
-=======
-
->>>>>>> 90c37c09
+
 	/* close the file */
 	if (close(vfdP->fd))
 		elog(ERROR, "could not close file \"%s\": %m", vfdP->fileName);
@@ -1068,13 +1056,6 @@
 		}
 		else
 			DO_DB(elog(LOG, "RE_OPEN SUCCESS"));
-<<<<<<< HEAD
-		}
-		if (vfdP->fileFlags & PG_COMPRESSION) { 
-			char* mapFileName = psprintf("%s.cfm", vfdP->fileName);
-			vfdP->md = open(mapFileName, vfdP->fileFlags & ~PG_COMPRESSION, vfdP->fileMode);
-			pfree(mapFileName);
-=======
 
 		if (vfdP->fileFlags & PG_COMPRESSION)
 		{
@@ -1082,7 +1063,6 @@
 			vfdP->md = open(mapFileName, vfdP->fileFlags & ~PG_COMPRESSION, vfdP->fileMode);
 			pfree(mapFileName);
 
->>>>>>> 90c37c09
 			if (vfdP->md < 0)
 			{
 				elog(LOG, "RE_OPEN MAP FAILED: %d", errno);
@@ -1090,14 +1070,9 @@
 				vfdP->fd = VFD_CLOSED;
 				return -1;
 			}
-<<<<<<< HEAD
-			vfdP->map = cfs_mmap(vfdP->md);
-			if (vfdP->map == MAP_FAILED) 
-=======
 
 			vfdP->map = cfs_mmap(vfdP->md);
 			if (vfdP->map == MAP_FAILED)
->>>>>>> 90c37c09
 			{
 				elog(LOG, "RE_MAP FAILED: %d", errno);
 				close(vfdP->fd);
@@ -1107,13 +1082,9 @@
 				return -1;
 			}
 			nfile += 2;
-<<<<<<< HEAD
-		} else { 
-=======
 		}
 		else
 		{
->>>>>>> 90c37c09
 			/* seek to the right position */
 			if (vfdP->seekPos != (off_t) 0)
 			{
@@ -1336,14 +1307,9 @@
 		errno = save_errno;
 		return -1;
 	}
-<<<<<<< HEAD
-	if (fileFlags & PG_COMPRESSION) 
-	{ 
-=======
 
 	if (fileFlags & PG_COMPRESSION)
 	{
->>>>>>> 90c37c09
 		char* mapFileName = psprintf("%s.cfm", fileName);
 		vfdP->md = open(mapFileName, O_CREAT | O_RDWR | (fileFlags & ~(PG_COMPRESSION|O_EXCL)), fileMode);
 		pfree(mapFileName);
@@ -1355,21 +1321,12 @@
 			elog(LOG, "OPEN MAP FAILED: %d", errno);
 			goto io_error;
 		}
-<<<<<<< HEAD
-		if (ftruncate(vfdP->md, sizeof(FileMap)) != 0)
-		{
-			elog(LOG, "OPEN MAP ftruncate FAILED: %d", errno);
-		}
-		vfdP->map = cfs_mmap(vfdP->md);
-		if (vfdP->map == MAP_FAILED) 
-=======
 
 		if (ftruncate(vfdP->md, sizeof(FileMap)) != 0)
 			elog(LOG, "OPEN MAP ftruncate FAILED: %d", errno);
 
 		vfdP->map = cfs_mmap(vfdP->md);
 		if (vfdP->map == MAP_FAILED)
->>>>>>> 90c37c09
 		{
 			save_errno = errno;
 			close(vfdP->fd);
@@ -1556,18 +1513,11 @@
 		if (close(vfdP->fd))
 			elog(ERROR, "could not close file \"%s\": %m", vfdP->fileName);
 
-<<<<<<< HEAD
-		if (vfdP->fileFlags & PG_COMPRESSION) { 
-			if (cfs_munmap(vfdP->map))
-				elog(ERROR, "could not unmap file \"%s.cfm\": %m", vfdP->fileName);
-			
-=======
 		if (vfdP->fileFlags & PG_COMPRESSION)
 		{
 			if (cfs_munmap(vfdP->map))
 				elog(ERROR, "could not unmap file \"%s.cfm\": %m", vfdP->fileName);
 
->>>>>>> 90c37c09
 			if (close(vfdP->md))
 				elog(ERROR, "could not close map file \"%s.cfm\": %m", vfdP->fileName);
 			--nfile;
@@ -1669,18 +1619,12 @@
 			   (int64) offset, amount));
 
 	if (VfdCache[file].fileFlags & PG_COMPRESSION)
-<<<<<<< HEAD
-	{ 		
 		return 0;
-	}
-=======
-		return 0;
->>>>>>> 90c37c09
 
 	returnCode = FileAccess(file);
 	if (returnCode < 0)
 		return returnCode;
-	
+
 	returnCode = posix_fadvise(VfdCache[file].fd, offset, amount,
 								   POSIX_FADV_WILLNEED);
 	return returnCode;
@@ -1715,30 +1659,21 @@
 	pg_flush_data(VfdCache[file].fd, offset, nbytes);
 }
 
-<<<<<<< HEAD
-=======
 /*
  * Safely open compressed file.
  * Lock it to protect from conncurent garbage collection.
  * If it was updated by GC, reopen the file.
  */
->>>>>>> 90c37c09
 static bool
 FileLock(File file)
 {
 	Vfd *vfdP = &VfdCache[file];
 
-<<<<<<< HEAD
-	cfs_lock_file(vfdP->map, vfdP->fileName); /* protect file from GC */
-	
-	if (vfdP->generation != vfdP->map->generation) 
-=======
 	 /* protect file from GC */
 	cfs_lock_file(vfdP->map, vfdP->fileName);
 
 	/* Reopen file, because it was rewritten by gc */
 	if (vfdP->generation != vfdP->map->generation)
->>>>>>> 90c37c09
 	{
 		close(vfdP->fd);
 		vfdP->fd = BasicOpenFile(vfdP->fileName, vfdP->fileFlags, vfdP->fileMode);
@@ -1750,11 +1685,7 @@
 		vfdP->generation = vfdP->map->generation;
 	}
 	return true;
-<<<<<<< HEAD
-}	
-=======
-}
->>>>>>> 90c37c09
+}
 
 int
 FileRead(File file, char *buffer, int amount)
@@ -1772,35 +1703,13 @@
 	if (returnCode < 0)
 		return returnCode;
 
-<<<<<<< HEAD
-	if (VfdCache[file].fileFlags & PG_COMPRESSION) {
-=======
 	if (VfdCache[file].fileFlags & PG_COMPRESSION)
 	{
->>>>>>> 90c37c09
 		off_t seekPos PG_USED_FOR_ASSERTS_ONLY;
 		FileMap* map = VfdCache[file].map;
 		inode_t inode;
 		Assert(amount == BLCKSZ);
 		Assert((VfdCache[file].seekPos & (BLCKSZ-1)) == 0);
-<<<<<<< HEAD
-
-		if (VfdCache[file].seekPos / BLCKSZ >= RELSEG_SIZE)
-		{			
-			return 0;
-		}
-
-		if (!FileLock(file)) 
-		{ 
-			return -1;
-		}
-
-		inode = map->inodes[VfdCache[file].seekPos / BLCKSZ];
-		amount = CFS_INODE_SIZE(inode);
-		if (amount == 0) { 
-			uint32 fileSize = pg_atomic_read_u32(&map->virtSize);
-			if (VfdCache[file].seekPos + BLCKSZ <= fileSize) { 
-=======
 
 		if (VfdCache[file].seekPos / BLCKSZ >= RELSEG_SIZE)
 			return 0;
@@ -1815,7 +1724,6 @@
 			uint32 fileSize = pg_atomic_read_u32(&map->virtSize);
 			if (VfdCache[file].seekPos + BLCKSZ <= fileSize)
 			{
->>>>>>> 90c37c09
 				amount = BLCKSZ;
 				VfdCache[file].seekPos += BLCKSZ;
 				MemSet(buffer, 0, BLCKSZ);
@@ -1827,19 +1735,6 @@
 		seekPos = lseek(VfdCache[file].fd, CFS_INODE_OFFS(inode), SEEK_SET);		
 		Assert(seekPos == (off_t)CFS_INODE_OFFS(inode));
 
-<<<<<<< HEAD
-		if (amount < BLCKSZ) { 
-			char compressedBuffer[BLCKSZ];
-			char* dst = compressedBuffer;
-			uint32 size = amount;
-			do { 
-				returnCode = read(VfdCache[file].fd, dst, size);
-				if (returnCode > 0) { 
-					dst += returnCode;
-					size -= returnCode;
-				} else { 
-					if (errno != EINTR) { 
-=======
 		if (amount < BLCKSZ)
 		{
 			char compressedBuffer[BLCKSZ];
@@ -1857,7 +1752,6 @@
 				{
 					if (errno != EINTR)
 					{
->>>>>>> 90c37c09
 						elog(LOG, "Failed to read block %u position %u size %u from compressed file %s: %m", 
 							 (uint32)(VfdCache[file].seekPos / BLCKSZ), (uint32)seekPos, size, VfdCache[file].fileName);
 						cfs_unlock_file(map);
@@ -1866,17 +1760,10 @@
 				}
 			} while (size != 0);
 
-<<<<<<< HEAD
-			cfs_decrypt(compressedBuffer, VfdCache[file].seekPos, amount);
-
-			returnCode = cfs_decompress(buffer, BLCKSZ, compressedBuffer, amount);
-			if (returnCode != BLCKSZ) 
-=======
 			cfs_decrypt(VfdCache[file].fileName, compressedBuffer, VfdCache[file].seekPos, amount);
 
 			returnCode = cfs_decompress(buffer, BLCKSZ, compressedBuffer, amount);
 			if (returnCode != BLCKSZ)
->>>>>>> 90c37c09
 			{
 				pg_crc32 crc;
 				INIT_TRADITIONAL_CRC32(crc);
@@ -1887,16 +1774,10 @@
 				VfdCache[file].seekPos = FileUnknownPos;
 				returnCode = -1;
 				errno = EIO;
-<<<<<<< HEAD
-			} else {
-				VfdCache[file].seekPos += BLCKSZ;
-			}
-=======
 			}
 			else
 				VfdCache[file].seekPos += BLCKSZ;
 
->>>>>>> 90c37c09
 			cfs_unlock_file(map);
 			return returnCode;
 		}
@@ -1907,11 +1788,7 @@
 	{
 		if (VfdCache[file].fileFlags & PG_COMPRESSION) 
 		{
-<<<<<<< HEAD
-			cfs_decrypt(buffer, VfdCache[file].seekPos, amount);
-=======
 			cfs_decrypt(VfdCache[file].fileName, buffer, VfdCache[file].seekPos, amount);
->>>>>>> 90c37c09
 		}
 		VfdCache[file].seekPos += returnCode;
 	}
@@ -1945,10 +1822,7 @@
 		/* Trouble, so assume we don't know the file position anymore */
 		VfdCache[file].seekPos = FileUnknownPos;
 	}
-<<<<<<< HEAD
-=======
-
->>>>>>> 90c37c09
+
 	if (VfdCache[file].fileFlags & PG_COMPRESSION) 
 	{
 		cfs_unlock_file(VfdCache[file].map);
@@ -2008,35 +1882,6 @@
 		uint32   compressedSize;
 		Assert(amount == BLCKSZ);
 
-<<<<<<< HEAD
-		compressedSize = (uint32)cfs_compress(compressedBuffer, sizeof(compressedBuffer), buffer, BLCKSZ);
-
-		if (!FileLock(file)) { 
-			return -1;
-		}
-		inode = map->inodes[VfdCache[file].seekPos / BLCKSZ];
-		/*prev_inode = inode;*/
-		if (compressedSize > 0 && compressedSize < CFS_MIN_COMPRESSED_SIZE(BLCKSZ)) { 
-			Assert((VfdCache[file].seekPos & (BLCKSZ-1)) == 0);
-			/* Do not check that new image of compressed page fits into 
-			 * old space because we want to write all updated pages sequentially */
-			pos = cfs_alloc_page(map, CFS_INODE_SIZE(inode), compressedSize);						
-			inode = CFS_INODE(compressedSize, pos);
-			buffer = compressedBuffer;
-			amount = compressedSize;
-			cfs_encrypt(buffer, VfdCache[file].seekPos, amount);
-		} else { 	
-			if (cfs_encryption) { 
-				memcpy(compressedBuffer, buffer, BLCKSZ);
-				buffer = compressedBuffer;
-				cfs_encrypt(buffer, VfdCache[file].seekPos, amount);
-			}
-			if (CFS_INODE_SIZE(inode) != BLCKSZ) { 
-				pos = cfs_alloc_page(map, CFS_INODE_SIZE(inode), BLCKSZ);						
-				inode = CFS_INODE(BLCKSZ, pos);
-			} else { 
-				/* For uncompressed pages we use update  in-place. It contradicts with sequential write policy described above. */
-=======
 		compressedSize = (uint32)cfs_compress(compressedBuffer,
 											  sizeof(compressedBuffer),
 											  buffer, BLCKSZ);
@@ -2081,22 +1926,15 @@
 				 * For uncompressed pages we use update in-place.
 				 * It contradicts with sequential write policy described above.
 				 */
->>>>>>> 90c37c09
 				pos = CFS_INODE_OFFS(inode);
 			}
 		}
 		seekPos = lseek(VfdCache[file].fd, pos, SEEK_SET);
 		Assert(seekPos == (off_t)pos);
-<<<<<<< HEAD
-	} else { 
-		seekPos = VfdCache[file].seekPos;
-	}
-=======
 	}
 	else
 		seekPos = VfdCache[file].seekPos;
 
->>>>>>> 90c37c09
 retry:
 	errno = 0;
 	returnCode = write(VfdCache[file].fd, buffer, amount);
@@ -2107,31 +1945,6 @@
 
 	if (returnCode >= 0)
 	{
-<<<<<<< HEAD
-		if (VfdCache[file].fileFlags & PG_COMPRESSION) { 
-			if (returnCode == amount)
-			{	
-                /* Verify that there is no race condition 
-				bool rc = pg_atomic_compare_exchange_u64((pg_atomic_uint64*)&VfdCache[file].map->inodes[VfdCache[file].seekPos / BLCKSZ],
-														 &prev_inode, inode);
-				Assert(rc);
-				*/
-				VfdCache[file].map->inodes[VfdCache[file].seekPos / BLCKSZ] = inode;
-				/**/
-				VfdCache[file].seekPos += BLCKSZ;
-				cfs_extend(VfdCache[file].map, VfdCache[file].seekPos);
-				returnCode = BLCKSZ;
-			} else { 
-				elog(LOG, "Write to file %s block %u position %u size %u failed with code %d: %m", 
-					 VfdCache[file].fileName, (uint32)(VfdCache[file].seekPos / BLCKSZ), (uint32)seekPos, amount, returnCode);
-				returnCode = 0;
-			}
-		} 
-		else 
-		{ 
-			VfdCache[file].seekPos += returnCode;
-		}
-=======
 		if (VfdCache[file].fileFlags & PG_COMPRESSION)
 		{
 			if (returnCode == amount)
@@ -2151,7 +1964,6 @@
 		}
 		else
 			VfdCache[file].seekPos += returnCode;
->>>>>>> 90c37c09
 
 		/* maintain fileSize and temporary_files_size if it's a temp file */
 		if (VfdCache[file].fdstate & FD_TEMPORARY)
@@ -2191,17 +2003,10 @@
 		/* Trouble, so assume we don't know the file position anymore */
 		VfdCache[file].seekPos = FileUnknownPos;
 	}
-<<<<<<< HEAD
-	if (VfdCache[file].fileFlags & PG_COMPRESSION) 
-	{
-		cfs_unlock_file(VfdCache[file].map);
-	}
-=======
 
 	if (VfdCache[file].fileFlags & PG_COMPRESSION) 
 		cfs_unlock_file(VfdCache[file].map);
 
->>>>>>> 90c37c09
 	return returnCode;
 }
 
@@ -2220,15 +2025,6 @@
 		return returnCode;
 
 	returnCode = pg_fsync(VfdCache[file].fd);
-<<<<<<< HEAD
-	if (returnCode == 0 && (VfdCache[file].fileFlags & PG_COMPRESSION)) 
-	{
-		returnCode = cfs_msync(VfdCache[file].map);
-		if (returnCode == 0)
-		{		
-			returnCode = pg_fsync(VfdCache[file].md);
-		}
-=======
 
 	if (returnCode == 0 && (VfdCache[file].fileFlags & PG_COMPRESSION))
 	{
@@ -2236,7 +2032,6 @@
 		if (returnCode == 0)
 			returnCode = pg_fsync(VfdCache[file].md);
 
->>>>>>> 90c37c09
 	}
 	return returnCode;
 }
@@ -2270,19 +2065,6 @@
 			    returnCode = FileAccess(file);
 			    if (returnCode < 0)
 				  return returnCode;
-<<<<<<< HEAD
-			    if (VfdCache[file].fileFlags & PG_COMPRESSION) {
-					FileMap* map = VfdCache[file].map;
-					uint32 fileSize = pg_atomic_read_u32(&map->virtSize);
-					if (offset > 0 && offset > fileSize) { 
-						offset = fileSize;
-					}
-					VfdCache[file].seekPos = fileSize - offset;
-			    }  else { 
-					VfdCache[file].seekPos = lseek(VfdCache[file].fd,
-												   offset, whence);
-				}
-=======
 
 				if (VfdCache[file].fileFlags & PG_COMPRESSION)
 				{
@@ -2298,7 +2080,6 @@
 					VfdCache[file].seekPos = lseek(VfdCache[file].fd,
 												   offset, whence);
 
->>>>>>> 90c37c09
 				break;
 			default:
 				elog(ERROR, "invalid whence: %d", whence);
@@ -2362,18 +2143,12 @@
 	if (returnCode < 0)
 		return returnCode;
 
-<<<<<<< HEAD
-	if (VfdCache[file].fileFlags & PG_COMPRESSION) {
-=======
 	if (VfdCache[file].fileFlags & PG_COMPRESSION)
 	{
->>>>>>> 90c37c09
 		int i;
 		FileMap* map = VfdCache[file].map;
 		uint32 released = 0;
 		Assert((offset & (BLCKSZ-1)) == 0);
-<<<<<<< HEAD
-=======
 
 		if (!FileLock(file))
 			return -1;
@@ -2393,24 +2168,7 @@
 	}
 	else
 		returnCode = ftruncate(VfdCache[file].fd, offset);
->>>>>>> 90c37c09
-
-		if (!FileLock(file)) { 
-			return -1;
-		}
-
-		for (i = offset / BLCKSZ; i < RELSEG_SIZE; i++) {  
-			released += CFS_INODE_SIZE(map->inodes[i]);
-			map->inodes[i] = 0;
-		}
-		pg_atomic_write_u32(&map->virtSize, offset);
-		pg_atomic_fetch_sub_u32(&map->usedSize, released);
-		cfs_unlock_file(map);
-		/* We can truncate compressed file only with zero offset */
-		returnCode = (offset == 0) ? ftruncate(VfdCache[file].fd, 0) : 0;
-	} else  {
-		returnCode = ftruncate(VfdCache[file].fd, offset);
-	}
+
 	if (returnCode == 0 && VfdCache[file].fileSize > offset)
 	{
 		/* adjust our state for truncation of a temp file */
