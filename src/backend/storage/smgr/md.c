--- conflicted
+++ resolved
@@ -504,26 +504,21 @@
 		if (md_use_compression(rnode, forkNum))
 		{
 			File file = PathNameOpenFile(path, O_RDWR | PG_BINARY | PG_COMPRESSION, 0);
-<<<<<<< HEAD
+			ret = -1;
 			if (file >= 0)
 			{
-=======
-			ret = -1;
-			if (file >= 0) {
->>>>>>> 1c9bc72e
 				elog(LOG, "Truncate file %s", path);
 				if (FileTruncate(file, 0) < 0)
 				{
 					ereport(WARNING,
 							(errcode_for_file_access(),
 							 errmsg("could not truncate file \"%s\": %m", path)));
-				} else { 
+				} else
 					ret = 0;
-				}
 			}
 			FileClose(file);
 		}
-		else 
+		else
 		{
 			/* truncate(2) would be easier here, but Windows hasn't got it */
 			int                     fd;
