/*-------------------------------------------------------------------------
 *
 * spi.c
 *				Server Programming Interface
 *
 * Portions Copyright (c) 1996-2016, PostgreSQL Global Development Group
 * Portions Copyright (c) 1994, Regents of the University of California
 *
 *
 * IDENTIFICATION
 *	  src/backend/executor/spi.c
 *
 *-------------------------------------------------------------------------
 */
#include "postgres.h"

#include "access/htup_details.h"
#include "access/printtup.h"
#include "access/sysattr.h"
#include "access/xact.h"
#include "catalog/heap.h"
#include "catalog/pg_type.h"
#include "commands/trigger.h"
#include "executor/executor.h"
#include "executor/spi_priv.h"
#include "miscadmin.h"
#include "tcop/pquery.h"
#include "tcop/utility.h"
#include "utils/builtins.h"
#include "utils/datum.h"
#include "utils/lsyscache.h"
#include "utils/memutils.h"
#include "utils/rel.h"
#include "utils/snapmgr.h"
#include "utils/syscache.h"
#include "utils/typcache.h"


uint64		SPI_processed = 0;
Oid			SPI_lastoid = InvalidOid;
SPITupleTable *SPI_tuptable = NULL;
int			SPI_result;

static _SPI_connection *_SPI_stack = NULL;
static _SPI_connection *_SPI_current = NULL;
static int	_SPI_stack_depth = 0;		/* allocated size of _SPI_stack */
static int	_SPI_connected = -1;
static int	_SPI_curid = -1;

static Portal SPI_cursor_open_internal(const char *name, SPIPlanPtr plan,
						 ParamListInfo paramLI, bool read_only);

static void _SPI_prepare_plan(const char *src, SPIPlanPtr plan);

static void _SPI_prepare_oneshot_plan(const char *src, SPIPlanPtr plan);

static int _SPI_execute_plan(SPIPlanPtr plan, ParamListInfo paramLI,
				  Snapshot snapshot, Snapshot crosscheck_snapshot,
				  bool read_only, bool fire_triggers, uint64 tcount);

static ParamListInfo _SPI_convert_params(int nargs, Oid *argtypes,
					Datum *Values, const char *Nulls);

static int	_SPI_pquery(QueryDesc *queryDesc, bool fire_triggers, uint64 tcount);

static void _SPI_error_callback(void *arg);

static void _SPI_cursor_operation(Portal portal,
					  FetchDirection direction, long count,
					  DestReceiver *dest);

static SPIPlanPtr _SPI_make_plan_non_temp(SPIPlanPtr plan);
static SPIPlanPtr _SPI_save_plan(SPIPlanPtr plan);

static int	_SPI_begin_call(bool execmem);
static int	_SPI_end_call(bool procmem);
static MemoryContext _SPI_execmem(void);
static MemoryContext _SPI_procmem(void);
static bool _SPI_checktuples(void);


/* =================== interface functions =================== */

int
SPI_connect(void)
{
	int			newdepth;

	/*
	 * When procedure called by Executor _SPI_curid expected to be equal to
	 * _SPI_connected
	 */
	if (_SPI_curid != _SPI_connected)
		return SPI_ERROR_CONNECT;

	if (_SPI_stack == NULL)
	{
		if (_SPI_connected != -1 || _SPI_stack_depth != 0)
			elog(ERROR, "SPI stack corrupted");
		newdepth = 16;
		_SPI_stack = (_SPI_connection *)
			MemoryContextAlloc(TopTransactionContext,
							   newdepth * sizeof(_SPI_connection));
		_SPI_stack_depth = newdepth;
	}
	else
	{
		if (_SPI_stack_depth <= 0 || _SPI_stack_depth <= _SPI_connected)
			elog(ERROR, "SPI stack corrupted");
		if (_SPI_stack_depth == _SPI_connected + 1)
		{
			newdepth = _SPI_stack_depth * 2;
			_SPI_stack = (_SPI_connection *)
				repalloc(_SPI_stack,
						 newdepth * sizeof(_SPI_connection));
			_SPI_stack_depth = newdepth;
		}
	}

	/*
	 * We're entering procedure where _SPI_curid == _SPI_connected - 1
	 */
	_SPI_connected++;
	Assert(_SPI_connected >= 0 && _SPI_connected < _SPI_stack_depth);

	_SPI_current = &(_SPI_stack[_SPI_connected]);
	_SPI_current->processed = 0;
	_SPI_current->lastoid = InvalidOid;
	_SPI_current->tuptable = NULL;
	slist_init(&_SPI_current->tuptables);
	_SPI_current->procCxt = NULL;		/* in case we fail to create 'em */
	_SPI_current->execCxt = NULL;
	_SPI_current->connectSubid = GetCurrentSubTransactionId();

	/*
	 * Create memory contexts for this procedure
	 *
	 * XXX it would be better to use PortalContext as the parent context, but
	 * we may not be inside a portal (consider deferred-trigger execution).
	 * Perhaps CurTransactionContext would do?	For now it doesn't matter
	 * because we clean up explicitly in AtEOSubXact_SPI().
	 */
	_SPI_current->procCxt = AllocSetContextCreate(TopTransactionContext,
												  "SPI Proc",
												  ALLOCSET_DEFAULT_MINSIZE,
												  ALLOCSET_DEFAULT_INITSIZE,
												  ALLOCSET_DEFAULT_MAXSIZE);
	_SPI_current->execCxt = AllocSetContextCreate(TopTransactionContext,
												  "SPI Exec",
												  ALLOCSET_DEFAULT_MINSIZE,
												  ALLOCSET_DEFAULT_INITSIZE,
												  ALLOCSET_DEFAULT_MAXSIZE);
	/* ... and switch to procedure's context */
	_SPI_current->savedcxt = MemoryContextSwitchTo(_SPI_current->procCxt);

	return SPI_OK_CONNECT;
}

int
SPI_finish(void)
{
	int			res;

	res = _SPI_begin_call(false);		/* live in procedure memory */
	if (res < 0)
		return res;

	/* Restore memory context as it was before procedure call */
	MemoryContextSwitchTo(_SPI_current->savedcxt);

	/* Release memory used in procedure call (including tuptables) */
	MemoryContextDelete(_SPI_current->execCxt);
	_SPI_current->execCxt = NULL;
	MemoryContextDelete(_SPI_current->procCxt);
	_SPI_current->procCxt = NULL;

	/*
	 * Reset result variables, especially SPI_tuptable which is probably
	 * pointing at a just-deleted tuptable
	 */
	SPI_processed = 0;
	SPI_lastoid = InvalidOid;
	SPI_tuptable = NULL;

	/*
	 * After _SPI_begin_call _SPI_connected == _SPI_curid. Now we are closing
	 * connection to SPI and returning to upper Executor and so _SPI_connected
	 * must be equal to _SPI_curid.
	 */
	_SPI_connected--;
	_SPI_curid--;
	if (_SPI_connected == -1)
		_SPI_current = NULL;
	else
		_SPI_current = &(_SPI_stack[_SPI_connected]);

	return SPI_OK_FINISH;
}

/*
 * Clean up SPI state at transaction commit or abort.
 */
void
AtEOXact_SPI(bool isCommit)
{
	/*
	 * Note that memory contexts belonging to SPI stack entries will be freed
	 * automatically, so we can ignore them here.  We just need to restore our
	 * static variables to initial state.
	 */
	if (isCommit && _SPI_connected != -1)
		ereport(WARNING,
				(errcode(ERRCODE_WARNING),
				 errmsg("transaction left non-empty SPI stack"),
				 errhint("Check for missing \"SPI_finish\" calls.")));

	_SPI_current = _SPI_stack = NULL;
	_SPI_stack_depth = 0;
	_SPI_connected = _SPI_curid = -1;
	SPI_processed = 0;
	SPI_lastoid = InvalidOid;
	SPI_tuptable = NULL;
}

/*
 * Clean up SPI state at subtransaction commit or abort.
 *
 * During commit, there shouldn't be any unclosed entries remaining from
 * the current subtransaction; we emit a warning if any are found.
 */
void
AtEOSubXact_SPI(bool isCommit, SubTransactionId mySubid)
{
	bool		found = false;

	while (_SPI_connected >= 0)
	{
		_SPI_connection *connection = &(_SPI_stack[_SPI_connected]);

		if (connection->connectSubid != mySubid)
			break;				/* couldn't be any underneath it either */

		found = true;

		/*
		 * Release procedure memory explicitly (see note in SPI_connect)
		 */
		if (connection->execCxt)
		{
			MemoryContextDelete(connection->execCxt);
			connection->execCxt = NULL;
		}
		if (connection->procCxt)
		{
			MemoryContextDelete(connection->procCxt);
			connection->procCxt = NULL;
		}

		/*
		 * Pop the stack entry and reset global variables.  Unlike
		 * SPI_finish(), we don't risk switching to memory contexts that might
		 * be already gone.
		 */
		_SPI_connected--;
		_SPI_curid = _SPI_connected;
		if (_SPI_connected == -1)
			_SPI_current = NULL;
		else
			_SPI_current = &(_SPI_stack[_SPI_connected]);
		SPI_processed = 0;
		SPI_lastoid = InvalidOid;
		SPI_tuptable = NULL;
	}

	if (found && isCommit)
		ereport(WARNING,
				(errcode(ERRCODE_WARNING),
				 errmsg("subtransaction left non-empty SPI stack"),
				 errhint("Check for missing \"SPI_finish\" calls.")));

	/*
	 * If we are aborting a subtransaction and there is an open SPI context
	 * surrounding the subxact, clean up to prevent memory leakage.
	 */
	if (_SPI_current && !isCommit)
	{
		slist_mutable_iter siter;

		/* free Executor memory the same as _SPI_end_call would do */
		MemoryContextResetAndDeleteChildren(_SPI_current->execCxt);

		/* throw away any tuple tables created within current subxact */
		slist_foreach_modify(siter, &_SPI_current->tuptables)
		{
			SPITupleTable *tuptable;

			tuptable = slist_container(SPITupleTable, next, siter.cur);
			if (tuptable->subid >= mySubid)
			{
				/*
				 * If we used SPI_freetuptable() here, its internal search of
				 * the tuptables list would make this operation O(N^2).
				 * Instead, just free the tuptable manually.  This should
				 * match what SPI_freetuptable() does.
				 */
				slist_delete_current(&siter);
				if (tuptable == _SPI_current->tuptable)
					_SPI_current->tuptable = NULL;
				if (tuptable == SPI_tuptable)
					SPI_tuptable = NULL;
				MemoryContextDelete(tuptable->tuptabcxt);
			}
		}
		/* in particular we should have gotten rid of any in-progress table */
		Assert(_SPI_current->tuptable == NULL);
	}
}


/* Pushes SPI stack to allow recursive SPI calls */
void
SPI_push(void)
{
	_SPI_curid++;
}

/* Pops SPI stack to allow recursive SPI calls */
void
SPI_pop(void)
{
	_SPI_curid--;
}

/* Conditional push: push only if we're inside a SPI procedure */
bool
SPI_push_conditional(void)
{
	bool		pushed = (_SPI_curid != _SPI_connected);

	if (pushed)
	{
		_SPI_curid++;
		/* We should now be in a state where SPI_connect would succeed */
		Assert(_SPI_curid == _SPI_connected);
	}
	return pushed;
}

/* Conditional pop: pop only if SPI_push_conditional pushed */
void
SPI_pop_conditional(bool pushed)
{
	/* We should be in a state where SPI_connect would succeed */
	Assert(_SPI_curid == _SPI_connected);
	if (pushed)
		_SPI_curid--;
}

/* Restore state of SPI stack after aborting a subtransaction */
void
SPI_restore_connection(void)
{
	Assert(_SPI_connected >= 0);
	_SPI_curid = _SPI_connected - 1;
}

/* Parse, plan, and execute a query string */
int
SPI_execute(const char *src, bool read_only, long tcount)
{
	_SPI_plan	plan;
	int			res;

	if (src == NULL || tcount < 0)
		return SPI_ERROR_ARGUMENT;

	res = _SPI_begin_call(true);
	if (res < 0)
		return res;

	memset(&plan, 0, sizeof(_SPI_plan));
	plan.magic = _SPI_PLAN_MAGIC;
	plan.cursor_options = 0;

	_SPI_prepare_oneshot_plan(src, &plan);

	res = _SPI_execute_plan(&plan, NULL,
							InvalidSnapshot, InvalidSnapshot,
							read_only, true, tcount);

	_SPI_end_call(true);
	return res;
}

/* Obsolete version of SPI_execute */
int
SPI_exec(const char *src, long tcount)
{
	return SPI_execute(src, false, tcount);
}

/* Execute a previously prepared plan */
int
SPI_execute_plan(SPIPlanPtr plan, Datum *Values, const char *Nulls,
				 bool read_only, long tcount)
{
	int			res;

	if (plan == NULL || plan->magic != _SPI_PLAN_MAGIC || tcount < 0)
		return SPI_ERROR_ARGUMENT;

	if (plan->nargs > 0 && Values == NULL)
		return SPI_ERROR_PARAM;

	res = _SPI_begin_call(true);
	if (res < 0)
		return res;

	res = _SPI_execute_plan(plan,
							_SPI_convert_params(plan->nargs, plan->argtypes,
												Values, Nulls),
							InvalidSnapshot, InvalidSnapshot,
							read_only, true, tcount);

	_SPI_end_call(true);
	return res;
}

/* Obsolete version of SPI_execute_plan */
int
SPI_execp(SPIPlanPtr plan, Datum *Values, const char *Nulls, long tcount)
{
	return SPI_execute_plan(plan, Values, Nulls, false, tcount);
}

/* Execute a previously prepared plan */
int
SPI_execute_plan_with_paramlist(SPIPlanPtr plan, ParamListInfo params,
								bool read_only, long tcount)
{
	int			res;

	if (plan == NULL || plan->magic != _SPI_PLAN_MAGIC || tcount < 0)
		return SPI_ERROR_ARGUMENT;

	res = _SPI_begin_call(true);
	if (res < 0)
		return res;

	res = _SPI_execute_plan(plan, params,
							InvalidSnapshot, InvalidSnapshot,
							read_only, true, tcount);

	_SPI_end_call(true);
	return res;
}

/*
 * SPI_execute_snapshot -- identical to SPI_execute_plan, except that we allow
 * the caller to specify exactly which snapshots to use, which will be
 * registered here.  Also, the caller may specify that AFTER triggers should be
 * queued as part of the outer query rather than being fired immediately at the
 * end of the command.
 *
 * This is currently not documented in spi.sgml because it is only intended
 * for use by RI triggers.
 *
 * Passing snapshot == InvalidSnapshot will select the normal behavior of
 * fetching a new snapshot for each query.
 */
int
SPI_execute_snapshot(SPIPlanPtr plan,
					 Datum *Values, const char *Nulls,
					 Snapshot snapshot, Snapshot crosscheck_snapshot,
					 bool read_only, bool fire_triggers, long tcount)
{
	int			res;

	if (plan == NULL || plan->magic != _SPI_PLAN_MAGIC || tcount < 0)
		return SPI_ERROR_ARGUMENT;

	if (plan->nargs > 0 && Values == NULL)
		return SPI_ERROR_PARAM;

	res = _SPI_begin_call(true);
	if (res < 0)
		return res;

	res = _SPI_execute_plan(plan,
							_SPI_convert_params(plan->nargs, plan->argtypes,
												Values, Nulls),
							snapshot, crosscheck_snapshot,
							read_only, fire_triggers, tcount);

	_SPI_end_call(true);
	return res;
}

/*
 * SPI_execute_with_args -- plan and execute a query with supplied arguments
 *
 * This is functionally equivalent to SPI_prepare followed by
 * SPI_execute_plan.
 */
int
SPI_execute_with_args(const char *src,
					  int nargs, Oid *argtypes,
					  Datum *Values, const char *Nulls,
					  bool read_only, long tcount)
{
	int			res;
	_SPI_plan	plan;
	ParamListInfo paramLI;

	if (src == NULL || nargs < 0 || tcount < 0)
		return SPI_ERROR_ARGUMENT;

	if (nargs > 0 && (argtypes == NULL || Values == NULL))
		return SPI_ERROR_PARAM;

	res = _SPI_begin_call(true);
	if (res < 0)
		return res;

	memset(&plan, 0, sizeof(_SPI_plan));
	plan.magic = _SPI_PLAN_MAGIC;
	plan.cursor_options = 0;
	plan.nargs = nargs;
	plan.argtypes = argtypes;
	plan.parserSetup = NULL;
	plan.parserSetupArg = NULL;

	paramLI = _SPI_convert_params(nargs, argtypes,
								  Values, Nulls);

	_SPI_prepare_oneshot_plan(src, &plan);

	res = _SPI_execute_plan(&plan, paramLI,
							InvalidSnapshot, InvalidSnapshot,
							read_only, true, tcount);

	_SPI_end_call(true);
	return res;
}

SPIPlanPtr
SPI_prepare(const char *src, int nargs, Oid *argtypes)
{
	return SPI_prepare_cursor(src, nargs, argtypes, 0);
}

SPIPlanPtr
SPI_prepare_cursor(const char *src, int nargs, Oid *argtypes,
				   int cursorOptions)
{
	_SPI_plan	plan;
	SPIPlanPtr	result;

	if (src == NULL || nargs < 0 || (nargs > 0 && argtypes == NULL))
	{
		SPI_result = SPI_ERROR_ARGUMENT;
		return NULL;
	}

	SPI_result = _SPI_begin_call(true);
	if (SPI_result < 0)
		return NULL;

	memset(&plan, 0, sizeof(_SPI_plan));
	plan.magic = _SPI_PLAN_MAGIC;
	plan.cursor_options = cursorOptions;
	plan.nargs = nargs;
	plan.argtypes = argtypes;
	plan.parserSetup = NULL;
	plan.parserSetupArg = NULL;

	_SPI_prepare_plan(src, &plan);

	/* copy plan to procedure context */
	result = _SPI_make_plan_non_temp(&plan);

	_SPI_end_call(true);

	return result;
}

SPIPlanPtr
SPI_prepare_params(const char *src,
				   ParserSetupHook parserSetup,
				   void *parserSetupArg,
				   int cursorOptions)
{
	_SPI_plan	plan;
	SPIPlanPtr	result;

	if (src == NULL)
	{
		SPI_result = SPI_ERROR_ARGUMENT;
		return NULL;
	}

	SPI_result = _SPI_begin_call(true);
	if (SPI_result < 0)
		return NULL;

	memset(&plan, 0, sizeof(_SPI_plan));
	plan.magic = _SPI_PLAN_MAGIC;
	plan.cursor_options = cursorOptions;
	plan.nargs = 0;
	plan.argtypes = NULL;
	plan.parserSetup = parserSetup;
	plan.parserSetupArg = parserSetupArg;

	_SPI_prepare_plan(src, &plan);

	/* copy plan to procedure context */
	result = _SPI_make_plan_non_temp(&plan);

	_SPI_end_call(true);

	return result;
}

int
SPI_keepplan(SPIPlanPtr plan)
{
	ListCell   *lc;

	if (plan == NULL || plan->magic != _SPI_PLAN_MAGIC ||
		plan->saved || plan->oneshot)
		return SPI_ERROR_ARGUMENT;

	/*
	 * Mark it saved, reparent it under CacheMemoryContext, and mark all the
	 * component CachedPlanSources as saved.  This sequence cannot fail
	 * partway through, so there's no risk of long-term memory leakage.
	 */
	plan->saved = true;
	MemoryContextSetParent(plan->plancxt, CacheMemoryContext);

	foreach(lc, plan->plancache_list)
	{
		CachedPlanSource *plansource = (CachedPlanSource *) lfirst(lc);

		SaveCachedPlan(plansource);
	}

	return 0;
}

SPIPlanPtr
SPI_saveplan(SPIPlanPtr plan)
{
	SPIPlanPtr	newplan;

	if (plan == NULL || plan->magic != _SPI_PLAN_MAGIC)
	{
		SPI_result = SPI_ERROR_ARGUMENT;
		return NULL;
	}

	SPI_result = _SPI_begin_call(false);		/* don't change context */
	if (SPI_result < 0)
		return NULL;

	newplan = _SPI_save_plan(plan);

	SPI_result = _SPI_end_call(false);

	return newplan;
}

int
SPI_freeplan(SPIPlanPtr plan)
{
	ListCell   *lc;

	if (plan == NULL || plan->magic != _SPI_PLAN_MAGIC)
		return SPI_ERROR_ARGUMENT;

	/* Release the plancache entries */
	foreach(lc, plan->plancache_list)
	{
		CachedPlanSource *plansource = (CachedPlanSource *) lfirst(lc);

		DropCachedPlan(plansource);
	}

	/* Now get rid of the _SPI_plan and subsidiary data in its plancxt */
	MemoryContextDelete(plan->plancxt);

	return 0;
}

HeapTuple
SPI_copytuple(HeapTuple tuple)
{
	MemoryContext oldcxt = NULL;
	HeapTuple	ctuple;

	if (tuple == NULL)
	{
		SPI_result = SPI_ERROR_ARGUMENT;
		return NULL;
	}

	if (_SPI_curid + 1 == _SPI_connected)		/* connected */
	{
		if (_SPI_current != &(_SPI_stack[_SPI_curid + 1]))
			elog(ERROR, "SPI stack corrupted");
		oldcxt = MemoryContextSwitchTo(_SPI_current->savedcxt);
	}

	ctuple = heap_copytuple(tuple);

	if (oldcxt)
		MemoryContextSwitchTo(oldcxt);

	return ctuple;
}

HeapTupleHeader
SPI_returntuple(HeapTuple tuple, TupleDesc tupdesc)
{
	MemoryContext oldcxt = NULL;
	HeapTupleHeader dtup;

	if (tuple == NULL || tupdesc == NULL)
	{
		SPI_result = SPI_ERROR_ARGUMENT;
		return NULL;
	}

	/* For RECORD results, make sure a typmod has been assigned */
	if (tupdesc->tdtypeid == RECORDOID &&
		tupdesc->tdtypmod < 0)
		assign_record_type_typmod(tupdesc);

	if (_SPI_curid + 1 == _SPI_connected)		/* connected */
	{
		if (_SPI_current != &(_SPI_stack[_SPI_curid + 1]))
			elog(ERROR, "SPI stack corrupted");
		oldcxt = MemoryContextSwitchTo(_SPI_current->savedcxt);
	}

	dtup = DatumGetHeapTupleHeader(heap_copy_tuple_as_datum(tuple, tupdesc));

	if (oldcxt)
		MemoryContextSwitchTo(oldcxt);

	return dtup;
}

HeapTuple
SPI_modifytuple(Relation rel, HeapTuple tuple, int natts, int *attnum,
				Datum *Values, const char *Nulls)
{
	MemoryContext oldcxt = NULL;
	HeapTuple	mtuple;
	int			numberOfAttributes;
	Datum	   *v;
	bool	   *n;
	int			i;

	if (rel == NULL || tuple == NULL || natts < 0 || attnum == NULL || Values == NULL)
	{
		SPI_result = SPI_ERROR_ARGUMENT;
		return NULL;
	}

	if (_SPI_curid + 1 == _SPI_connected)		/* connected */
	{
		if (_SPI_current != &(_SPI_stack[_SPI_curid + 1]))
			elog(ERROR, "SPI stack corrupted");
		oldcxt = MemoryContextSwitchTo(_SPI_current->savedcxt);
	}
	SPI_result = 0;
	numberOfAttributes = rel->rd_att->natts;
	v = (Datum *) palloc(numberOfAttributes * sizeof(Datum));
	n = (bool *) palloc(numberOfAttributes * sizeof(bool));

	/* fetch old values and nulls */
	heap_deform_tuple(tuple, rel->rd_att, v, n);

	/* replace values and nulls */
	for (i = 0; i < natts; i++)
	{
		if (attnum[i] <= 0 || attnum[i] > numberOfAttributes)
			break;
		v[attnum[i] - 1] = Values[i];
		n[attnum[i] - 1] = (Nulls && Nulls[i] == 'n') ? true : false;
	}

	if (i == natts)				/* no errors in *attnum */
	{
		mtuple = heap_form_tuple(rel->rd_att, v, n);

		/*
		 * copy the identification info of the old tuple: t_ctid, t_self, and
		 * OID (if any)
		 */
		mtuple->t_data->t_ctid = tuple->t_data->t_ctid;
		mtuple->t_self = tuple->t_self;
		mtuple->t_tableOid = tuple->t_tableOid;
		if (rel->rd_att->tdhasoid)
			HeapTupleSetOid(mtuple, HeapTupleGetOid(tuple));
	}
	else
	{
		mtuple = NULL;
		SPI_result = SPI_ERROR_NOATTRIBUTE;
	}

	pfree(v);
	pfree(n);

	if (oldcxt)
		MemoryContextSwitchTo(oldcxt);

	return mtuple;
}

int
SPI_fnumber(TupleDesc tupdesc, const char *fname)
{
	int			res;
	Form_pg_attribute sysatt;

	for (res = 0; res < tupdesc->natts; res++)
	{
		if (namestrcmp(&tupdesc->attrs[res]->attname, fname) == 0)
			return res + 1;
	}

	sysatt = SystemAttributeByName(fname, true /* "oid" will be accepted */ );
	if (sysatt != NULL)
		return sysatt->attnum;

	/* SPI_ERROR_NOATTRIBUTE is different from all sys column numbers */
	return SPI_ERROR_NOATTRIBUTE;
}

char *
SPI_fname(TupleDesc tupdesc, int fnumber)
{
	Form_pg_attribute att;

	SPI_result = 0;

	if (fnumber > tupdesc->natts || fnumber == 0 ||
		fnumber <= FirstLowInvalidHeapAttributeNumber)
	{
		SPI_result = SPI_ERROR_NOATTRIBUTE;
		return NULL;
	}

	if (fnumber > 0)
		att = tupdesc->attrs[fnumber - 1];
	else
		att = SystemAttributeDefinition(fnumber, true);

	return pstrdup(NameStr(att->attname));
}

char *
SPI_getvalue(HeapTuple tuple, TupleDesc tupdesc, int fnumber)
{
	Datum		val;
	bool		isnull;
	Oid			typoid,
				foutoid;
	bool		typisvarlena;

	SPI_result = 0;

	if (fnumber > tupdesc->natts || fnumber == 0 ||
		fnumber <= FirstLowInvalidHeapAttributeNumber)
	{
		SPI_result = SPI_ERROR_NOATTRIBUTE;
		return NULL;
	}

	val = heap_getattr(tuple, fnumber, tupdesc, &isnull);
	if (isnull)
		return NULL;

	if (fnumber > 0)
		typoid = tupdesc->attrs[fnumber - 1]->atttypid;
	else
		typoid = (SystemAttributeDefinition(fnumber, true))->atttypid;

	getTypeOutputInfo(typoid, &foutoid, &typisvarlena);

	return OidOutputFunctionCall(foutoid, val);
}

Datum
SPI_getbinval(HeapTuple tuple, TupleDesc tupdesc, int fnumber, bool *isnull)
{
	SPI_result = 0;

	if (fnumber > tupdesc->natts || fnumber == 0 ||
		fnumber <= FirstLowInvalidHeapAttributeNumber)
	{
		SPI_result = SPI_ERROR_NOATTRIBUTE;
		*isnull = true;
		return (Datum) NULL;
	}

	return heap_getattr(tuple, fnumber, tupdesc, isnull);
}

char *
SPI_gettype(TupleDesc tupdesc, int fnumber)
{
	Oid			typoid;
	HeapTuple	typeTuple;
	char	   *result;

	SPI_result = 0;

	if (fnumber > tupdesc->natts || fnumber == 0 ||
		fnumber <= FirstLowInvalidHeapAttributeNumber)
	{
		SPI_result = SPI_ERROR_NOATTRIBUTE;
		return NULL;
	}

	if (fnumber > 0)
		typoid = tupdesc->attrs[fnumber - 1]->atttypid;
	else
		typoid = (SystemAttributeDefinition(fnumber, true))->atttypid;

	typeTuple = SearchSysCache1(TYPEOID, ObjectIdGetDatum(typoid));

	if (!HeapTupleIsValid(typeTuple))
	{
		SPI_result = SPI_ERROR_TYPUNKNOWN;
		return NULL;
	}

	result = pstrdup(NameStr(((Form_pg_type) GETSTRUCT(typeTuple))->typname));
	ReleaseSysCache(typeTuple);
	return result;
}

/*
 * Get the data type OID for a column.
 *
 * There's nothing similar for typmod and typcollation.  The rare consumers
 * thereof should inspect the TupleDesc directly.
 */
Oid
SPI_gettypeid(TupleDesc tupdesc, int fnumber)
{
	SPI_result = 0;

	if (fnumber > tupdesc->natts || fnumber == 0 ||
		fnumber <= FirstLowInvalidHeapAttributeNumber)
	{
		SPI_result = SPI_ERROR_NOATTRIBUTE;
		return InvalidOid;
	}

	if (fnumber > 0)
		return tupdesc->attrs[fnumber - 1]->atttypid;
	else
		return (SystemAttributeDefinition(fnumber, true))->atttypid;
}

char *
SPI_getrelname(Relation rel)
{
	return pstrdup(RelationGetRelationName(rel));
}

char *
SPI_getnspname(Relation rel)
{
	return get_namespace_name(RelationGetNamespace(rel));
}

void *
SPI_palloc(Size size)
{
	MemoryContext oldcxt = NULL;
	void	   *pointer;

	if (_SPI_curid + 1 == _SPI_connected)		/* connected */
	{
		if (_SPI_current != &(_SPI_stack[_SPI_curid + 1]))
			elog(ERROR, "SPI stack corrupted");
		oldcxt = MemoryContextSwitchTo(_SPI_current->savedcxt);
	}

	pointer = palloc(size);

	if (oldcxt)
		MemoryContextSwitchTo(oldcxt);

	return pointer;
}

void *
SPI_repalloc(void *pointer, Size size)
{
	/* No longer need to worry which context chunk was in... */
	return repalloc(pointer, size);
}

void
SPI_pfree(void *pointer)
{
	/* No longer need to worry which context chunk was in... */
	pfree(pointer);
}

Datum
SPI_datumTransfer(Datum value, bool typByVal, int typLen)
{
	MemoryContext oldcxt = NULL;
	Datum		result;

	if (_SPI_curid + 1 == _SPI_connected)		/* connected */
	{
		if (_SPI_current != &(_SPI_stack[_SPI_curid + 1]))
			elog(ERROR, "SPI stack corrupted");
		oldcxt = MemoryContextSwitchTo(_SPI_current->savedcxt);
	}

	result = datumTransfer(value, typByVal, typLen);

	if (oldcxt)
		MemoryContextSwitchTo(oldcxt);

	return result;
}

void
SPI_freetuple(HeapTuple tuple)
{
	/* No longer need to worry which context tuple was in... */
	heap_freetuple(tuple);
}

void
SPI_freetuptable(SPITupleTable *tuptable)
{
	bool		found = false;

	/* ignore call if NULL pointer */
	if (tuptable == NULL)
		return;

	/*
	 * Since this function might be called during error recovery, it seems
	 * best not to insist that the caller be actively connected.  We just
	 * search the topmost SPI context, connected or not.
	 */
	if (_SPI_connected >= 0)
	{
		slist_mutable_iter siter;

		if (_SPI_current != &(_SPI_stack[_SPI_connected]))
			elog(ERROR, "SPI stack corrupted");

		/* find tuptable in active list, then remove it */
		slist_foreach_modify(siter, &_SPI_current->tuptables)
		{
			SPITupleTable *tt;

			tt = slist_container(SPITupleTable, next, siter.cur);
			if (tt == tuptable)
			{
				slist_delete_current(&siter);
				found = true;
				break;
			}
		}
	}

	/*
	 * Refuse the deletion if we didn't find it in the topmost SPI context.
	 * This is primarily a guard against double deletion, but might prevent
	 * other errors as well.  Since the worst consequence of not deleting a
	 * tuptable would be a transient memory leak, this is just a WARNING.
	 */
	if (!found)
	{
		elog(WARNING, "attempt to delete invalid SPITupleTable %p", tuptable);
		return;
	}

	/* for safety, reset global variables that might point at tuptable */
	if (tuptable == _SPI_current->tuptable)
		_SPI_current->tuptable = NULL;
	if (tuptable == SPI_tuptable)
		SPI_tuptable = NULL;

	/* release all memory belonging to tuptable */
	MemoryContextDelete(tuptable->tuptabcxt);
}


/*
 * SPI_cursor_open()
 *
 *	Open a prepared SPI plan as a portal
 */
Portal
SPI_cursor_open(const char *name, SPIPlanPtr plan,
				Datum *Values, const char *Nulls,
				bool read_only)
{
	Portal		portal;
	ParamListInfo paramLI;

	/* build transient ParamListInfo in caller's context */
	paramLI = _SPI_convert_params(plan->nargs, plan->argtypes,
								  Values, Nulls);

	portal = SPI_cursor_open_internal(name, plan, paramLI, read_only);

	/* done with the transient ParamListInfo */
	if (paramLI)
		pfree(paramLI);

	return portal;
}


/*
 * SPI_cursor_open_with_args()
 *
 * Parse and plan a query and open it as a portal.
 */
Portal
SPI_cursor_open_with_args(const char *name,
						  const char *src,
						  int nargs, Oid *argtypes,
						  Datum *Values, const char *Nulls,
						  bool read_only, int cursorOptions)
{
	Portal		result;
	_SPI_plan	plan;
	ParamListInfo paramLI;

	if (src == NULL || nargs < 0)
		elog(ERROR, "SPI_cursor_open_with_args called with invalid arguments");

	if (nargs > 0 && (argtypes == NULL || Values == NULL))
		elog(ERROR, "SPI_cursor_open_with_args called with missing parameters");

	SPI_result = _SPI_begin_call(true);
	if (SPI_result < 0)
		elog(ERROR, "SPI_cursor_open_with_args called while not connected");

	memset(&plan, 0, sizeof(_SPI_plan));
	plan.magic = _SPI_PLAN_MAGIC;
	plan.cursor_options = cursorOptions;
	plan.nargs = nargs;
	plan.argtypes = argtypes;
	plan.parserSetup = NULL;
	plan.parserSetupArg = NULL;

	/* build transient ParamListInfo in executor context */
	paramLI = _SPI_convert_params(nargs, argtypes,
								  Values, Nulls);

	_SPI_prepare_plan(src, &plan);

	/* We needn't copy the plan; SPI_cursor_open_internal will do so */

	/* Adjust stack so that SPI_cursor_open_internal doesn't complain */
	_SPI_curid--;

	result = SPI_cursor_open_internal(name, &plan, paramLI, read_only);

	/* And clean up */
	_SPI_curid++;
	_SPI_end_call(true);

	return result;
}


/*
 * SPI_cursor_open_with_paramlist()
 *
 *	Same as SPI_cursor_open except that parameters (if any) are passed
 *	as a ParamListInfo, which supports dynamic parameter set determination
 */
Portal
SPI_cursor_open_with_paramlist(const char *name, SPIPlanPtr plan,
							   ParamListInfo params, bool read_only)
{
	return SPI_cursor_open_internal(name, plan, params, read_only);
}


/*
 * SPI_cursor_open_internal()
 *
 *	Common code for SPI_cursor_open variants
 */
static Portal
SPI_cursor_open_internal(const char *name, SPIPlanPtr plan,
						 ParamListInfo paramLI, bool read_only)
{
	CachedPlanSource *plansource;
	CachedPlan *cplan;
	List	   *stmt_list;
	char	   *query_string;
	Snapshot	snapshot;
	MemoryContext oldcontext;
	Portal		portal;
	ErrorContextCallback spierrcontext;

	/*
	 * Check that the plan is something the Portal code will special-case as
	 * returning one tupleset.
	 */
	if (!SPI_is_cursor_plan(plan))
	{
		/* try to give a good error message */
		if (list_length(plan->plancache_list) != 1)
			ereport(ERROR,
					(errcode(ERRCODE_INVALID_CURSOR_DEFINITION),
					 errmsg("cannot open multi-query plan as cursor")));
		plansource = (CachedPlanSource *) linitial(plan->plancache_list);
		ereport(ERROR,
				(errcode(ERRCODE_INVALID_CURSOR_DEFINITION),
		/* translator: %s is name of a SQL command, eg INSERT */
				 errmsg("cannot open %s query as cursor",
						plansource->commandTag)));
	}

	Assert(list_length(plan->plancache_list) == 1);
	plansource = (CachedPlanSource *) linitial(plan->plancache_list);

	/* Push the SPI stack */
	if (_SPI_begin_call(true) < 0)
		elog(ERROR, "SPI_cursor_open called while not connected");

	/* Reset SPI result (note we deliberately don't touch lastoid) */
	SPI_processed = 0;
	SPI_tuptable = NULL;
	_SPI_current->processed = 0;
	_SPI_current->tuptable = NULL;

	/* Create the portal */
	if (name == NULL || name[0] == '\0')
	{
		/* Use a random nonconflicting name */
		portal = CreateNewPortal();
	}
	else
	{
		/* In this path, error if portal of same name already exists */
		portal = CreatePortal(name, false, false);
	}

	/* Copy the plan's query string into the portal */
	query_string = MemoryContextStrdup(PortalGetHeapMemory(portal),
									   plansource->query_string);

	/*
	 * Setup error traceback support for ereport(), in case GetCachedPlan
	 * throws an error.
	 */
	spierrcontext.callback = _SPI_error_callback;
	spierrcontext.arg = (void *) plansource->query_string;
	spierrcontext.previous = error_context_stack;
	error_context_stack = &spierrcontext;

	/*
	 * Note: for a saved plan, we mustn't have any failure occur between
	 * GetCachedPlan and PortalDefineQuery; that would result in leaking our
	 * plancache refcount.
	 */

	/* Replan if needed, and increment plan refcount for portal */
	cplan = GetCachedPlan(plansource, paramLI, false);
	stmt_list = cplan->stmt_list;

	/* Pop the error context stack */
	error_context_stack = spierrcontext.previous;

	if (!plan->saved)
	{
		/*
		 * We don't want the portal to depend on an unsaved CachedPlanSource,
		 * so must copy the plan into the portal's context.  An error here
		 * will result in leaking our refcount on the plan, but it doesn't
		 * matter because the plan is unsaved and hence transient anyway.
		 */
		oldcontext = MemoryContextSwitchTo(PortalGetHeapMemory(portal));
		stmt_list = copyObject(stmt_list);
		MemoryContextSwitchTo(oldcontext);
		ReleaseCachedPlan(cplan, false);
		cplan = NULL;			/* portal shouldn't depend on cplan */
	}

	/*
	 * Set up the portal.
	 */
	PortalDefineQuery(portal,
					  NULL,		/* no statement name */
					  query_string,
					  plansource->commandTag,
					  stmt_list,
					  cplan);

	/*
	 * Set up options for portal.  Default SCROLL type is chosen the same way
	 * as PerformCursorOpen does it.
	 */
	portal->cursorOptions = plan->cursor_options;
	if (!(portal->cursorOptions & (CURSOR_OPT_SCROLL | CURSOR_OPT_NO_SCROLL)))
	{
		if (list_length(stmt_list) == 1 &&
			IsA((Node *) linitial(stmt_list), PlannedStmt) &&
			((PlannedStmt *) linitial(stmt_list))->rowMarks == NIL &&
			ExecSupportsBackwardScan(((PlannedStmt *) linitial(stmt_list))->planTree))
			portal->cursorOptions |= CURSOR_OPT_SCROLL;
		else
			portal->cursorOptions |= CURSOR_OPT_NO_SCROLL;
	}

	/*
	 * Disallow SCROLL with SELECT FOR UPDATE.  This is not redundant with the
	 * check in transformDeclareCursorStmt because the cursor options might
	 * not have come through there.
	 */
	if (portal->cursorOptions & CURSOR_OPT_SCROLL)
	{
		if (list_length(stmt_list) == 1 &&
			IsA((Node *) linitial(stmt_list), PlannedStmt) &&
			((PlannedStmt *) linitial(stmt_list))->rowMarks != NIL)
			ereport(ERROR,
					(errcode(ERRCODE_FEATURE_NOT_SUPPORTED),
					 errmsg("DECLARE SCROLL CURSOR ... FOR UPDATE/SHARE is not supported"),
					 errdetail("Scrollable cursors must be READ ONLY.")));
	}

	/*
	 * If told to be read-only, or in parallel mode, verify that this query is
	 * in fact read-only.  This can't be done earlier because we need to look
	 * at the finished, planned queries.  (In particular, we don't want to do
	 * it between GetCachedPlan and PortalDefineQuery, because throwing an
	 * error between those steps would result in leaking our plancache
	 * refcount.)
	 */
	if (read_only || IsInParallelMode())
	{
		ListCell   *lc;

		foreach(lc, stmt_list)
		{
			Node	   *pstmt = (Node *) lfirst(lc);

			if (!CommandIsReadOnly(pstmt))
			{
				if (read_only)
					ereport(ERROR,
							(errcode(ERRCODE_FEATURE_NOT_SUPPORTED),
					/* translator: %s is a SQL statement name */
					   errmsg("%s is not allowed in a non-volatile function",
							  CreateCommandTag(pstmt))));
				else
					PreventCommandIfParallelMode(CreateCommandTag(pstmt));
			}
		}
	}

	/* Set up the snapshot to use. */
	if (read_only)
		snapshot = GetActiveSnapshot();
	else
	{
		CommandCounterIncrement();
		snapshot = GetTransactionSnapshot();
	}

	/*
	 * If the plan has parameters, copy them into the portal.  Note that this
	 * must be done after revalidating the plan, because in dynamic parameter
	 * cases the set of parameters could have changed during re-parsing.
	 */
	if (paramLI)
	{
		oldcontext = MemoryContextSwitchTo(PortalGetHeapMemory(portal));
		paramLI = copyParamList(paramLI);
		MemoryContextSwitchTo(oldcontext);
	}

	/*
	 * Start portal execution.
	 */
	PortalStart(portal, paramLI, 0, snapshot);

	Assert(portal->strategy != PORTAL_MULTI_QUERY);

	/* Pop the SPI stack */
	_SPI_end_call(true);

	/* Return the created portal */
	return portal;
}


/*
 * SPI_cursor_find()
 *
 *	Find the portal of an existing open cursor
 */
Portal
SPI_cursor_find(const char *name)
{
	return GetPortalByName(name);
}


/*
 * SPI_cursor_fetch()
 *
 *	Fetch rows in a cursor
 */
void
SPI_cursor_fetch(Portal portal, bool forward, long count)
{
	_SPI_cursor_operation(portal,
						  forward ? FETCH_FORWARD : FETCH_BACKWARD, count,
						  CreateDestReceiver(DestSPI));
	/* we know that the DestSPI receiver doesn't need a destroy call */
}


/*
 * SPI_cursor_move()
 *
 *	Move in a cursor
 */
void
SPI_cursor_move(Portal portal, bool forward, long count)
{
	_SPI_cursor_operation(portal,
						  forward ? FETCH_FORWARD : FETCH_BACKWARD, count,
						  None_Receiver);
}


/*
 * SPI_scroll_cursor_fetch()
 *
 *	Fetch rows in a scrollable cursor
 */
void
SPI_scroll_cursor_fetch(Portal portal, FetchDirection direction, long count)
{
	_SPI_cursor_operation(portal,
						  direction, count,
						  CreateDestReceiver(DestSPI));
	/* we know that the DestSPI receiver doesn't need a destroy call */
}


/*
 * SPI_scroll_cursor_move()
 *
 *	Move in a scrollable cursor
 */
void
SPI_scroll_cursor_move(Portal portal, FetchDirection direction, long count)
{
	_SPI_cursor_operation(portal, direction, count, None_Receiver);
}


/*
 * SPI_cursor_close()
 *
 *	Close a cursor
 */
void
SPI_cursor_close(Portal portal)
{
	if (!PortalIsValid(portal))
		elog(ERROR, "invalid portal in SPI cursor operation");

	PortalDrop(portal, false);
}

/*
 * Returns the Oid representing the type id for argument at argIndex. First
 * parameter is at index zero.
 */
Oid
SPI_getargtypeid(SPIPlanPtr plan, int argIndex)
{
	if (plan == NULL || plan->magic != _SPI_PLAN_MAGIC ||
		argIndex < 0 || argIndex >= plan->nargs)
	{
		SPI_result = SPI_ERROR_ARGUMENT;
		return InvalidOid;
	}
	return plan->argtypes[argIndex];
}

/*
 * Returns the number of arguments for the prepared plan.
 */
int
SPI_getargcount(SPIPlanPtr plan)
{
	if (plan == NULL || plan->magic != _SPI_PLAN_MAGIC)
	{
		SPI_result = SPI_ERROR_ARGUMENT;
		return -1;
	}
	return plan->nargs;
}

/*
 * Returns true if the plan contains exactly one command
 * and that command returns tuples to the caller (eg, SELECT or
 * INSERT ... RETURNING, but not SELECT ... INTO). In essence,
 * the result indicates if the command can be used with SPI_cursor_open
 *
 * Parameters
 *	  plan: A plan previously prepared using SPI_prepare
 */
bool
SPI_is_cursor_plan(SPIPlanPtr plan)
{
	CachedPlanSource *plansource;

	if (plan == NULL || plan->magic != _SPI_PLAN_MAGIC)
	{
		SPI_result = SPI_ERROR_ARGUMENT;
		return false;
	}

	if (list_length(plan->plancache_list) != 1)
	{
		SPI_result = 0;
		return false;			/* not exactly 1 pre-rewrite command */
	}
	plansource = (CachedPlanSource *) linitial(plan->plancache_list);

	/*
	 * We used to force revalidation of the cached plan here, but that seems
	 * unnecessary: invalidation could mean a change in the rowtype of the
	 * tuples returned by a plan, but not whether it returns tuples at all.
	 */
	SPI_result = 0;

	/* Does it return tuples? */
	if (plansource->resultDesc)
		return true;

	return false;
}

/*
 * SPI_plan_is_valid --- test whether a SPI plan is currently valid
 * (that is, not marked as being in need of revalidation).
 *
 * See notes for CachedPlanIsValid before using this.
 */
bool
SPI_plan_is_valid(SPIPlanPtr plan)
{
	ListCell   *lc;

	Assert(plan->magic == _SPI_PLAN_MAGIC);

	foreach(lc, plan->plancache_list)
	{
		CachedPlanSource *plansource = (CachedPlanSource *) lfirst(lc);

		if (!CachedPlanIsValid(plansource))
			return false;
	}
	return true;
}

/*
 * SPI_result_code_string --- convert any SPI return code to a string
 *
 * This is often useful in error messages.  Most callers will probably
 * only pass negative (error-case) codes, but for generality we recognize
 * the success codes too.
 */
const char *
SPI_result_code_string(int code)
{
	static char buf[64];

	switch (code)
	{
		case SPI_ERROR_CONNECT:
			return "SPI_ERROR_CONNECT";
		case SPI_ERROR_COPY:
			return "SPI_ERROR_COPY";
		case SPI_ERROR_OPUNKNOWN:
			return "SPI_ERROR_OPUNKNOWN";
		case SPI_ERROR_UNCONNECTED:
			return "SPI_ERROR_UNCONNECTED";
		case SPI_ERROR_ARGUMENT:
			return "SPI_ERROR_ARGUMENT";
		case SPI_ERROR_PARAM:
			return "SPI_ERROR_PARAM";
		case SPI_ERROR_TRANSACTION:
			return "SPI_ERROR_TRANSACTION";
		case SPI_ERROR_NOATTRIBUTE:
			return "SPI_ERROR_NOATTRIBUTE";
		case SPI_ERROR_NOOUTFUNC:
			return "SPI_ERROR_NOOUTFUNC";
		case SPI_ERROR_TYPUNKNOWN:
			return "SPI_ERROR_TYPUNKNOWN";
		case SPI_OK_CONNECT:
			return "SPI_OK_CONNECT";
		case SPI_OK_FINISH:
			return "SPI_OK_FINISH";
		case SPI_OK_FETCH:
			return "SPI_OK_FETCH";
		case SPI_OK_UTILITY:
			return "SPI_OK_UTILITY";
		case SPI_OK_SELECT:
			return "SPI_OK_SELECT";
		case SPI_OK_SELINTO:
			return "SPI_OK_SELINTO";
		case SPI_OK_INSERT:
			return "SPI_OK_INSERT";
		case SPI_OK_DELETE:
			return "SPI_OK_DELETE";
		case SPI_OK_UPDATE:
			return "SPI_OK_UPDATE";
		case SPI_OK_CURSOR:
			return "SPI_OK_CURSOR";
		case SPI_OK_INSERT_RETURNING:
			return "SPI_OK_INSERT_RETURNING";
		case SPI_OK_DELETE_RETURNING:
			return "SPI_OK_DELETE_RETURNING";
		case SPI_OK_UPDATE_RETURNING:
			return "SPI_OK_UPDATE_RETURNING";
		case SPI_OK_REWRITTEN:
			return "SPI_OK_REWRITTEN";
	}
	/* Unrecognized code ... return something useful ... */
	sprintf(buf, "Unrecognized SPI code %d", code);
	return buf;
}

/*
 * SPI_plan_get_plan_sources --- get a SPI plan's underlying list of
 * CachedPlanSources.
 *
 * This is exported so that pl/pgsql can use it (this beats letting pl/pgsql
 * look directly into the SPIPlan for itself).  It's not documented in
 * spi.sgml because we'd just as soon not have too many places using this.
 */
List *
SPI_plan_get_plan_sources(SPIPlanPtr plan)
{
	Assert(plan->magic == _SPI_PLAN_MAGIC);
	return plan->plancache_list;
}

/*
 * SPI_plan_get_cached_plan --- get a SPI plan's generic CachedPlan,
 * if the SPI plan contains exactly one CachedPlanSource.  If not,
 * return NULL.  Caller is responsible for doing ReleaseCachedPlan().
 *
 * This is exported so that pl/pgsql can use it (this beats letting pl/pgsql
 * look directly into the SPIPlan for itself).  It's not documented in
 * spi.sgml because we'd just as soon not have too many places using this.
 */
CachedPlan *
SPI_plan_get_cached_plan(SPIPlanPtr plan)
{
	CachedPlanSource *plansource;
	CachedPlan *cplan;
	ErrorContextCallback spierrcontext;

	Assert(plan->magic == _SPI_PLAN_MAGIC);

	/* Can't support one-shot plans here */
	if (plan->oneshot)
		return NULL;

	/* Must have exactly one CachedPlanSource */
	if (list_length(plan->plancache_list) != 1)
		return NULL;
	plansource = (CachedPlanSource *) linitial(plan->plancache_list);

	/* Setup error traceback support for ereport() */
	spierrcontext.callback = _SPI_error_callback;
	spierrcontext.arg = (void *) plansource->query_string;
	spierrcontext.previous = error_context_stack;
	error_context_stack = &spierrcontext;

	/* Get the generic plan for the query */
	cplan = GetCachedPlan(plansource, NULL, plan->saved);
	Assert(cplan == plansource->gplan);

	/* Pop the error context stack */
	error_context_stack = spierrcontext.previous;

	return cplan;
}


/* =================== private functions =================== */

/*
 * spi_dest_startup
 *		Initialize to receive tuples from Executor into SPITupleTable
 *		of current SPI procedure
 */
void
spi_dest_startup(DestReceiver *self, int operation, TupleDesc typeinfo)
{
	SPITupleTable *tuptable;
	MemoryContext oldcxt;
	MemoryContext tuptabcxt;

	/*
	 * When called by Executor _SPI_curid expected to be equal to
	 * _SPI_connected
	 */
	if (_SPI_curid != _SPI_connected || _SPI_connected < 0)
		elog(ERROR, "improper call to spi_dest_startup");
	if (_SPI_current != &(_SPI_stack[_SPI_curid]))
		elog(ERROR, "SPI stack corrupted");

	if (_SPI_current->tuptable != NULL)
		elog(ERROR, "improper call to spi_dest_startup");

	/* We create the tuple table context as a child of procCxt */

	oldcxt = _SPI_procmem();	/* switch to procedure memory context */

	tuptabcxt = AllocSetContextCreate(CurrentMemoryContext,
									  "SPI TupTable",
									  ALLOCSET_DEFAULT_MINSIZE,
									  ALLOCSET_DEFAULT_INITSIZE,
									  ALLOCSET_DEFAULT_MAXSIZE);
	MemoryContextSwitchTo(tuptabcxt);

	_SPI_current->tuptable = tuptable = (SPITupleTable *)
		palloc0(sizeof(SPITupleTable));
	tuptable->tuptabcxt = tuptabcxt;
	tuptable->subid = GetCurrentSubTransactionId();

	/*
	 * The tuptable is now valid enough to be freed by AtEOSubXact_SPI, so put
	 * it onto the SPI context's tuptables list.  This will ensure it's not
	 * leaked even in the unlikely event the following few lines fail.
	 */
	slist_push_head(&_SPI_current->tuptables, &tuptable->next);

	/* set up initial allocations */
	tuptable->alloced = tuptable->free = 128;
	tuptable->vals = (HeapTuple *) palloc(tuptable->alloced * sizeof(HeapTuple));
	tuptable->tupdesc = CreateTupleDescCopy(typeinfo);

	MemoryContextSwitchTo(oldcxt);
}

/*
 * spi_printtup
 *		store tuple retrieved by Executor into SPITupleTable
 *		of current SPI procedure
 */
void
spi_printtup(TupleTableSlot *slot, DestReceiver *self)
{
	SPITupleTable *tuptable;
	MemoryContext oldcxt;

	/*
	 * When called by Executor _SPI_curid expected to be equal to
	 * _SPI_connected
	 */
	if (_SPI_curid != _SPI_connected || _SPI_connected < 0)
		elog(ERROR, "improper call to spi_printtup");
	if (_SPI_current != &(_SPI_stack[_SPI_curid]))
		elog(ERROR, "SPI stack corrupted");

	tuptable = _SPI_current->tuptable;
	if (tuptable == NULL)
		elog(ERROR, "improper call to spi_printtup");

	oldcxt = MemoryContextSwitchTo(tuptable->tuptabcxt);

	if (tuptable->free == 0)
	{
		/* Double the size of the pointer array */
		tuptable->free = tuptable->alloced;
		tuptable->alloced += tuptable->free;
		tuptable->vals = (HeapTuple *) repalloc_huge(tuptable->vals,
									  tuptable->alloced * sizeof(HeapTuple));
	}

	tuptable->vals[tuptable->alloced - tuptable->free] =
		ExecCopySlotTuple(slot);
	(tuptable->free)--;

	MemoryContextSwitchTo(oldcxt);
}

/*
 * Static functions
 */

/*
 * Parse and analyze a querystring.
 *
 * At entry, plan->argtypes and plan->nargs (or alternatively plan->parserSetup
 * and plan->parserSetupArg) must be valid, as must plan->cursor_options.
 *
 * Results are stored into *plan (specifically, plan->plancache_list).
 * Note that the result data is all in CurrentMemoryContext or child contexts
 * thereof; in practice this means it is in the SPI executor context, and
 * what we are creating is a "temporary" SPIPlan.  Cruft generated during
 * parsing is also left in CurrentMemoryContext.
 */
static void
_SPI_prepare_plan(const char *src, SPIPlanPtr plan)
{
	List	   *raw_parsetree_list;
	List	   *plancache_list;
	ListCell   *list_item;
	ErrorContextCallback spierrcontext;

	/*
	 * Setup error traceback support for ereport()
	 */
	spierrcontext.callback = _SPI_error_callback;
	spierrcontext.arg = (void *) src;
	spierrcontext.previous = error_context_stack;
	error_context_stack = &spierrcontext;

	/*
	 * Parse the request string into a list of raw parse trees.
	 */
	raw_parsetree_list = pg_parse_query(src);

	/*
	 * Do parse analysis and rule rewrite for each raw parsetree, storing the
	 * results into unsaved plancache entries.
	 */
	plancache_list = NIL;

	foreach(list_item, raw_parsetree_list)
	{
		Node	   *parsetree = (Node *) lfirst(list_item);
		List	   *stmt_list;
		CachedPlanSource *plansource;

		/*
		 * Create the CachedPlanSource before we do parse analysis, since it
		 * needs to see the unmodified raw parse tree.
		 */
		plansource = CreateCachedPlan(parsetree,
									  src,
									  CreateCommandTag(parsetree));

		/*
		 * Parameter datatypes are driven by parserSetup hook if provided,
		 * otherwise we use the fixed parameter list.
		 */
		if (plan->parserSetup != NULL)
		{
			Assert(plan->nargs == 0);
			stmt_list = pg_analyze_and_rewrite_params(parsetree,
													  src,
													  plan->parserSetup,
													  plan->parserSetupArg);
		}
		else
		{
			stmt_list = pg_analyze_and_rewrite(parsetree,
											   src,
											   plan->argtypes,
											   plan->nargs);
		}

		/* Finish filling in the CachedPlanSource */
		CompleteCachedPlan(plansource,
						   stmt_list,
						   NULL,
						   plan->argtypes,
						   plan->nargs,
						   plan->parserSetup,
						   plan->parserSetupArg,
						   plan->cursor_options,
						   false);		/* not fixed result */

		plancache_list = lappend(plancache_list, plansource);
	}

	plan->plancache_list = plancache_list;
	plan->oneshot = false;

	/*
	 * Pop the error context stack
	 */
	error_context_stack = spierrcontext.previous;
}

/*
 * Parse, but don't analyze, a querystring.
 *
 * This is a stripped-down version of _SPI_prepare_plan that only does the
 * initial raw parsing.  It creates "one shot" CachedPlanSources
 * that still require parse analysis before execution is possible.
 *
 * The advantage of using the "one shot" form of CachedPlanSource is that
 * we eliminate data copying and invalidation overhead.  Postponing parse
 * analysis also prevents issues if some of the raw parsetrees are DDL
 * commands that affect validity of later parsetrees.  Both of these
 * attributes are good things for SPI_execute() and similar cases.
 *
 * Results are stored into *plan (specifically, plan->plancache_list).
 * Note that the result data is all in CurrentMemoryContext or child contexts
 * thereof; in practice this means it is in the SPI executor context, and
 * what we are creating is a "temporary" SPIPlan.  Cruft generated during
 * parsing is also left in CurrentMemoryContext.
 */
static void
_SPI_prepare_oneshot_plan(const char *src, SPIPlanPtr plan)
{
	List	   *raw_parsetree_list;
	List	   *plancache_list;
	ListCell   *list_item;
	ErrorContextCallback spierrcontext;

	/*
	 * Setup error traceback support for ereport()
	 */
	spierrcontext.callback = _SPI_error_callback;
	spierrcontext.arg = (void *) src;
	spierrcontext.previous = error_context_stack;
	error_context_stack = &spierrcontext;

	/*
	 * Parse the request string into a list of raw parse trees.
	 */
	raw_parsetree_list = pg_parse_query(src);

	/*
	 * Construct plancache entries, but don't do parse analysis yet.
	 */
	plancache_list = NIL;

	foreach(list_item, raw_parsetree_list)
	{
		Node	   *parsetree = (Node *) lfirst(list_item);
		CachedPlanSource *plansource;

		plansource = CreateOneShotCachedPlan(parsetree,
											 src,
											 CreateCommandTag(parsetree));

		plancache_list = lappend(plancache_list, plansource);
	}

	plan->plancache_list = plancache_list;
	plan->oneshot = true;

	/*
	 * Pop the error context stack
	 */
	error_context_stack = spierrcontext.previous;
}

/*
 * Execute the given plan with the given parameter values
 *
 * snapshot: query snapshot to use, or InvalidSnapshot for the normal
 *		behavior of taking a new snapshot for each query.
 * crosscheck_snapshot: for RI use, all others pass InvalidSnapshot
 * read_only: TRUE for read-only execution (no CommandCounterIncrement)
 * fire_triggers: TRUE to fire AFTER triggers at end of query (normal case);
 *		FALSE means any AFTER triggers are postponed to end of outer query
 * tcount: execution tuple-count limit, or 0 for none
 */
static int
_SPI_execute_plan(SPIPlanPtr plan, ParamListInfo paramLI,
				  Snapshot snapshot, Snapshot crosscheck_snapshot,
				  bool read_only, bool fire_triggers, uint64 tcount)
{
	int			my_res = 0;
	uint64		my_processed = 0;
	Oid			my_lastoid = InvalidOid;
	SPITupleTable *my_tuptable = NULL;
	int			res = 0;
	bool		pushed_active_snap = false;
	ErrorContextCallback spierrcontext;
	CachedPlan *cplan = NULL;
	ListCell   *lc1;

	/*
	 * Setup error traceback support for ereport()
	 */
	spierrcontext.callback = _SPI_error_callback;
	spierrcontext.arg = NULL;	/* we'll fill this below */
	spierrcontext.previous = error_context_stack;
	error_context_stack = &spierrcontext;

	/*
	 * We support four distinct snapshot management behaviors:
	 *
	 * snapshot != InvalidSnapshot, read_only = true: use exactly the given
	 * snapshot.
	 *
	 * snapshot != InvalidSnapshot, read_only = false: use the given snapshot,
	 * modified by advancing its command ID before each querytree.
	 *
	 * snapshot == InvalidSnapshot, read_only = true: use the entry-time
	 * ActiveSnapshot, if any (if there isn't one, we run with no snapshot).
	 *
	 * snapshot == InvalidSnapshot, read_only = false: take a full new
	 * snapshot for each user command, and advance its command ID before each
	 * querytree within the command.
	 *
	 * In the first two cases, we can just push the snap onto the stack once
	 * for the whole plan list.
	 */
	if (snapshot != InvalidSnapshot)
	{
		if (read_only)
		{
			PushActiveSnapshot(snapshot);
			pushed_active_snap = true;
		}
		else
		{
			/* Make sure we have a private copy of the snapshot to modify */
			PushCopiedSnapshot(snapshot);
			pushed_active_snap = true;
		}
	}

	foreach(lc1, plan->plancache_list)
	{
		CachedPlanSource *plansource = (CachedPlanSource *) lfirst(lc1);
		List	   *stmt_list;
		ListCell   *lc2;

		spierrcontext.arg = (void *) plansource->query_string;

		/*
		 * If this is a one-shot plan, we still need to do parse analysis.
		 */
		if (plan->oneshot)
		{
			Node	   *parsetree = plansource->raw_parse_tree;
			const char *src = plansource->query_string;
			List	   *stmt_list;

			/*
			 * Parameter datatypes are driven by parserSetup hook if provided,
			 * otherwise we use the fixed parameter list.
			 */
			if (parsetree == NULL)
				stmt_list = NIL;
			else if (plan->parserSetup != NULL)
			{
				Assert(plan->nargs == 0);
				stmt_list = pg_analyze_and_rewrite_params(parsetree,
														  src,
														  plan->parserSetup,
													   plan->parserSetupArg);
			}
			else
			{
				stmt_list = pg_analyze_and_rewrite(parsetree,
												   src,
												   plan->argtypes,
												   plan->nargs);
			}

			/* Finish filling in the CachedPlanSource */
			CompleteCachedPlan(plansource,
							   stmt_list,
							   NULL,
							   plan->argtypes,
							   plan->nargs,
							   plan->parserSetup,
							   plan->parserSetupArg,
							   plan->cursor_options,
							   false);	/* not fixed result */
		}

		/*
		 * Replan if needed, and increment plan refcount.  If it's a saved
		 * plan, the refcount must be backed by the CurrentResourceOwner.
		 */
		cplan = GetCachedPlan(plansource, paramLI, plan->saved);
		stmt_list = cplan->stmt_list;

		/*
		 * In the default non-read-only case, get a new snapshot, replacing
		 * any that we pushed in a previous cycle.
		 */
		if (snapshot == InvalidSnapshot && !read_only)
		{
			if (pushed_active_snap)
				PopActiveSnapshot();
			PushActiveSnapshot(GetTransactionSnapshot());
			pushed_active_snap = true;
		}

		foreach(lc2, stmt_list)
		{
			Node	   *stmt = (Node *) lfirst(lc2);
			bool		canSetTag;
			DestReceiver *dest;

			_SPI_current->processed = 0;
			_SPI_current->lastoid = InvalidOid;
			_SPI_current->tuptable = NULL;

			if (IsA(stmt, PlannedStmt))
			{
				canSetTag = ((PlannedStmt *) stmt)->canSetTag;
			}
			else
			{
				/* utilities are canSetTag if only thing in list */
				canSetTag = (list_length(stmt_list) == 1);

				if (IsA(stmt, CopyStmt))
				{
					CopyStmt   *cstmt = (CopyStmt *) stmt;

					if (cstmt->filename == NULL)
					{
						my_res = SPI_ERROR_COPY;
						goto fail;
					}
				}
				else if (IsA(stmt, TransactionStmt))
				{
					my_res = SPI_ERROR_TRANSACTION;
					goto fail;
				}
			}

			if (read_only && !CommandIsReadOnly(stmt))
				ereport(ERROR,
						(errcode(ERRCODE_FEATURE_NOT_SUPPORTED),
				/* translator: %s is a SQL statement name */
					   errmsg("%s is not allowed in a non-volatile function",
							  CreateCommandTag(stmt))));

			if (IsInParallelMode() && !CommandIsReadOnly(stmt))
				PreventCommandIfParallelMode(CreateCommandTag(stmt));

			/*
			 * If not read-only mode, advance the command counter before each
			 * command and update the snapshot.
			 */
			if (!read_only)
			{
				CommandCounterIncrement();
				UpdateActiveSnapshotCommandId();
			}

			dest = CreateDestReceiver(canSetTag ? DestSPI : DestNone);

			if (IsA(stmt, PlannedStmt) &&
				((PlannedStmt *) stmt)->utilityStmt == NULL)
			{
				QueryDesc  *qdesc;
				Snapshot	snap;

				if (ActiveSnapshotSet())
					snap = GetActiveSnapshot();
				else
					snap = InvalidSnapshot;

				qdesc = CreateQueryDesc((PlannedStmt *) stmt,
										plansource->query_string,
										snap, crosscheck_snapshot,
										dest,
										paramLI, 0);
				res = _SPI_pquery(qdesc, fire_triggers,
								  canSetTag ? tcount : 0);
				FreeQueryDesc(qdesc);
			}
			else
			{
				char		completionTag[COMPLETION_TAG_BUFSIZE];

				ProcessUtility(stmt,
							   plansource->query_string,
							   PROCESS_UTILITY_QUERY,
							   paramLI,
							   dest,
							   completionTag);

				/* Update "processed" if stmt returned tuples */
				if (_SPI_current->tuptable)
					_SPI_current->processed = _SPI_current->tuptable->alloced -
						_SPI_current->tuptable->free;

				res = SPI_OK_UTILITY;

				/*
				 * Some utility statements return a row count, even though the
				 * tuples are not returned to the caller.
				 */
				if (IsA(stmt, CreateTableAsStmt))
				{
					CreateTableAsStmt *ctastmt = (CreateTableAsStmt *) stmt;

					if (strncmp(completionTag, "SELECT ", 7) == 0)
<<<<<<< HEAD
						_SPI_current->processed = pg_strtouint64(completionTag + 7,
															 NULL, 10);
					else if (*completionTag == '\0' && ctastmt->if_not_exists)
						_SPI_current->processed = 0;
					else
						Assert(false);
=======
						_SPI_current->processed =
							pg_strtouint64(completionTag + 7, NULL, 10);
					else
					{
						/* Must be an IF NOT EXISTS that did nothing */
						Assert(ctastmt->if_not_exists);
						_SPI_current->processed = 0;
					}
>>>>>>> 3c8aa665

					/*
					 * For historical reasons, if CREATE TABLE AS was spelled
					 * as SELECT INTO, return a special return code.
					 */
					if (ctastmt->is_select_into)
						res = SPI_OK_SELINTO;
				}
				else if (IsA(stmt, CopyStmt))
				{
					Assert(strncmp(completionTag, "COPY ", 5) == 0);
					_SPI_current->processed = pg_strtouint64(completionTag + 5,
															 NULL, 10);
				}
			}

			/*
			 * The last canSetTag query sets the status values returned to the
			 * caller.  Be careful to free any tuptables not returned, to
			 * avoid intratransaction memory leak.
			 */
			if (canSetTag)
			{
				my_processed = _SPI_current->processed;
				my_lastoid = _SPI_current->lastoid;
				SPI_freetuptable(my_tuptable);
				my_tuptable = _SPI_current->tuptable;
				my_res = res;
			}
			else
			{
				SPI_freetuptable(_SPI_current->tuptable);
				_SPI_current->tuptable = NULL;
			}
			/* we know that the receiver doesn't need a destroy call */
			if (res < 0)
			{
				my_res = res;
				goto fail;
			}
		}

		/* Done with this plan, so release refcount */
		ReleaseCachedPlan(cplan, plan->saved);
		cplan = NULL;

		/*
		 * If not read-only mode, advance the command counter after the last
		 * command.  This ensures that its effects are visible, in case it was
		 * DDL that would affect the next CachedPlanSource.
		 */
		if (!read_only)
			CommandCounterIncrement();
	}

fail:

	/* Pop the snapshot off the stack if we pushed one */
	if (pushed_active_snap)
		PopActiveSnapshot();

	/* We no longer need the cached plan refcount, if any */
	if (cplan)
		ReleaseCachedPlan(cplan, plan->saved);

	/*
	 * Pop the error context stack
	 */
	error_context_stack = spierrcontext.previous;

	/* Save results for caller */
	SPI_processed = my_processed;
	SPI_lastoid = my_lastoid;
	SPI_tuptable = my_tuptable;

	/* tuptable now is caller's responsibility, not SPI's */
	_SPI_current->tuptable = NULL;

	/*
	 * If none of the queries had canSetTag, return SPI_OK_REWRITTEN. Prior to
	 * 8.4, we used return the last query's result code, but not its auxiliary
	 * results, but that's confusing.
	 */
	if (my_res == 0)
		my_res = SPI_OK_REWRITTEN;

	return my_res;
}

/*
 * Convert arrays of query parameters to form wanted by planner and executor
 */
static ParamListInfo
_SPI_convert_params(int nargs, Oid *argtypes,
					Datum *Values, const char *Nulls)
{
	ParamListInfo paramLI;

	if (nargs > 0)
	{
		int			i;

		paramLI = (ParamListInfo) palloc(offsetof(ParamListInfoData, params) +
										 nargs * sizeof(ParamExternData));
		/* we have static list of params, so no hooks needed */
		paramLI->paramFetch = NULL;
		paramLI->paramFetchArg = NULL;
		paramLI->parserSetup = NULL;
		paramLI->parserSetupArg = NULL;
		paramLI->numParams = nargs;
		paramLI->paramMask = NULL;

		for (i = 0; i < nargs; i++)
		{
			ParamExternData *prm = &paramLI->params[i];

			prm->value = Values[i];
			prm->isnull = (Nulls && Nulls[i] == 'n');
			prm->pflags = PARAM_FLAG_CONST;
			prm->ptype = argtypes[i];
		}
	}
	else
		paramLI = NULL;
	return paramLI;
}

static int
_SPI_pquery(QueryDesc *queryDesc, bool fire_triggers, uint64 tcount)
{
	int			operation = queryDesc->operation;
	int			eflags;
	int			res;

	switch (operation)
	{
		case CMD_SELECT:
			Assert(queryDesc->plannedstmt->utilityStmt == NULL);
			if (queryDesc->dest->mydest != DestSPI)
			{
				/* Don't return SPI_OK_SELECT if we're discarding result */
				res = SPI_OK_UTILITY;
			}
			else
				res = SPI_OK_SELECT;
			break;
		case CMD_INSERT:
			if (queryDesc->plannedstmt->hasReturning)
				res = SPI_OK_INSERT_RETURNING;
			else
				res = SPI_OK_INSERT;
			break;
		case CMD_DELETE:
			if (queryDesc->plannedstmt->hasReturning)
				res = SPI_OK_DELETE_RETURNING;
			else
				res = SPI_OK_DELETE;
			break;
		case CMD_UPDATE:
			if (queryDesc->plannedstmt->hasReturning)
				res = SPI_OK_UPDATE_RETURNING;
			else
				res = SPI_OK_UPDATE;
			break;
		default:
			return SPI_ERROR_OPUNKNOWN;
	}

#ifdef SPI_EXECUTOR_STATS
	if (ShowExecutorStats)
		ResetUsage();
#endif

	/* Select execution options */
	if (fire_triggers)
		eflags = 0;				/* default run-to-completion flags */
	else
		eflags = EXEC_FLAG_SKIP_TRIGGERS;

	ExecutorStart(queryDesc, eflags);

	ExecutorRun(queryDesc, ForwardScanDirection, tcount);

	_SPI_current->processed = queryDesc->estate->es_processed;
	_SPI_current->lastoid = queryDesc->estate->es_lastoid;

	if ((res == SPI_OK_SELECT || queryDesc->plannedstmt->hasReturning) &&
		queryDesc->dest->mydest == DestSPI)
	{
		if (_SPI_checktuples())
			elog(ERROR, "consistency check on SPI tuple count failed");
	}

	ExecutorFinish(queryDesc);
	ExecutorEnd(queryDesc);
	/* FreeQueryDesc is done by the caller */

#ifdef SPI_EXECUTOR_STATS
	if (ShowExecutorStats)
		ShowUsage("SPI EXECUTOR STATS");
#endif

	return res;
}

/*
 * _SPI_error_callback
 *
 * Add context information when a query invoked via SPI fails
 */
static void
_SPI_error_callback(void *arg)
{
	const char *query = (const char *) arg;
	int			syntaxerrposition;

	/*
	 * If there is a syntax error position, convert to internal syntax error;
	 * otherwise treat the query as an item of context stack
	 */
	syntaxerrposition = geterrposition();
	if (syntaxerrposition > 0)
	{
		errposition(0);
		internalerrposition(syntaxerrposition);
		internalerrquery(query);
	}
	else
		errcontext("SQL statement \"%s\"", query);
}

/*
 * _SPI_cursor_operation()
 *
 *	Do a FETCH or MOVE in a cursor
 */
static void
_SPI_cursor_operation(Portal portal, FetchDirection direction, long count,
					  DestReceiver *dest)
{
	uint64		nfetched;

	/* Check that the portal is valid */
	if (!PortalIsValid(portal))
		elog(ERROR, "invalid portal in SPI cursor operation");

	/* Push the SPI stack */
	if (_SPI_begin_call(true) < 0)
		elog(ERROR, "SPI cursor operation called while not connected");

	/* Reset the SPI result (note we deliberately don't touch lastoid) */
	SPI_processed = 0;
	SPI_tuptable = NULL;
	_SPI_current->processed = 0;
	_SPI_current->tuptable = NULL;

	/* Run the cursor */
	nfetched = PortalRunFetch(portal,
							  direction,
							  count,
							  dest);

	/*
	 * Think not to combine this store with the preceding function call. If
	 * the portal contains calls to functions that use SPI, then SPI_stack is
	 * likely to move around while the portal runs.  When control returns,
	 * _SPI_current will point to the correct stack entry... but the pointer
	 * may be different than it was beforehand. So we must be sure to re-fetch
	 * the pointer after the function call completes.
	 */
	_SPI_current->processed = nfetched;

	if (dest->mydest == DestSPI && _SPI_checktuples())
		elog(ERROR, "consistency check on SPI tuple count failed");

	/* Put the result into place for access by caller */
	SPI_processed = _SPI_current->processed;
	SPI_tuptable = _SPI_current->tuptable;

	/* tuptable now is caller's responsibility, not SPI's */
	_SPI_current->tuptable = NULL;

	/* Pop the SPI stack */
	_SPI_end_call(true);
}


static MemoryContext
_SPI_execmem(void)
{
	return MemoryContextSwitchTo(_SPI_current->execCxt);
}

static MemoryContext
_SPI_procmem(void)
{
	return MemoryContextSwitchTo(_SPI_current->procCxt);
}

/*
 * _SPI_begin_call: begin a SPI operation within a connected procedure
 */
static int
_SPI_begin_call(bool execmem)
{
	if (_SPI_curid + 1 != _SPI_connected)
		return SPI_ERROR_UNCONNECTED;
	_SPI_curid++;
	if (_SPI_current != &(_SPI_stack[_SPI_curid]))
		elog(ERROR, "SPI stack corrupted");

	if (execmem)				/* switch to the Executor memory context */
		_SPI_execmem();

	return 0;
}

/*
 * _SPI_end_call: end a SPI operation within a connected procedure
 *
 * Note: this currently has no failure return cases, so callers don't check
 */
static int
_SPI_end_call(bool procmem)
{
	/*
	 * We're returning to procedure where _SPI_curid == _SPI_connected - 1
	 */
	_SPI_curid--;

	if (procmem)				/* switch to the procedure memory context */
	{
		_SPI_procmem();
		/* and free Executor memory */
		MemoryContextResetAndDeleteChildren(_SPI_current->execCxt);
	}

	return 0;
}

static bool
_SPI_checktuples(void)
{
	uint64		processed = _SPI_current->processed;
	SPITupleTable *tuptable = _SPI_current->tuptable;
	bool		failed = false;

	if (tuptable == NULL)		/* spi_dest_startup was not called */
		failed = true;
	else if (processed != (tuptable->alloced - tuptable->free))
		failed = true;

	return failed;
}

/*
 * Convert a "temporary" SPIPlan into an "unsaved" plan.
 *
 * The passed _SPI_plan struct is on the stack, and all its subsidiary data
 * is in or under the current SPI executor context.  Copy the plan into the
 * SPI procedure context so it will survive _SPI_end_call().  To minimize
 * data copying, this destructively modifies the input plan, by taking the
 * plancache entries away from it and reparenting them to the new SPIPlan.
 */
static SPIPlanPtr
_SPI_make_plan_non_temp(SPIPlanPtr plan)
{
	SPIPlanPtr	newplan;
	MemoryContext parentcxt = _SPI_current->procCxt;
	MemoryContext plancxt;
	MemoryContext oldcxt;
	ListCell   *lc;

	/* Assert the input is a temporary SPIPlan */
	Assert(plan->magic == _SPI_PLAN_MAGIC);
	Assert(plan->plancxt == NULL);
	/* One-shot plans can't be saved */
	Assert(!plan->oneshot);

	/*
	 * Create a memory context for the plan, underneath the procedure context.
	 * We don't expect the plan to be very large, so use smaller-than-default
	 * alloc parameters.
	 */
	plancxt = AllocSetContextCreate(parentcxt,
									"SPI Plan",
									ALLOCSET_SMALL_MINSIZE,
									ALLOCSET_SMALL_INITSIZE,
									ALLOCSET_SMALL_MAXSIZE);
	oldcxt = MemoryContextSwitchTo(plancxt);

	/* Copy the SPI_plan struct and subsidiary data into the new context */
	newplan = (SPIPlanPtr) palloc(sizeof(_SPI_plan));
	newplan->magic = _SPI_PLAN_MAGIC;
	newplan->saved = false;
	newplan->oneshot = false;
	newplan->plancache_list = NIL;
	newplan->plancxt = plancxt;
	newplan->cursor_options = plan->cursor_options;
	newplan->nargs = plan->nargs;
	if (plan->nargs > 0)
	{
		newplan->argtypes = (Oid *) palloc(plan->nargs * sizeof(Oid));
		memcpy(newplan->argtypes, plan->argtypes, plan->nargs * sizeof(Oid));
	}
	else
		newplan->argtypes = NULL;
	newplan->parserSetup = plan->parserSetup;
	newplan->parserSetupArg = plan->parserSetupArg;

	/*
	 * Reparent all the CachedPlanSources into the procedure context.  In
	 * theory this could fail partway through due to the pallocs, but we don't
	 * care too much since both the procedure context and the executor context
	 * would go away on error.
	 */
	foreach(lc, plan->plancache_list)
	{
		CachedPlanSource *plansource = (CachedPlanSource *) lfirst(lc);

		CachedPlanSetParentContext(plansource, parentcxt);

		/* Build new list, with list cells in plancxt */
		newplan->plancache_list = lappend(newplan->plancache_list, plansource);
	}

	MemoryContextSwitchTo(oldcxt);

	/* For safety, unlink the CachedPlanSources from the temporary plan */
	plan->plancache_list = NIL;

	return newplan;
}

/*
 * Make a "saved" copy of the given plan.
 */
static SPIPlanPtr
_SPI_save_plan(SPIPlanPtr plan)
{
	SPIPlanPtr	newplan;
	MemoryContext plancxt;
	MemoryContext oldcxt;
	ListCell   *lc;

	/* One-shot plans can't be saved */
	Assert(!plan->oneshot);

	/*
	 * Create a memory context for the plan.  We don't expect the plan to be
	 * very large, so use smaller-than-default alloc parameters.  It's a
	 * transient context until we finish copying everything.
	 */
	plancxt = AllocSetContextCreate(CurrentMemoryContext,
									"SPI Plan",
									ALLOCSET_SMALL_MINSIZE,
									ALLOCSET_SMALL_INITSIZE,
									ALLOCSET_SMALL_MAXSIZE);
	oldcxt = MemoryContextSwitchTo(plancxt);

	/* Copy the SPI plan into its own context */
	newplan = (SPIPlanPtr) palloc(sizeof(_SPI_plan));
	newplan->magic = _SPI_PLAN_MAGIC;
	newplan->saved = false;
	newplan->oneshot = false;
	newplan->plancache_list = NIL;
	newplan->plancxt = plancxt;
	newplan->cursor_options = plan->cursor_options;
	newplan->nargs = plan->nargs;
	if (plan->nargs > 0)
	{
		newplan->argtypes = (Oid *) palloc(plan->nargs * sizeof(Oid));
		memcpy(newplan->argtypes, plan->argtypes, plan->nargs * sizeof(Oid));
	}
	else
		newplan->argtypes = NULL;
	newplan->parserSetup = plan->parserSetup;
	newplan->parserSetupArg = plan->parserSetupArg;

	/* Copy all the plancache entries */
	foreach(lc, plan->plancache_list)
	{
		CachedPlanSource *plansource = (CachedPlanSource *) lfirst(lc);
		CachedPlanSource *newsource;

		newsource = CopyCachedPlan(plansource);
		newplan->plancache_list = lappend(newplan->plancache_list, newsource);
	}

	MemoryContextSwitchTo(oldcxt);

	/*
	 * Mark it saved, reparent it under CacheMemoryContext, and mark all the
	 * component CachedPlanSources as saved.  This sequence cannot fail
	 * partway through, so there's no risk of long-term memory leakage.
	 */
	newplan->saved = true;
	MemoryContextSetParent(newplan->plancxt, CacheMemoryContext);

	foreach(lc, newplan->plancache_list)
	{
		CachedPlanSource *plansource = (CachedPlanSource *) lfirst(lc);

		SaveCachedPlan(plansource);
	}

	return newplan;
}<|MERGE_RESOLUTION|>--- conflicted
+++ resolved
@@ -2220,14 +2220,6 @@
 					CreateTableAsStmt *ctastmt = (CreateTableAsStmt *) stmt;
 
 					if (strncmp(completionTag, "SELECT ", 7) == 0)
-<<<<<<< HEAD
-						_SPI_current->processed = pg_strtouint64(completionTag + 7,
-															 NULL, 10);
-					else if (*completionTag == '\0' && ctastmt->if_not_exists)
-						_SPI_current->processed = 0;
-					else
-						Assert(false);
-=======
 						_SPI_current->processed =
 							pg_strtouint64(completionTag + 7, NULL, 10);
 					else
@@ -2236,7 +2228,6 @@
 						Assert(ctastmt->if_not_exists);
 						_SPI_current->processed = 0;
 					}
->>>>>>> 3c8aa665
 
 					/*
 					 * For historical reasons, if CREATE TABLE AS was spelled
