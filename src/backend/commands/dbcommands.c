/*-------------------------------------------------------------------------
 *
 * dbcommands.c
 *		Database management commands (create/drop database).
 *
 * Note: database creation/destruction commands use exclusive locks on
 * the database objects (as expressed by LockSharedObject()) to avoid
 * stepping on each others' toes.  Formerly we used table-level locks
 * on pg_database, but that's too coarse-grained.
 *
 * Portions Copyright (c) 1996-2016, PostgreSQL Global Development Group
 * Portions Copyright (c) 1994, Regents of the University of California
 *
 *
 * IDENTIFICATION
 *	  src/backend/commands/dbcommands.c
 *
 *-------------------------------------------------------------------------
 */
#include "postgres.h"

#include <fcntl.h>
#include <locale.h>
#include <unistd.h>
#include <sys/stat.h>

#include "access/genam.h"
#include "access/heapam.h"
#include "access/htup_details.h"
#include "access/xact.h"
#include "access/xloginsert.h"
#include "access/xlogutils.h"
#include "access/ptrack.h"
#include "catalog/catalog.h"
#include "catalog/dependency.h"
#include "catalog/indexing.h"
#include "catalog/objectaccess.h"
#include "catalog/pg_authid.h"
#include "catalog/pg_database.h"
#include "catalog/pg_db_role_setting.h"
#include "catalog/pg_tablespace.h"
#include "commands/comment.h"
#include "commands/dbcommands.h"
#include "commands/dbcommands_xlog.h"
#include "commands/defrem.h"
#include "commands/seclabel.h"
#include "commands/tablespace.h"
#include "mb/pg_wchar.h"
#include "miscadmin.h"
#include "pgstat.h"
#include "postmaster/bgwriter.h"
#include "replication/slot.h"
#include "storage/copydir.h"
#include "storage/fd.h"
#include "storage/lmgr.h"
#include "storage/ipc.h"
#include "storage/procarray.h"
#include "storage/smgr.h"
#include "utils/acl.h"
#include "utils/builtins.h"
#include "utils/fmgroids.h"
#include "utils/pg_locale.h"
#include "utils/snapmgr.h"
#include "utils/syscache.h"
#include "utils/spccache.h"
#include "utils/tqual.h"


typedef struct
{
	Oid			src_dboid;		/* source (template) DB */
	Oid			dest_dboid;		/* DB we are trying to create */
} createdb_failure_params;

typedef struct
{
	Oid			dest_dboid;		/* DB we are trying to move */
	Oid			dest_tsoid;		/* tablespace we are trying to move to */
} movedb_failure_params;

/* non-export function prototypes */
static void createdb_failure_callback(int code, Datum arg);
static void movedb(const char *dbname, const char *tblspcname);
static void movedb_failure_callback(int code, Datum arg);
static bool get_db_info(const char *name, LOCKMODE lockmode,
			Oid *dbIdP, Oid *ownerIdP,
			int *encodingP, bool *dbIsTemplateP, bool *dbAllowConnP,
			Oid *dbLastSysOidP, TransactionId *dbFrozenXidP,
			MultiXactId *dbMinMultiP,
			Oid *dbTablespace, char **dbCollate, char **dbCtype);
static bool have_createdb_privilege(void);
static void remove_dbtablespaces(Oid db_id);
static bool check_db_file_conflict(Oid db_id);
static int	errdetail_busy_db(int notherbackends, int npreparedxacts);


/*
 * CREATE DATABASE
 */
Oid
createdb(const CreatedbStmt *stmt)
{
	HeapScanDesc scan;
	Relation	rel;
	Oid			src_dboid;
	Oid			src_owner;
	int			src_encoding;
	char	   *src_collate;
	char	   *src_ctype;
	bool		src_istemplate;
	bool		src_allowconn;
	Oid			src_lastsysoid;
	TransactionId src_frozenxid;
	MultiXactId src_minmxid;
	Oid			src_deftablespace;
	volatile Oid dst_deftablespace;
	Relation	pg_database_rel;
	HeapTuple	tuple;
	Datum		new_record[Natts_pg_database];
	bool		new_record_nulls[Natts_pg_database];
	Oid			dboid;
	Oid			datdba;
	ListCell   *option;
	DefElem    *dtablespacename = NULL;
	DefElem    *downer = NULL;
	DefElem    *dtemplate = NULL;
	DefElem    *dencoding = NULL;
	DefElem    *dcollate = NULL;
	DefElem    *dctype = NULL;
	DefElem    *distemplate = NULL;
	DefElem    *dallowconnections = NULL;
	DefElem    *dconnlimit = NULL;
	char	   *dbname = stmt->dbname;
	char	   *dbowner = NULL;
	const char *dbtemplate = NULL;
	char	   *dbcollate = NULL;
	char	   *dbctype = NULL;
	char	   *canonname;
	int			encoding = -1;
	bool		dbistemplate = false;
	bool		dballowconnections = true;
	int			dbconnlimit = -1;
	int			notherbackends;
	int			npreparedxacts;
	createdb_failure_params fparms;

	/* Extract options from the statement node tree */
	foreach(option, stmt->options)
	{
		DefElem    *defel = (DefElem *) lfirst(option);

		if (strcmp(defel->defname, "tablespace") == 0)
		{
			if (dtablespacename)
				ereport(ERROR,
						(errcode(ERRCODE_SYNTAX_ERROR),
						 errmsg("conflicting or redundant options")));
			dtablespacename = defel;
		}
		else if (strcmp(defel->defname, "owner") == 0)
		{
			if (downer)
				ereport(ERROR,
						(errcode(ERRCODE_SYNTAX_ERROR),
						 errmsg("conflicting or redundant options")));
			downer = defel;
		}
		else if (strcmp(defel->defname, "template") == 0)
		{
			if (dtemplate)
				ereport(ERROR,
						(errcode(ERRCODE_SYNTAX_ERROR),
						 errmsg("conflicting or redundant options")));
			dtemplate = defel;
		}
		else if (strcmp(defel->defname, "encoding") == 0)
		{
			if (dencoding)
				ereport(ERROR,
						(errcode(ERRCODE_SYNTAX_ERROR),
						 errmsg("conflicting or redundant options")));
			dencoding = defel;
		}
		else if (strcmp(defel->defname, "lc_collate") == 0)
		{
			if (dcollate)
				ereport(ERROR,
						(errcode(ERRCODE_SYNTAX_ERROR),
						 errmsg("conflicting or redundant options")));
			dcollate = defel;
		}
		else if (strcmp(defel->defname, "lc_ctype") == 0)
		{
			if (dctype)
				ereport(ERROR,
						(errcode(ERRCODE_SYNTAX_ERROR),
						 errmsg("conflicting or redundant options")));
			dctype = defel;
		}
		else if (strcmp(defel->defname, "is_template") == 0)
		{
			if (distemplate)
				ereport(ERROR,
						(errcode(ERRCODE_SYNTAX_ERROR),
						 errmsg("conflicting or redundant options")));
			distemplate = defel;
		}
		else if (strcmp(defel->defname, "allow_connections") == 0)
		{
			if (dallowconnections)
				ereport(ERROR,
						(errcode(ERRCODE_SYNTAX_ERROR),
						 errmsg("conflicting or redundant options")));
			dallowconnections = defel;
		}
		else if (strcmp(defel->defname, "connection_limit") == 0)
		{
			if (dconnlimit)
				ereport(ERROR,
						(errcode(ERRCODE_SYNTAX_ERROR),
						 errmsg("conflicting or redundant options")));
			dconnlimit = defel;
		}
		else if (strcmp(defel->defname, "location") == 0)
		{
			ereport(WARNING,
					(errcode(ERRCODE_FEATURE_NOT_SUPPORTED),
					 errmsg("LOCATION is not supported anymore"),
					 errhint("Consider using tablespaces instead.")));
		}
		else
			ereport(ERROR,
					(errcode(ERRCODE_SYNTAX_ERROR),
					 errmsg("option \"%s\" not recognized", defel->defname)));
	}

	if (downer && downer->arg)
		dbowner = defGetString(downer);
	if (dtemplate && dtemplate->arg)
		dbtemplate = defGetString(dtemplate);
	if (dencoding && dencoding->arg)
	{
		const char *encoding_name;

		if (IsA(dencoding->arg, Integer))
		{
			encoding = defGetInt32(dencoding);
			encoding_name = pg_encoding_to_char(encoding);
			if (strcmp(encoding_name, "") == 0 ||
				pg_valid_server_encoding(encoding_name) < 0)
				ereport(ERROR,
						(errcode(ERRCODE_UNDEFINED_OBJECT),
						 errmsg("%d is not a valid encoding code",
								encoding)));
		}
		else
		{
			encoding_name = defGetString(dencoding);
			encoding = pg_valid_server_encoding(encoding_name);
			if (encoding < 0)
				ereport(ERROR,
						(errcode(ERRCODE_UNDEFINED_OBJECT),
						 errmsg("%s is not a valid encoding name",
								encoding_name)));
		}
	}
	if (dcollate && dcollate->arg)
		dbcollate = defGetString(dcollate);
	if (dctype && dctype->arg)
		dbctype = defGetString(dctype);
	if (distemplate && distemplate->arg)
		dbistemplate = defGetBoolean(distemplate);
	if (dallowconnections && dallowconnections->arg)
		dballowconnections = defGetBoolean(dallowconnections);
	if (dconnlimit && dconnlimit->arg)
	{
		dbconnlimit = defGetInt32(dconnlimit);
		if (dbconnlimit < -1)
			ereport(ERROR,
					(errcode(ERRCODE_INVALID_PARAMETER_VALUE),
					 errmsg("invalid connection limit: %d", dbconnlimit)));
	}

	/* obtain OID of proposed owner */
	if (dbowner)
		datdba = get_role_oid(dbowner, false);
	else
		datdba = GetUserId();

	/*
	 * To create a database, must have createdb privilege and must be able to
	 * become the target role (this does not imply that the target role itself
	 * must have createdb privilege).  The latter provision guards against
	 * "giveaway" attacks.  Note that a superuser will always have both of
	 * these privileges a fortiori.
	 */
	if (!have_createdb_privilege())
		ereport(ERROR,
				(errcode(ERRCODE_INSUFFICIENT_PRIVILEGE),
				 errmsg("permission denied to create database")));

	check_is_member_of_role(GetUserId(), datdba);

	/*
	 * Lookup database (template) to be cloned, and obtain share lock on it.
	 * ShareLock allows two CREATE DATABASEs to work from the same template
	 * concurrently, while ensuring no one is busy dropping it in parallel
	 * (which would be Very Bad since we'd likely get an incomplete copy
	 * without knowing it).  This also prevents any new connections from being
	 * made to the source until we finish copying it, so we can be sure it
	 * won't change underneath us.
	 */
	if (!dbtemplate)
		dbtemplate = "template1";		/* Default template database name */

	if (!get_db_info(dbtemplate, ShareLock,
					 &src_dboid, &src_owner, &src_encoding,
					 &src_istemplate, &src_allowconn, &src_lastsysoid,
					 &src_frozenxid, &src_minmxid, &src_deftablespace,
					 &src_collate, &src_ctype))
		ereport(ERROR,
				(errcode(ERRCODE_UNDEFINED_DATABASE),
				 errmsg("template database \"%s\" does not exist",
						dbtemplate)));

	/*
	 * Permission check: to copy a DB that's not marked datistemplate, you
	 * must be superuser or the owner thereof.
	 */
	if (!src_istemplate)
	{
		if (!pg_database_ownercheck(src_dboid, GetUserId()))
			ereport(ERROR,
					(errcode(ERRCODE_INSUFFICIENT_PRIVILEGE),
					 errmsg("permission denied to copy database \"%s\"",
							dbtemplate)));
	}

	/* If encoding or locales are defaulted, use source's setting */
	if (encoding < 0)
		encoding = src_encoding;
	if (dbcollate == NULL)
		dbcollate = src_collate;
	if (dbctype == NULL)
		dbctype = src_ctype;

	/* Some encodings are client only */
	if (!PG_VALID_BE_ENCODING(encoding))
		ereport(ERROR,
				(errcode(ERRCODE_WRONG_OBJECT_TYPE),
				 errmsg("invalid server encoding %d", encoding)));

	/* Check that the chosen locales are valid, and get canonical spellings */
	if (!check_locale(LC_COLLATE, dbcollate, &canonname))
		ereport(ERROR,
				(errcode(ERRCODE_WRONG_OBJECT_TYPE),
				 errmsg("invalid locale name: \"%s\"", dbcollate)));
	dbcollate = canonname;
	if (!check_locale(LC_CTYPE, dbctype, &canonname))
		ereport(ERROR,
				(errcode(ERRCODE_WRONG_OBJECT_TYPE),
				 errmsg("invalid locale name: \"%s\"", dbctype)));
	dbctype = canonname;

	check_encoding_locale_matches(encoding, dbcollate, dbctype);

	/*
	 * Check that the new encoding and locale settings match the source
	 * database.  We insist on this because we simply copy the source data ---
	 * any non-ASCII data would be wrongly encoded, and any indexes sorted
	 * according to the source locale would be wrong.
	 *
	 * However, we assume that template0 doesn't contain any non-ASCII data
	 * nor any indexes that depend on collation or ctype, so template0 can be
	 * used as template for creating a database with any encoding or locale.
	 */
	if (strcmp(dbtemplate, "template0") != 0)
	{
		if (encoding != src_encoding)
			ereport(ERROR,
					(errcode(ERRCODE_INVALID_PARAMETER_VALUE),
					 errmsg("new encoding (%s) is incompatible with the encoding of the template database (%s)",
							pg_encoding_to_char(encoding),
							pg_encoding_to_char(src_encoding)),
					 errhint("Use the same encoding as in the template database, or use template0 as template.")));

		if (strcmp(dbcollate, src_collate) != 0)
			ereport(ERROR,
					(errcode(ERRCODE_INVALID_PARAMETER_VALUE),
					 errmsg("new collation (%s) is incompatible with the collation of the template database (%s)",
							dbcollate, src_collate),
					 errhint("Use the same collation as in the template database, or use template0 as template.")));

		if (strcmp(dbctype, src_ctype) != 0)
			ereport(ERROR,
					(errcode(ERRCODE_INVALID_PARAMETER_VALUE),
					 errmsg("new LC_CTYPE (%s) is incompatible with the LC_CTYPE of the template database (%s)",
							dbctype, src_ctype),
					 errhint("Use the same LC_CTYPE as in the template database, or use template0 as template.")));
	}

	/* Resolve default tablespace for new database */
	if (dtablespacename && dtablespacename->arg)
	{
		char	   *tablespacename;
		AclResult	aclresult;

		tablespacename = defGetString(dtablespacename);
		dst_deftablespace = get_tablespace_oid(tablespacename, false);
		/* check permissions */
		aclresult = pg_tablespace_aclcheck(dst_deftablespace, GetUserId(),
										   ACL_CREATE);
		if (aclresult != ACLCHECK_OK)
			aclcheck_error(aclresult, ACL_KIND_TABLESPACE,
						   tablespacename);

		/* pg_global must never be the default tablespace */
		if (dst_deftablespace == GLOBALTABLESPACE_OID)
			ereport(ERROR,
					(errcode(ERRCODE_INVALID_PARAMETER_VALUE),
				  errmsg("pg_global cannot be used as default tablespace")));

		/*
		 * If we are trying to change the default tablespace of the template,
		 * we require that the template not have any files in the new default
		 * tablespace.  This is necessary because otherwise the copied
		 * database would contain pg_class rows that refer to its default
		 * tablespace both explicitly (by OID) and implicitly (as zero), which
		 * would cause problems.  For example another CREATE DATABASE using
		 * the copied database as template, and trying to change its default
		 * tablespace again, would yield outright incorrect results (it would
		 * improperly move tables to the new default tablespace that should
		 * stay in the same tablespace).
		 */
		if (dst_deftablespace != src_deftablespace)
		{
			char	   *srcpath;
			struct stat st;

			srcpath = GetDatabasePath(src_dboid, dst_deftablespace);

			if (stat(srcpath, &st) == 0 &&
				S_ISDIR(st.st_mode) &&
				!directory_is_empty(srcpath))
				ereport(ERROR,
						(errcode(ERRCODE_FEATURE_NOT_SUPPORTED),
						 errmsg("cannot assign new default tablespace \"%s\"",
								tablespacename),
						 errdetail("There is a conflict because database \"%s\" already has some tables in this tablespace.",
								   dbtemplate)));
			pfree(srcpath);
		}
	}
	else
	{
		/* Use template database's default tablespace */
		dst_deftablespace = src_deftablespace;
		/* Note there is no additional permission check in this path */
	}

	/*
	 * Check for db name conflict.  This is just to give a more friendly error
	 * message than "unique index violation".  There's a race condition but
	 * we're willing to accept the less friendly message in that case.
	 */
	if (OidIsValid(get_database_oid(dbname, true)))
		ereport(ERROR,
				(errcode(ERRCODE_DUPLICATE_DATABASE),
				 errmsg("database \"%s\" already exists", dbname)));

	/*
	 * The source DB can't have any active backends, except this one
	 * (exception is to allow CREATE DB while connected to template1).
	 * Otherwise we might copy inconsistent data.
	 *
	 * This should be last among the basic error checks, because it involves
	 * potential waiting; we may as well throw an error first if we're gonna
	 * throw one.
	 */
	if (CountOtherDBBackends(src_dboid, &notherbackends, &npreparedxacts))
		ereport(ERROR,
				(errcode(ERRCODE_OBJECT_IN_USE),
			errmsg("source database \"%s\" is being accessed by other users",
				   dbtemplate),
				 errdetail_busy_db(notherbackends, npreparedxacts)));

	/*
	 * Select an OID for the new database, checking that it doesn't have a
	 * filename conflict with anything already existing in the tablespace
	 * directories.
	 */
	pg_database_rel = heap_open(DatabaseRelationId, RowExclusiveLock);

	do
	{
		dboid = GetNewOid(pg_database_rel);
	} while (check_db_file_conflict(dboid));

	/*
	 * Insert a new tuple into pg_database.  This establishes our ownership of
	 * the new database name (anyone else trying to insert the same name will
	 * block on the unique index, and fail after we commit).
	 */

	/* Form tuple */
	MemSet(new_record, 0, sizeof(new_record));
	MemSet(new_record_nulls, false, sizeof(new_record_nulls));

	new_record[Anum_pg_database_datname - 1] =
		DirectFunctionCall1(namein, CStringGetDatum(dbname));
	new_record[Anum_pg_database_datdba - 1] = ObjectIdGetDatum(datdba);
	new_record[Anum_pg_database_encoding - 1] = Int32GetDatum(encoding);
	new_record[Anum_pg_database_datcollate - 1] =
		DirectFunctionCall1(namein, CStringGetDatum(dbcollate));
	new_record[Anum_pg_database_datctype - 1] =
		DirectFunctionCall1(namein, CStringGetDatum(dbctype));
	new_record[Anum_pg_database_datistemplate - 1] = BoolGetDatum(dbistemplate);
	new_record[Anum_pg_database_datallowconn - 1] = BoolGetDatum(dballowconnections);
	new_record[Anum_pg_database_datconnlimit - 1] = Int32GetDatum(dbconnlimit);
	new_record[Anum_pg_database_datlastsysoid - 1] = ObjectIdGetDatum(src_lastsysoid);
	new_record[Anum_pg_database_datfrozenxid - 1] = TransactionIdGetDatum(src_frozenxid);
	new_record[Anum_pg_database_datminmxid - 1] = TransactionIdGetDatum(src_minmxid);
	new_record[Anum_pg_database_dattablespace - 1] = ObjectIdGetDatum(dst_deftablespace);

	/*
	 * We deliberately set datacl to default (NULL), rather than copying it
	 * from the template database.  Copying it would be a bad idea when the
	 * owner is not the same as the template's owner.
	 */
	new_record_nulls[Anum_pg_database_datacl - 1] = true;

	tuple = heap_form_tuple(RelationGetDescr(pg_database_rel),
							new_record, new_record_nulls);

	HeapTupleSetOid(tuple, dboid);

	simple_heap_insert(pg_database_rel, tuple);

	/* Update indexes */
	CatalogUpdateIndexes(pg_database_rel, tuple);

	/*
	 * Now generate additional catalog entries associated with the new DB
	 */

	/* Register owner dependency */
	recordDependencyOnOwner(DatabaseRelationId, dboid, datdba);

	/* Create pg_shdepend entries for objects within database */
	copyTemplateDependencies(src_dboid, dboid);

	/* Post creation hook for new database */
	InvokeObjectPostCreateHook(DatabaseRelationId, dboid, 0);

	/*
	 * Force a checkpoint before starting the copy. This will force all dirty
	 * buffers, including those of unlogged tables, out to disk, to ensure
	 * source database is up-to-date on disk for the copy.
	 * FlushDatabaseBuffers() would suffice for that, but we also want to
	 * process any pending unlink requests. Otherwise, if a checkpoint
	 * happened while we're copying files, a file might be deleted just when
	 * we're about to copy it, causing the lstat() call in copydir() to fail
	 * with ENOENT.
	 */
	RequestCheckpoint(CHECKPOINT_IMMEDIATE | CHECKPOINT_FORCE | CHECKPOINT_WAIT
					  | CHECKPOINT_FLUSH_ALL);

	/*
	 * Once we start copying subdirectories, we need to be able to clean 'em
	 * up if we fail.  Use an ENSURE block to make sure this happens.  (This
	 * is not a 100% solution, because of the possibility of failure during
	 * transaction commit after we leave this routine, but it should handle
	 * most scenarios.)
	 */
	fparms.src_dboid = src_dboid;
	fparms.dest_dboid = dboid;
	PG_ENSURE_ERROR_CLEANUP(createdb_failure_callback,
							PointerGetDatum(&fparms));
	{
		/*
		 * Iterate through all tablespaces of the template database, and copy
		 * each one to the new database.
		 */
		rel = heap_open(TableSpaceRelationId, AccessShareLock);
		scan = heap_beginscan_catalog(rel, 0, NULL);
		while ((tuple = heap_getnext(scan, ForwardScanDirection)) != NULL)
		{
			Oid			srctablespace = HeapTupleGetOid(tuple);
			Oid			dsttablespace;
			char	   *srcpath;
			char	   *dstpath;
			struct stat st;

			/* No need to copy global tablespace */
			if (srctablespace == GLOBALTABLESPACE_OID)
				continue;

			srcpath = GetDatabasePath(src_dboid, srctablespace);

			if (stat(srcpath, &st) < 0 || !S_ISDIR(st.st_mode) ||
				directory_is_empty(srcpath))
			{
				/* Assume we can ignore it */
				pfree(srcpath);
				continue;
			}

			if (srctablespace == src_deftablespace)
				dsttablespace = dst_deftablespace;
			else
				dsttablespace = srctablespace;

			dstpath = GetDatabasePath(dboid, dsttablespace);

			/*
			 * Copy this subdirectory to the new location
			 *
			 * We don't need to copy subdirectories
			 */
			copydir(srcpath, dstpath, false);
			create_ptrack_init_file(dstpath);

			/* Record the filesystem change in XLOG */
			{
				xl_dbase_create_rec xlrec;

				xlrec.db_id = dboid;
				xlrec.tablespace_id = dsttablespace;
				xlrec.src_db_id = src_dboid;
				xlrec.src_tablespace_id = srctablespace;

				XLogBeginInsert();
				XLogRegisterData((char *) &xlrec, sizeof(xl_dbase_create_rec));

				(void) XLogInsert(RM_DBASE_ID,
								  XLOG_DBASE_CREATE | XLR_SPECIAL_REL_UPDATE);
			}
		}
		heap_endscan(scan);
		heap_close(rel, AccessShareLock);

		/*
		 * We force a checkpoint before committing.  This effectively means
		 * that committed XLOG_DBASE_CREATE operations will never need to be
		 * replayed (at least not in ordinary crash recovery; we still have to
		 * make the XLOG entry for the benefit of PITR operations). This
		 * avoids two nasty scenarios:
		 *
		 * #1: When PITR is off, we don't XLOG the contents of newly created
		 * indexes; therefore the drop-and-recreate-whole-directory behavior
		 * of DBASE_CREATE replay would lose such indexes.
		 *
		 * #2: Since we have to recopy the source database during DBASE_CREATE
		 * replay, we run the risk of copying changes in it that were
		 * committed after the original CREATE DATABASE command but before the
		 * system crash that led to the replay.  This is at least unexpected
		 * and at worst could lead to inconsistencies, eg duplicate table
		 * names.
		 *
		 * (Both of these were real bugs in releases 8.0 through 8.0.3.)
		 *
		 * In PITR replay, the first of these isn't an issue, and the second
		 * is only a risk if the CREATE DATABASE and subsequent template
		 * database change both occur while a base backup is being taken.
		 * There doesn't seem to be much we can do about that except document
		 * it as a limitation.
		 *
		 * Perhaps if we ever implement CREATE DATABASE in a less cheesy way,
		 * we can avoid this.
		 */
		RequestCheckpoint(CHECKPOINT_IMMEDIATE | CHECKPOINT_FORCE | CHECKPOINT_WAIT);

		/*
		 * Close pg_database, but keep lock till commit.
		 */
		heap_close(pg_database_rel, NoLock);

		/*
		 * Force synchronous commit, thus minimizing the window between
		 * creation of the database files and committal of the transaction. If
		 * we crash before committing, we'll have a DB that's taking up disk
		 * space but is not in pg_database, which is not good.
		 */
		ForceSyncCommit();
	}
	PG_END_ENSURE_ERROR_CLEANUP(createdb_failure_callback,
								PointerGetDatum(&fparms));

	return dboid;
}

/*
 * Check whether chosen encoding matches chosen locale settings.  This
 * restriction is necessary because libc's locale-specific code usually
 * fails when presented with data in an encoding it's not expecting. We
 * allow mismatch in four cases:
 *
 * 1. locale encoding = SQL_ASCII, which means that the locale is C/POSIX
 * which works with any encoding.
 *
 * 2. locale encoding = -1, which means that we couldn't determine the
 * locale's encoding and have to trust the user to get it right.
 *
 * 3. selected encoding is UTF8 and platform is win32. This is because
 * UTF8 is a pseudo codepage that is supported in all locales since it's
 * converted to UTF16 before being used.
 *
 * 4. selected encoding is SQL_ASCII, but only if you're a superuser. This
 * is risky but we have historically allowed it --- notably, the
 * regression tests require it.
 *
 * Note: if you change this policy, fix initdb to match.
 */
void
check_encoding_locale_matches(int encoding, const char *collate, const char *ctype)
{
	int			ctype_encoding = pg_get_encoding_from_locale(ctype, true);
	int			collate_encoding = pg_get_encoding_from_locale(collate, true);

	if (!(ctype_encoding == encoding ||
		  ctype_encoding == PG_SQL_ASCII ||
		  ctype_encoding == -1 ||
#ifdef WIN32
		  encoding == PG_UTF8 ||
#endif
		  (encoding == PG_SQL_ASCII && superuser())))
		ereport(ERROR,
				(errcode(ERRCODE_INVALID_PARAMETER_VALUE),
				 errmsg("encoding \"%s\" does not match locale \"%s\"",
						pg_encoding_to_char(encoding),
						ctype),
		   errdetail("The chosen LC_CTYPE setting requires encoding \"%s\".",
					 pg_encoding_to_char(ctype_encoding))));

	if (!(collate_encoding == encoding ||
		  collate_encoding == PG_SQL_ASCII ||
		  collate_encoding == -1 ||
#ifdef WIN32
		  encoding == PG_UTF8 ||
#endif
		  (encoding == PG_SQL_ASCII && superuser())))
		ereport(ERROR,
				(errcode(ERRCODE_INVALID_PARAMETER_VALUE),
				 errmsg("encoding \"%s\" does not match locale \"%s\"",
						pg_encoding_to_char(encoding),
						collate),
		 errdetail("The chosen LC_COLLATE setting requires encoding \"%s\".",
				   pg_encoding_to_char(collate_encoding))));
}

/* Error cleanup callback for createdb */
static void
createdb_failure_callback(int code, Datum arg)
{
	createdb_failure_params *fparms = (createdb_failure_params *) DatumGetPointer(arg);

	/*
	 * Release lock on source database before doing recursive remove. This is
	 * not essential but it seems desirable to release the lock as soon as
	 * possible.
	 */
	UnlockSharedObject(DatabaseRelationId, fparms->src_dboid, 0, ShareLock);

	/* Throw away any successfully copied subdirectories */
	remove_dbtablespaces(fparms->dest_dboid);
}


/*
 * DROP DATABASE
 */
void
dropdb(const char *dbname, bool missing_ok)
{
	Oid			db_id;
	bool		db_istemplate;
	Relation	pgdbrel;
	HeapTuple	tup;
	int			notherbackends;
	int			npreparedxacts;
	int			nslots,
				nslots_active;

	/*
	 * Look up the target database's OID, and get exclusive lock on it. We
	 * need this to ensure that no new backend starts up in the target
	 * database while we are deleting it (see postinit.c), and that no one is
	 * using it as a CREATE DATABASE template or trying to delete it for
	 * themselves.
	 */
	pgdbrel = heap_open(DatabaseRelationId, RowExclusiveLock);

	if (!get_db_info(dbname, AccessExclusiveLock, &db_id, NULL, NULL,
				   &db_istemplate, NULL, NULL, NULL, NULL, NULL, NULL, NULL))
	{
		if (!missing_ok)
		{
			ereport(ERROR,
					(errcode(ERRCODE_UNDEFINED_DATABASE),
					 errmsg("database \"%s\" does not exist", dbname)));
		}
		else
		{
			/* Close pg_database, release the lock, since we changed nothing */
			heap_close(pgdbrel, RowExclusiveLock);
			ereport(NOTICE,
					(errmsg("database \"%s\" does not exist, skipping",
							dbname)));
			return;
		}
	}

	/*
	 * Permission checks
	 */
	if (!pg_database_ownercheck(db_id, GetUserId()))
		aclcheck_error(ACLCHECK_NOT_OWNER, ACL_KIND_DATABASE,
					   dbname);

	/* DROP hook for the database being removed */
	InvokeObjectDropHook(DatabaseRelationId, db_id, 0);

	/*
	 * Disallow dropping a DB that is marked istemplate.  This is just to
	 * prevent people from accidentally dropping template0 or template1; they
	 * can do so if they're really determined ...
	 */
	if (db_istemplate)
		ereport(ERROR,
				(errcode(ERRCODE_WRONG_OBJECT_TYPE),
				 errmsg("cannot drop a template database")));

	/* Obviously can't drop my own database */
	if (db_id == MyDatabaseId)
		ereport(ERROR,
				(errcode(ERRCODE_OBJECT_IN_USE),
				 errmsg("cannot drop the currently open database")));

	/*
	 * Check whether there are, possibly unconnected, logical slots that refer
	 * to the to-be-dropped database. The database lock we are holding
	 * prevents the creation of new slots using the database.
	 */
	if (ReplicationSlotsCountDBSlots(db_id, &nslots, &nslots_active))
		ereport(ERROR,
				(errcode(ERRCODE_OBJECT_IN_USE),
			  errmsg("database \"%s\" is used by a logical replication slot",
					 dbname),
				 errdetail_plural("There is %d slot, %d of them active.",
								  "There are %d slots, %d of them active.",
								  nslots,
								  nslots, nslots_active)));

	/*
	 * Check for other backends in the target database.  (Because we hold the
	 * database lock, no new ones can start after this.)
	 *
	 * As in CREATE DATABASE, check this after other error conditions.
	 */
	if (CountOtherDBBackends(db_id, &notherbackends, &npreparedxacts))
		ereport(ERROR,
				(errcode(ERRCODE_OBJECT_IN_USE),
				 errmsg("database \"%s\" is being accessed by other users",
						dbname),
				 errdetail_busy_db(notherbackends, npreparedxacts)));

	/*
	 * Remove the database's tuple from pg_database.
	 */
	tup = SearchSysCache1(DATABASEOID, ObjectIdGetDatum(db_id));
	if (!HeapTupleIsValid(tup))
		elog(ERROR, "cache lookup failed for database %u", db_id);

	simple_heap_delete(pgdbrel, &tup->t_self);

	ReleaseSysCache(tup);

	/*
	 * Delete any comments or security labels associated with the database.
	 */
	DeleteSharedComments(db_id, DatabaseRelationId);
	DeleteSharedSecurityLabel(db_id, DatabaseRelationId);

	/*
	 * Remove settings associated with this database
	 */
	DropSetting(db_id, InvalidOid);

	/*
	 * Remove shared dependency references for the database.
	 */
	dropDatabaseDependencies(db_id);

	/*
	 * Drop pages for this database that are in the shared buffer cache. This
	 * is important to ensure that no remaining backend tries to write out a
	 * dirty buffer to the dead database later...
	 */
	DropDatabaseBuffers(db_id);

	/*
	 * Tell the stats collector to forget it immediately, too.
	 */
	pgstat_drop_database(db_id);

	/*
	 * Tell checkpointer to forget any pending fsync and unlink requests for
	 * files in the database; else the fsyncs will fail at next checkpoint, or
	 * worse, it will delete files that belong to a newly created database
	 * with the same OID.
	 */
	ForgetDatabaseFsyncRequests(db_id);

	/*
	 * Force a checkpoint to make sure the checkpointer has received the
	 * message sent by ForgetDatabaseFsyncRequests. On Windows, this also
	 * ensures that background procs don't hold any open files, which would
	 * cause rmdir() to fail.
	 */
	RequestCheckpoint(CHECKPOINT_IMMEDIATE | CHECKPOINT_FORCE | CHECKPOINT_WAIT);

	/*
	 * Remove all tablespace subdirs belonging to the database.
	 */
	remove_dbtablespaces(db_id);

	/*
	 * Close pg_database, but keep lock till commit.
	 */
	heap_close(pgdbrel, NoLock);

	/*
	 * Force synchronous commit, thus minimizing the window between removal of
	 * the database files and committal of the transaction. If we crash before
	 * committing, we'll have a DB that's gone on disk but still there
	 * according to pg_database, which is not good.
	 */
	ForceSyncCommit();
}


/*
 * Rename database
 */
ObjectAddress
RenameDatabase(const char *oldname, const char *newname)
{
	Oid			db_id;
	HeapTuple	newtup;
	Relation	rel;
	int			notherbackends;
	int			npreparedxacts;
	ObjectAddress address;

	/*
	 * Look up the target database's OID, and get exclusive lock on it. We
	 * need this for the same reasons as DROP DATABASE.
	 */
	rel = heap_open(DatabaseRelationId, RowExclusiveLock);

	if (!get_db_info(oldname, AccessExclusiveLock, &db_id, NULL, NULL,
					 NULL, NULL, NULL, NULL, NULL, NULL, NULL, NULL))
		ereport(ERROR,
				(errcode(ERRCODE_UNDEFINED_DATABASE),
				 errmsg("database \"%s\" does not exist", oldname)));

	/* must be owner */
	if (!pg_database_ownercheck(db_id, GetUserId()))
		aclcheck_error(ACLCHECK_NOT_OWNER, ACL_KIND_DATABASE,
					   oldname);

	/* must have createdb rights */
	if (!have_createdb_privilege())
		ereport(ERROR,
				(errcode(ERRCODE_INSUFFICIENT_PRIVILEGE),
				 errmsg("permission denied to rename database")));

	/*
	 * Make sure the new name doesn't exist.  See notes for same error in
	 * CREATE DATABASE.
	 */
	if (OidIsValid(get_database_oid(newname, true)))
		ereport(ERROR,
				(errcode(ERRCODE_DUPLICATE_DATABASE),
				 errmsg("database \"%s\" already exists", newname)));

	/*
	 * XXX Client applications probably store the current database somewhere,
	 * so renaming it could cause confusion.  On the other hand, there may not
	 * be an actual problem besides a little confusion, so think about this
	 * and decide.
	 */
	if (db_id == MyDatabaseId)
		ereport(ERROR,
				(errcode(ERRCODE_FEATURE_NOT_SUPPORTED),
				 errmsg("current database cannot be renamed")));

	/*
	 * Make sure the database does not have active sessions.  This is the same
	 * concern as above, but applied to other sessions.
	 *
	 * As in CREATE DATABASE, check this after other error conditions.
	 */
	if (CountOtherDBBackends(db_id, &notherbackends, &npreparedxacts))
		ereport(ERROR,
				(errcode(ERRCODE_OBJECT_IN_USE),
				 errmsg("database \"%s\" is being accessed by other users",
						oldname),
				 errdetail_busy_db(notherbackends, npreparedxacts)));

	/* rename */
	newtup = SearchSysCacheCopy1(DATABASEOID, ObjectIdGetDatum(db_id));
	if (!HeapTupleIsValid(newtup))
		elog(ERROR, "cache lookup failed for database %u", db_id);
	namestrcpy(&(((Form_pg_database) GETSTRUCT(newtup))->datname), newname);
	simple_heap_update(rel, &newtup->t_self, newtup);
	CatalogUpdateIndexes(rel, newtup);

	InvokeObjectPostAlterHook(DatabaseRelationId, db_id, 0);

	ObjectAddressSet(address, DatabaseRelationId, db_id);

	/*
	 * Close pg_database, but keep lock till commit.
	 */
	heap_close(rel, NoLock);

	return address;
}


/*
 * ALTER DATABASE SET TABLESPACE
 */
static void
movedb(const char *dbname, const char *tblspcname)
{
	Oid			db_id;
	Relation	pgdbrel;
	int			notherbackends;
	int			npreparedxacts;
	HeapTuple	oldtuple,
				newtuple;
	Oid			src_tblspcoid,
				dst_tblspcoid;
	Datum		new_record[Natts_pg_database];
	bool		new_record_nulls[Natts_pg_database];
	bool		new_record_repl[Natts_pg_database];
	ScanKeyData scankey;
	SysScanDesc sysscan;
	AclResult	aclresult;
	char	   *src_dbpath;
	char	   *dst_dbpath;
	DIR		   *dstdir;
	bool        src_compressed;
	bool        dst_compressed;
	struct dirent *xlde;
	movedb_failure_params fparms;

	/*
	 * Look up the target database's OID, and get exclusive lock on it. We
	 * need this to ensure that no new backend starts up in the database while
	 * we are moving it, and that no one is using it as a CREATE DATABASE
	 * template or trying to delete it.
	 */
	pgdbrel = heap_open(DatabaseRelationId, RowExclusiveLock);

	if (!get_db_info(dbname, AccessExclusiveLock, &db_id, NULL, NULL,
				   NULL, NULL, NULL, NULL, NULL, &src_tblspcoid, NULL, NULL))
		ereport(ERROR,
				(errcode(ERRCODE_UNDEFINED_DATABASE),
				 errmsg("database \"%s\" does not exist", dbname)));

	/*
	 * We actually need a session lock, so that the lock will persist across
	 * the commit/restart below.  (We could almost get away with letting the
	 * lock be released at commit, except that someone could try to move
	 * relations of the DB back into the old directory while we rmtree() it.)
	 */
	LockSharedObjectForSession(DatabaseRelationId, db_id, 0,
							   AccessExclusiveLock);

	/*
	 * Permission checks
	 */
	if (!pg_database_ownercheck(db_id, GetUserId()))
		aclcheck_error(ACLCHECK_NOT_OWNER, ACL_KIND_DATABASE,
					   dbname);

	/*
	 * Obviously can't move the tables of my own database
	 */
	if (db_id == MyDatabaseId)
		ereport(ERROR,
				(errcode(ERRCODE_OBJECT_IN_USE),
				 errmsg("cannot change the tablespace of the currently open database")));

	/*
	 * Get tablespace's oid
	 */
	dst_tblspcoid = get_tablespace_oid(tblspcname, false);

	/*
	 * Permission checks
	 */
	aclresult = pg_tablespace_aclcheck(dst_tblspcoid, GetUserId(),
									   ACL_CREATE);
	if (aclresult != ACLCHECK_OK)
		aclcheck_error(aclresult, ACL_KIND_TABLESPACE,
					   tblspcname);

	/*
	 * pg_global must never be the default tablespace
	 */
	if (dst_tblspcoid == GLOBALTABLESPACE_OID)
		ereport(ERROR,
				(errcode(ERRCODE_INVALID_PARAMETER_VALUE),
				 errmsg("pg_global cannot be used as default tablespace")));

	/*
	 * No-op if same tablespace
	 */
	if (src_tblspcoid == dst_tblspcoid)
	{
		heap_close(pgdbrel, NoLock);
		UnlockSharedObjectForSession(DatabaseRelationId, db_id, 0,
									 AccessExclusiveLock);
		return;
	}

	src_compressed = is_tablespace_compressed(src_tblspcoid);
	dst_compressed = is_tablespace_compressed(dst_tblspcoid);

	/*
	 * Check for other backends in the target database.  (Because we hold the
	 * database lock, no new ones can start after this.)
	 *
	 * As in CREATE DATABASE, check this after other error conditions.
	 */
	if (CountOtherDBBackends(db_id, &notherbackends, &npreparedxacts))
		ereport(ERROR,
				(errcode(ERRCODE_OBJECT_IN_USE),
				 errmsg("database \"%s\" is being accessed by other users",
						dbname),
				 errdetail_busy_db(notherbackends, npreparedxacts)));

	/*
	 * Get old and new database paths
	 */
	src_dbpath = GetDatabasePath(db_id, src_tblspcoid);
	dst_dbpath = GetDatabasePath(db_id, dst_tblspcoid);

	/*
	 * Force a checkpoint before proceeding. This will force all dirty
	 * buffers, including those of unlogged tables, out to disk, to ensure
	 * source database is up-to-date on disk for the copy.
	 * FlushDatabaseBuffers() would suffice for that, but we also want to
	 * process any pending unlink requests. Otherwise, the check for existing
	 * files in the target directory might fail unnecessarily, not to mention
	 * that the copy might fail due to source files getting deleted under it.
	 * On Windows, this also ensures that background procs don't hold any open
	 * files, which would cause rmdir() to fail.
	 */
	RequestCheckpoint(CHECKPOINT_IMMEDIATE | CHECKPOINT_FORCE | CHECKPOINT_WAIT
					  | CHECKPOINT_FLUSH_ALL);

	/*
	 * Now drop all buffers holding data of the target database; they should
	 * no longer be dirty so DropDatabaseBuffers is safe.
	 *
	 * It might seem that we could just let these buffers age out of shared
	 * buffers naturally, since they should not get referenced anymore.  The
	 * problem with that is that if the user later moves the database back to
	 * its original tablespace, any still-surviving buffers would appear to
	 * contain valid data again --- but they'd be missing any changes made in
	 * the database while it was in the new tablespace.  In any case, freeing
	 * buffers that should never be used again seems worth the cycles.
	 *
	 * Note: it'd be sufficient to get rid of buffers matching db_id and
	 * src_tblspcoid, but bufmgr.c presently provides no API for that.
	 */
	DropDatabaseBuffers(db_id);

	/*
	 * Check for existence of files in the target directory, i.e., objects of
	 * this database that are already in the target tablespace.  We can't
	 * allow the move in such a case, because we would need to change those
	 * relations' pg_class.reltablespace entries to zero, and we don't have
	 * access to the DB's pg_class to do so.
	 */
	dstdir = AllocateDir(dst_dbpath);
	if (dstdir != NULL)
	{
		while ((xlde = ReadDir(dstdir, dst_dbpath)) != NULL)
		{
			if (strcmp(xlde->d_name, ".") == 0 ||
				strcmp(xlde->d_name, "..") == 0)
				continue;

			ereport(ERROR,
					(errcode(ERRCODE_OBJECT_NOT_IN_PREREQUISITE_STATE),
					 errmsg("some relations of database \"%s\" are already in tablespace \"%s\"",
							dbname, tblspcname),
					 errhint("You must move them back to the database's default tablespace before using this command.")));
		}

		FreeDir(dstdir);

		/*
		 * The directory exists but is empty. We must remove it before using
		 * the copydir function.
		 */
		if (rmdir(dst_dbpath) != 0)
			elog(ERROR, "could not remove directory \"%s\": %m",
				 dst_dbpath);
	}

	/*
	 * Use an ENSURE block to make sure we remove the debris if the copy fails
	 * (eg, due to out-of-disk-space).  This is not a 100% solution, because
	 * of the possibility of failure during transaction commit, but it should
	 * handle most scenarios.
	 */
	fparms.dest_dboid = db_id;
	fparms.dest_tsoid = dst_tblspcoid;
	PG_ENSURE_ERROR_CLEANUP(movedb_failure_callback,
							PointerGetDatum(&fparms));
	{
		/*
		 * Copy files from the old tablespace to the new one
		 */
<<<<<<< HEAD
		if (src_compressed ^ dst_compressed)
			copyzipdir(src_dbpath, src_compressed, dst_dbpath, dst_compressed);
		else
			copydir(src_dbpath, dst_dbpath, false);
=======
		copydir(src_dbpath, dst_dbpath, false);
		create_ptrack_init_file(dst_dbpath);
>>>>>>> 2f7af481

		/*
		 * Record the filesystem change in XLOG
		 */
		{
			xl_dbase_create_rec xlrec;

			xlrec.db_id = db_id;
			xlrec.tablespace_id = dst_tblspcoid;
			xlrec.src_db_id = db_id;
			xlrec.src_tablespace_id = src_tblspcoid;

			XLogBeginInsert();
			XLogRegisterData((char *) &xlrec, sizeof(xl_dbase_create_rec));

			(void) XLogInsert(RM_DBASE_ID,
							  XLOG_DBASE_CREATE | XLR_SPECIAL_REL_UPDATE);
		}

		/*
		 * Update the database's pg_database tuple
		 */
		ScanKeyInit(&scankey,
					Anum_pg_database_datname,
					BTEqualStrategyNumber, F_NAMEEQ,
					NameGetDatum(dbname));
		sysscan = systable_beginscan(pgdbrel, DatabaseNameIndexId, true,
									 NULL, 1, &scankey);
		oldtuple = systable_getnext(sysscan);
		if (!HeapTupleIsValid(oldtuple))		/* shouldn't happen... */
			ereport(ERROR,
					(errcode(ERRCODE_UNDEFINED_DATABASE),
					 errmsg("database \"%s\" does not exist", dbname)));

		MemSet(new_record, 0, sizeof(new_record));
		MemSet(new_record_nulls, false, sizeof(new_record_nulls));
		MemSet(new_record_repl, false, sizeof(new_record_repl));

		new_record[Anum_pg_database_dattablespace - 1] = ObjectIdGetDatum(dst_tblspcoid);
		new_record_repl[Anum_pg_database_dattablespace - 1] = true;

		newtuple = heap_modify_tuple(oldtuple, RelationGetDescr(pgdbrel),
									 new_record,
									 new_record_nulls, new_record_repl);
		simple_heap_update(pgdbrel, &oldtuple->t_self, newtuple);

		/* Update indexes */
		CatalogUpdateIndexes(pgdbrel, newtuple);

		InvokeObjectPostAlterHook(DatabaseRelationId,
								  HeapTupleGetOid(newtuple), 0);

		systable_endscan(sysscan);

		/*
		 * Force another checkpoint here.  As in CREATE DATABASE, this is to
		 * ensure that we don't have to replay a committed XLOG_DBASE_CREATE
		 * operation, which would cause us to lose any unlogged operations
		 * done in the new DB tablespace before the next checkpoint.
		 */
		RequestCheckpoint(CHECKPOINT_IMMEDIATE | CHECKPOINT_FORCE | CHECKPOINT_WAIT);

		/*
		 * Force synchronous commit, thus minimizing the window between
		 * copying the database files and committal of the transaction. If we
		 * crash before committing, we'll leave an orphaned set of files on
		 * disk, which is not fatal but not good either.
		 */
		ForceSyncCommit();

		/*
		 * Close pg_database, but keep lock till commit.
		 */
		heap_close(pgdbrel, NoLock);
	}
	PG_END_ENSURE_ERROR_CLEANUP(movedb_failure_callback,
								PointerGetDatum(&fparms));

	/*
	 * Commit the transaction so that the pg_database update is committed. If
	 * we crash while removing files, the database won't be corrupt, we'll
	 * just leave some orphaned files in the old directory.
	 *
	 * (This is OK because we know we aren't inside a transaction block.)
	 *
	 * XXX would it be safe/better to do this inside the ensure block?	Not
	 * convinced it's a good idea; consider elog just after the transaction
	 * really commits.
	 */
	PopActiveSnapshot();
	CommitTransactionCommand();

	/* Start new transaction for the remaining work; don't need a snapshot */
	StartTransactionCommand();

	/*
	 * Remove files from the old tablespace
	 */
	if (!rmtree(src_dbpath, true))
		ereport(WARNING,
				(errmsg("some useless files may be left behind in old database directory \"%s\"",
						src_dbpath)));

	/*
	 * Record the filesystem change in XLOG
	 */
	{
		xl_dbase_drop_rec xlrec;

		xlrec.db_id = db_id;
		xlrec.tablespace_id = src_tblspcoid;

		XLogBeginInsert();
		XLogRegisterData((char *) &xlrec, sizeof(xl_dbase_drop_rec));

		(void) XLogInsert(RM_DBASE_ID,
						  XLOG_DBASE_DROP | XLR_SPECIAL_REL_UPDATE);
	}

	/* Now it's safe to release the database lock */
	UnlockSharedObjectForSession(DatabaseRelationId, db_id, 0,
								 AccessExclusiveLock);
}

/* Error cleanup callback for movedb */
static void
movedb_failure_callback(int code, Datum arg)
{
	movedb_failure_params *fparms = (movedb_failure_params *) DatumGetPointer(arg);
	char	   *dstpath;

	/* Get rid of anything we managed to copy to the target directory */
	dstpath = GetDatabasePath(fparms->dest_dboid, fparms->dest_tsoid);

	(void) rmtree(dstpath, true);
}


/*
 * ALTER DATABASE name ...
 */
Oid
AlterDatabase(AlterDatabaseStmt *stmt, bool isTopLevel)
{
	Relation	rel;
	Oid			dboid;
	HeapTuple	tuple,
				newtuple;
	ScanKeyData scankey;
	SysScanDesc scan;
	ListCell   *option;
	bool		dbistemplate = false;
	bool		dballowconnections = true;
	int			dbconnlimit = -1;
	DefElem    *distemplate = NULL;
	DefElem    *dallowconnections = NULL;
	DefElem    *dconnlimit = NULL;
	DefElem    *dtablespace = NULL;
	Datum		new_record[Natts_pg_database];
	bool		new_record_nulls[Natts_pg_database];
	bool		new_record_repl[Natts_pg_database];

	/* Extract options from the statement node tree */
	foreach(option, stmt->options)
	{
		DefElem    *defel = (DefElem *) lfirst(option);

		if (strcmp(defel->defname, "is_template") == 0)
		{
			if (distemplate)
				ereport(ERROR,
						(errcode(ERRCODE_SYNTAX_ERROR),
						 errmsg("conflicting or redundant options")));
			distemplate = defel;
		}
		else if (strcmp(defel->defname, "allow_connections") == 0)
		{
			if (dallowconnections)
				ereport(ERROR,
						(errcode(ERRCODE_SYNTAX_ERROR),
						 errmsg("conflicting or redundant options")));
			dallowconnections = defel;
		}
		else if (strcmp(defel->defname, "connection_limit") == 0)
		{
			if (dconnlimit)
				ereport(ERROR,
						(errcode(ERRCODE_SYNTAX_ERROR),
						 errmsg("conflicting or redundant options")));
			dconnlimit = defel;
		}
		else if (strcmp(defel->defname, "tablespace") == 0)
		{
			if (dtablespace)
				ereport(ERROR,
						(errcode(ERRCODE_SYNTAX_ERROR),
						 errmsg("conflicting or redundant options")));
			dtablespace = defel;
		}
		else
			ereport(ERROR,
					(errcode(ERRCODE_SYNTAX_ERROR),
					 errmsg("option \"%s\" not recognized", defel->defname)));
	}

	if (dtablespace)
	{
		/*
		 * While the SET TABLESPACE syntax doesn't allow any other options,
		 * somebody could write "WITH TABLESPACE ...".  Forbid any other
		 * options from being specified in that case.
		 */
		if (list_length(stmt->options) != 1)
			ereport(ERROR,
					(errcode(ERRCODE_FEATURE_NOT_SUPPORTED),
			   errmsg("option \"%s\" cannot be specified with other options",
					  dtablespace->defname)));
		/* this case isn't allowed within a transaction block */
		PreventTransactionChain(isTopLevel, "ALTER DATABASE SET TABLESPACE");
		movedb(stmt->dbname, defGetString(dtablespace));
		return InvalidOid;
	}

	if (distemplate && distemplate->arg)
		dbistemplate = defGetBoolean(distemplate);
	if (dallowconnections && dallowconnections->arg)
		dballowconnections = defGetBoolean(dallowconnections);
	if (dconnlimit && dconnlimit->arg)
	{
		dbconnlimit = defGetInt32(dconnlimit);
		if (dbconnlimit < -1)
			ereport(ERROR,
					(errcode(ERRCODE_INVALID_PARAMETER_VALUE),
					 errmsg("invalid connection limit: %d", dbconnlimit)));
	}

	/*
	 * Get the old tuple.  We don't need a lock on the database per se,
	 * because we're not going to do anything that would mess up incoming
	 * connections.
	 */
	rel = heap_open(DatabaseRelationId, RowExclusiveLock);
	ScanKeyInit(&scankey,
				Anum_pg_database_datname,
				BTEqualStrategyNumber, F_NAMEEQ,
				NameGetDatum(stmt->dbname));
	scan = systable_beginscan(rel, DatabaseNameIndexId, true,
							  NULL, 1, &scankey);
	tuple = systable_getnext(scan);
	if (!HeapTupleIsValid(tuple))
		ereport(ERROR,
				(errcode(ERRCODE_UNDEFINED_DATABASE),
				 errmsg("database \"%s\" does not exist", stmt->dbname)));

	dboid = HeapTupleGetOid(tuple);

	if (!pg_database_ownercheck(HeapTupleGetOid(tuple), GetUserId()))
		aclcheck_error(ACLCHECK_NOT_OWNER, ACL_KIND_DATABASE,
					   stmt->dbname);

	/*
	 * In order to avoid getting locked out and having to go through
	 * standalone mode, we refuse to disallow connections to the database
	 * we're currently connected to.  Lockout can still happen with concurrent
	 * sessions but the likeliness of that is not high enough to worry about.
	 */
	if (!dballowconnections && dboid == MyDatabaseId)
		ereport(ERROR,
				(errcode(ERRCODE_INVALID_PARAMETER_VALUE),
				 errmsg("cannot disallow connections for current database")));

	/*
	 * Build an updated tuple, perusing the information just obtained
	 */
	MemSet(new_record, 0, sizeof(new_record));
	MemSet(new_record_nulls, false, sizeof(new_record_nulls));
	MemSet(new_record_repl, false, sizeof(new_record_repl));

	if (distemplate)
	{
		new_record[Anum_pg_database_datistemplate - 1] = BoolGetDatum(dbistemplate);
		new_record_repl[Anum_pg_database_datistemplate - 1] = true;
	}
	if (dallowconnections)
	{
		new_record[Anum_pg_database_datallowconn - 1] = BoolGetDatum(dballowconnections);
		new_record_repl[Anum_pg_database_datallowconn - 1] = true;
	}
	if (dconnlimit)
	{
		new_record[Anum_pg_database_datconnlimit - 1] = Int32GetDatum(dbconnlimit);
		new_record_repl[Anum_pg_database_datconnlimit - 1] = true;
	}

	newtuple = heap_modify_tuple(tuple, RelationGetDescr(rel), new_record,
								 new_record_nulls, new_record_repl);
	simple_heap_update(rel, &tuple->t_self, newtuple);

	/* Update indexes */
	CatalogUpdateIndexes(rel, newtuple);

	InvokeObjectPostAlterHook(DatabaseRelationId,
							  HeapTupleGetOid(newtuple), 0);

	systable_endscan(scan);

	/* Close pg_database, but keep lock till commit */
	heap_close(rel, NoLock);

	return dboid;
}


/*
 * ALTER DATABASE name SET ...
 */
Oid
AlterDatabaseSet(AlterDatabaseSetStmt *stmt)
{
	Oid			datid = get_database_oid(stmt->dbname, false);

	/*
	 * Obtain a lock on the database and make sure it didn't go away in the
	 * meantime.
	 */
	shdepLockAndCheckObject(DatabaseRelationId, datid);

	if (!pg_database_ownercheck(datid, GetUserId()))
		aclcheck_error(ACLCHECK_NOT_OWNER, ACL_KIND_DATABASE,
					   stmt->dbname);

	AlterSetting(datid, InvalidOid, stmt->setstmt);

	UnlockSharedObject(DatabaseRelationId, datid, 0, AccessShareLock);

	return datid;
}


/*
 * ALTER DATABASE name OWNER TO newowner
 */
ObjectAddress
AlterDatabaseOwner(const char *dbname, Oid newOwnerId)
{
	Oid			db_id;
	HeapTuple	tuple;
	Relation	rel;
	ScanKeyData scankey;
	SysScanDesc scan;
	Form_pg_database datForm;
	ObjectAddress address;

	/*
	 * Get the old tuple.  We don't need a lock on the database per se,
	 * because we're not going to do anything that would mess up incoming
	 * connections.
	 */
	rel = heap_open(DatabaseRelationId, RowExclusiveLock);
	ScanKeyInit(&scankey,
				Anum_pg_database_datname,
				BTEqualStrategyNumber, F_NAMEEQ,
				NameGetDatum(dbname));
	scan = systable_beginscan(rel, DatabaseNameIndexId, true,
							  NULL, 1, &scankey);
	tuple = systable_getnext(scan);
	if (!HeapTupleIsValid(tuple))
		ereport(ERROR,
				(errcode(ERRCODE_UNDEFINED_DATABASE),
				 errmsg("database \"%s\" does not exist", dbname)));

	db_id = HeapTupleGetOid(tuple);
	datForm = (Form_pg_database) GETSTRUCT(tuple);

	/*
	 * If the new owner is the same as the existing owner, consider the
	 * command to have succeeded.  This is to be consistent with other
	 * objects.
	 */
	if (datForm->datdba != newOwnerId)
	{
		Datum		repl_val[Natts_pg_database];
		bool		repl_null[Natts_pg_database];
		bool		repl_repl[Natts_pg_database];
		Acl		   *newAcl;
		Datum		aclDatum;
		bool		isNull;
		HeapTuple	newtuple;

		/* Otherwise, must be owner of the existing object */
		if (!pg_database_ownercheck(HeapTupleGetOid(tuple), GetUserId()))
			aclcheck_error(ACLCHECK_NOT_OWNER, ACL_KIND_DATABASE,
						   dbname);

		/* Must be able to become new owner */
		check_is_member_of_role(GetUserId(), newOwnerId);

		/*
		 * must have createdb rights
		 *
		 * NOTE: This is different from other alter-owner checks in that the
		 * current user is checked for createdb privileges instead of the
		 * destination owner.  This is consistent with the CREATE case for
		 * databases.  Because superusers will always have this right, we need
		 * no special case for them.
		 */
		if (!have_createdb_privilege())
			ereport(ERROR,
					(errcode(ERRCODE_INSUFFICIENT_PRIVILEGE),
				   errmsg("permission denied to change owner of database")));

		memset(repl_null, false, sizeof(repl_null));
		memset(repl_repl, false, sizeof(repl_repl));

		repl_repl[Anum_pg_database_datdba - 1] = true;
		repl_val[Anum_pg_database_datdba - 1] = ObjectIdGetDatum(newOwnerId);

		/*
		 * Determine the modified ACL for the new owner.  This is only
		 * necessary when the ACL is non-null.
		 */
		aclDatum = heap_getattr(tuple,
								Anum_pg_database_datacl,
								RelationGetDescr(rel),
								&isNull);
		if (!isNull)
		{
			newAcl = aclnewowner(DatumGetAclP(aclDatum),
								 datForm->datdba, newOwnerId);
			repl_repl[Anum_pg_database_datacl - 1] = true;
			repl_val[Anum_pg_database_datacl - 1] = PointerGetDatum(newAcl);
		}

		newtuple = heap_modify_tuple(tuple, RelationGetDescr(rel), repl_val, repl_null, repl_repl);
		simple_heap_update(rel, &newtuple->t_self, newtuple);
		CatalogUpdateIndexes(rel, newtuple);

		heap_freetuple(newtuple);

		/* Update owner dependency reference */
		changeDependencyOnOwner(DatabaseRelationId, HeapTupleGetOid(tuple),
								newOwnerId);
	}

	InvokeObjectPostAlterHook(DatabaseRelationId, HeapTupleGetOid(tuple), 0);

	ObjectAddressSet(address, DatabaseRelationId, db_id);

	systable_endscan(scan);

	/* Close pg_database, but keep lock till commit */
	heap_close(rel, NoLock);

	return address;
}


/*
 * Helper functions
 */

/*
 * Look up info about the database named "name".  If the database exists,
 * obtain the specified lock type on it, fill in any of the remaining
 * parameters that aren't NULL, and return TRUE.  If no such database,
 * return FALSE.
 */
static bool
get_db_info(const char *name, LOCKMODE lockmode,
			Oid *dbIdP, Oid *ownerIdP,
			int *encodingP, bool *dbIsTemplateP, bool *dbAllowConnP,
			Oid *dbLastSysOidP, TransactionId *dbFrozenXidP,
			MultiXactId *dbMinMultiP,
			Oid *dbTablespace, char **dbCollate, char **dbCtype)
{
	bool		result = false;
	Relation	relation;

	AssertArg(name);

	/* Caller may wish to grab a better lock on pg_database beforehand... */
	relation = heap_open(DatabaseRelationId, AccessShareLock);

	/*
	 * Loop covers the rare case where the database is renamed before we can
	 * lock it.  We try again just in case we can find a new one of the same
	 * name.
	 */
	for (;;)
	{
		ScanKeyData scanKey;
		SysScanDesc scan;
		HeapTuple	tuple;
		Oid			dbOid;

		/*
		 * there's no syscache for database-indexed-by-name, so must do it the
		 * hard way
		 */
		ScanKeyInit(&scanKey,
					Anum_pg_database_datname,
					BTEqualStrategyNumber, F_NAMEEQ,
					NameGetDatum(name));

		scan = systable_beginscan(relation, DatabaseNameIndexId, true,
								  NULL, 1, &scanKey);

		tuple = systable_getnext(scan);

		if (!HeapTupleIsValid(tuple))
		{
			/* definitely no database of that name */
			systable_endscan(scan);
			break;
		}

		dbOid = HeapTupleGetOid(tuple);

		systable_endscan(scan);

		/*
		 * Now that we have a database OID, we can try to lock the DB.
		 */
		if (lockmode != NoLock)
			LockSharedObject(DatabaseRelationId, dbOid, 0, lockmode);

		/*
		 * And now, re-fetch the tuple by OID.  If it's still there and still
		 * the same name, we win; else, drop the lock and loop back to try
		 * again.
		 */
		tuple = SearchSysCache1(DATABASEOID, ObjectIdGetDatum(dbOid));
		if (HeapTupleIsValid(tuple))
		{
			Form_pg_database dbform = (Form_pg_database) GETSTRUCT(tuple);

			if (strcmp(name, NameStr(dbform->datname)) == 0)
			{
				/* oid of the database */
				if (dbIdP)
					*dbIdP = dbOid;
				/* oid of the owner */
				if (ownerIdP)
					*ownerIdP = dbform->datdba;
				/* character encoding */
				if (encodingP)
					*encodingP = dbform->encoding;
				/* allowed as template? */
				if (dbIsTemplateP)
					*dbIsTemplateP = dbform->datistemplate;
				/* allowing connections? */
				if (dbAllowConnP)
					*dbAllowConnP = dbform->datallowconn;
				/* last system OID used in database */
				if (dbLastSysOidP)
					*dbLastSysOidP = dbform->datlastsysoid;
				/* limit of frozen XIDs */
				if (dbFrozenXidP)
					*dbFrozenXidP = dbform->datfrozenxid;
				/* minimum MultixactId */
				if (dbMinMultiP)
					*dbMinMultiP = dbform->datminmxid;
				/* default tablespace for this database */
				if (dbTablespace)
					*dbTablespace = dbform->dattablespace;
				/* default locale settings for this database */
				if (dbCollate)
					*dbCollate = pstrdup(NameStr(dbform->datcollate));
				if (dbCtype)
					*dbCtype = pstrdup(NameStr(dbform->datctype));
				ReleaseSysCache(tuple);
				result = true;
				break;
			}
			/* can only get here if it was just renamed */
			ReleaseSysCache(tuple);
		}

		if (lockmode != NoLock)
			UnlockSharedObject(DatabaseRelationId, dbOid, 0, lockmode);
	}

	heap_close(relation, AccessShareLock);

	return result;
}

/* Check if current user has createdb privileges */
static bool
have_createdb_privilege(void)
{
	bool		result = false;
	HeapTuple	utup;

	/* Superusers can always do everything */
	if (superuser())
		return true;

	utup = SearchSysCache1(AUTHOID, ObjectIdGetDatum(GetUserId()));
	if (HeapTupleIsValid(utup))
	{
		result = ((Form_pg_authid) GETSTRUCT(utup))->rolcreatedb;
		ReleaseSysCache(utup);
	}
	return result;
}

/*
 * Remove tablespace directories
 *
 * We don't know what tablespaces db_id is using, so iterate through all
 * tablespaces removing <tablespace>/db_id
 */
static void
remove_dbtablespaces(Oid db_id)
{
	Relation	rel;
	HeapScanDesc scan;
	HeapTuple	tuple;

	rel = heap_open(TableSpaceRelationId, AccessShareLock);
	scan = heap_beginscan_catalog(rel, 0, NULL);
	while ((tuple = heap_getnext(scan, ForwardScanDirection)) != NULL)
	{
		Oid			dsttablespace = HeapTupleGetOid(tuple);
		char	   *dstpath;
		struct stat st;

		/* Don't mess with the global tablespace */
		if (dsttablespace == GLOBALTABLESPACE_OID)
			continue;

		dstpath = GetDatabasePath(db_id, dsttablespace);

		if (lstat(dstpath, &st) < 0 || !S_ISDIR(st.st_mode))
		{
			/* Assume we can ignore it */
			pfree(dstpath);
			continue;
		}

		if (!rmtree(dstpath, true))
			ereport(WARNING,
					(errmsg("some useless files may be left behind in old database directory \"%s\"",
							dstpath)));

		/* Record the filesystem change in XLOG */
		{
			xl_dbase_drop_rec xlrec;

			xlrec.db_id = db_id;
			xlrec.tablespace_id = dsttablespace;

			XLogBeginInsert();
			XLogRegisterData((char *) &xlrec, sizeof(xl_dbase_drop_rec));

			(void) XLogInsert(RM_DBASE_ID,
							  XLOG_DBASE_DROP | XLR_SPECIAL_REL_UPDATE);
		}

		pfree(dstpath);
	}

	heap_endscan(scan);
	heap_close(rel, AccessShareLock);
}

/*
 * Check for existing files that conflict with a proposed new DB OID;
 * return TRUE if there are any
 *
 * If there were a subdirectory in any tablespace matching the proposed new
 * OID, we'd get a create failure due to the duplicate name ... and then we'd
 * try to remove that already-existing subdirectory during the cleanup in
 * remove_dbtablespaces.  Nuking existing files seems like a bad idea, so
 * instead we make this extra check before settling on the OID of the new
 * database.  This exactly parallels what GetNewRelFileNode() does for table
 * relfilenode values.
 */
static bool
check_db_file_conflict(Oid db_id)
{
	bool		result = false;
	Relation	rel;
	HeapScanDesc scan;
	HeapTuple	tuple;

	rel = heap_open(TableSpaceRelationId, AccessShareLock);
	scan = heap_beginscan_catalog(rel, 0, NULL);
	while ((tuple = heap_getnext(scan, ForwardScanDirection)) != NULL)
	{
		Oid			dsttablespace = HeapTupleGetOid(tuple);
		char	   *dstpath;
		struct stat st;

		/* Don't mess with the global tablespace */
		if (dsttablespace == GLOBALTABLESPACE_OID)
			continue;

		dstpath = GetDatabasePath(db_id, dsttablespace);

		if (lstat(dstpath, &st) == 0)
		{
			/* Found a conflicting file (or directory, whatever) */
			pfree(dstpath);
			result = true;
			break;
		}

		pfree(dstpath);
	}

	heap_endscan(scan);
	heap_close(rel, AccessShareLock);

	return result;
}

/*
 * Issue a suitable errdetail message for a busy database
 */
static int
errdetail_busy_db(int notherbackends, int npreparedxacts)
{
	if (notherbackends > 0 && npreparedxacts > 0)

		/*
		 * We don't deal with singular versus plural here, since gettext
		 * doesn't support multiple plurals in one string.
		 */
		errdetail("There are %d other session(s) and %d prepared transaction(s) using the database.",
				  notherbackends, npreparedxacts);
	else if (notherbackends > 0)
		errdetail_plural("There is %d other session using the database.",
						 "There are %d other sessions using the database.",
						 notherbackends,
						 notherbackends);
	else
		errdetail_plural("There is %d prepared transaction using the database.",
					"There are %d prepared transactions using the database.",
						 npreparedxacts,
						 npreparedxacts);
	return 0;					/* just to keep ereport macro happy */
}

/*
 * get_database_oid - given a database name, look up the OID
 *
 * If missing_ok is false, throw an error if database name not found.  If
 * true, just return InvalidOid.
 */
Oid
get_database_oid(const char *dbname, bool missing_ok)
{
	Relation	pg_database;
	ScanKeyData entry[1];
	SysScanDesc scan;
	HeapTuple	dbtuple;
	Oid			oid;

	/*
	 * There's no syscache for pg_database indexed by name, so we must look
	 * the hard way.
	 */
	pg_database = heap_open(DatabaseRelationId, AccessShareLock);
	ScanKeyInit(&entry[0],
				Anum_pg_database_datname,
				BTEqualStrategyNumber, F_NAMEEQ,
				CStringGetDatum(dbname));
	scan = systable_beginscan(pg_database, DatabaseNameIndexId, true,
							  NULL, 1, entry);

	dbtuple = systable_getnext(scan);

	/* We assume that there can be at most one matching tuple */
	if (HeapTupleIsValid(dbtuple))
		oid = HeapTupleGetOid(dbtuple);
	else
		oid = InvalidOid;

	systable_endscan(scan);
	heap_close(pg_database, AccessShareLock);

	if (!OidIsValid(oid) && !missing_ok)
		ereport(ERROR,
				(errcode(ERRCODE_UNDEFINED_DATABASE),
				 errmsg("database \"%s\" does not exist",
						dbname)));

	return oid;
}


/*
 * get_database_name - given a database OID, look up the name
 *
 * Returns a palloc'd string, or NULL if no such database.
 */
char *
get_database_name(Oid dbid)
{
	HeapTuple	dbtuple;
	char	   *result;

	dbtuple = SearchSysCache1(DATABASEOID, ObjectIdGetDatum(dbid));
	if (HeapTupleIsValid(dbtuple))
	{
		result = pstrdup(NameStr(((Form_pg_database) GETSTRUCT(dbtuple))->datname));
		ReleaseSysCache(dbtuple);
	}
	else
		result = NULL;

	return result;
}

/*
 * DATABASE resource manager's routines
 */
void
dbase_redo(XLogReaderState *record)
{
	uint8		info = XLogRecGetInfo(record) & ~XLR_INFO_MASK;

	/* Backup blocks are not used in dbase records */
	Assert(!XLogRecHasAnyBlockRefs(record));

	if (info == XLOG_DBASE_CREATE)
	{
		xl_dbase_create_rec *xlrec = (xl_dbase_create_rec *) XLogRecGetData(record);
		char	   *src_path;
		char	   *dst_path;
		struct stat st;

		src_path = GetDatabasePath(xlrec->src_db_id, xlrec->src_tablespace_id);
		dst_path = GetDatabasePath(xlrec->db_id, xlrec->tablespace_id);

		/*
		 * Our theory for replaying a CREATE is to forcibly drop the target
		 * subdirectory if present, then re-copy the source data. This may be
		 * more work than needed, but it is simple to implement.
		 */
		if (stat(dst_path, &st) == 0 && S_ISDIR(st.st_mode))
		{
			if (!rmtree(dst_path, true))
				/* If this failed, copydir() below is going to error. */
				ereport(WARNING,
						(errmsg("some useless files may be left behind in old database directory \"%s\"",
								dst_path)));
		}

		/*
		 * Force dirty buffers out to disk, to ensure source database is
		 * up-to-date for the copy.
		 */
		FlushDatabaseBuffers(xlrec->src_db_id);

		/*
		 * Copy this subdirectory to the new location
		 *
		 * We don't need to copy subdirectories
		 */
		copydir(src_path, dst_path, false);
		create_ptrack_init_file(dst_path);
	}
	else if (info == XLOG_DBASE_DROP)
	{
		xl_dbase_drop_rec *xlrec = (xl_dbase_drop_rec *) XLogRecGetData(record);
		char	   *dst_path;

		dst_path = GetDatabasePath(xlrec->db_id, xlrec->tablespace_id);

		if (InHotStandby)
		{
			/*
			 * Lock database while we resolve conflicts to ensure that
			 * InitPostgres() cannot fully re-execute concurrently. This
			 * avoids backends re-connecting automatically to same database,
			 * which can happen in some cases.
			 */
			LockSharedObjectForSession(DatabaseRelationId, xlrec->db_id, 0, AccessExclusiveLock);
			ResolveRecoveryConflictWithDatabase(xlrec->db_id);
		}

		/* Drop pages for this database that are in the shared buffer cache */
		DropDatabaseBuffers(xlrec->db_id);

		/* Also, clean out any fsync requests that might be pending in md.c */
		ForgetDatabaseFsyncRequests(xlrec->db_id);

		/* Clean out the xlog relcache too */
		XLogDropDatabase(xlrec->db_id);

		/* And remove the physical files */
		if (!rmtree(dst_path, true))
			ereport(WARNING,
					(errmsg("some useless files may be left behind in old database directory \"%s\"",
							dst_path)));

		if (InHotStandby)
		{
			/*
			 * Release locks prior to commit. XXX There is a race condition
			 * here that may allow backends to reconnect, but the window for
			 * this is small because the gap between here and commit is mostly
			 * fairly small and it is unlikely that people will be dropping
			 * databases that we are trying to connect to anyway.
			 */
			UnlockSharedObjectForSession(DatabaseRelationId, xlrec->db_id, 0, AccessExclusiveLock);
		}
	}
	else
		elog(PANIC, "dbase_redo: unknown op code %u", info);
}<|MERGE_RESOLUTION|>--- conflicted
+++ resolved
@@ -1229,15 +1229,11 @@
 		/*
 		 * Copy files from the old tablespace to the new one
 		 */
-<<<<<<< HEAD
 		if (src_compressed ^ dst_compressed)
 			copyzipdir(src_dbpath, src_compressed, dst_dbpath, dst_compressed);
 		else
 			copydir(src_dbpath, dst_dbpath, false);
-=======
-		copydir(src_dbpath, dst_dbpath, false);
 		create_ptrack_init_file(dst_dbpath);
->>>>>>> 2f7af481
 
 		/*
 		 * Record the filesystem change in XLOG
