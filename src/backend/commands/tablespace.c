/*-------------------------------------------------------------------------
 *
 * tablespace.c
 *	  Commands to manipulate table spaces
 *
 * Tablespaces in PostgreSQL are designed to allow users to determine
 * where the data file(s) for a given database object reside on the file
 * system.
 *
 * A tablespace represents a directory on the file system. At tablespace
 * creation time, the directory must be empty. To simplify things and
 * remove the possibility of having file name conflicts, we isolate
 * files within a tablespace into database-specific subdirectories.
 *
 * To support file access via the information given in RelFileNode, we
 * maintain a symbolic-link map in $PGDATA/pg_tblspc. The symlinks are
 * named by tablespace OIDs and point to the actual tablespace directories.
 * There is also a per-cluster version directory in each tablespace.
 * Thus the full path to an arbitrary file is
 *			$PGDATA/pg_tblspc/spcoid/PG_MAJORVER_CATVER/dboid/relfilenode
 * e.g.
 *			$PGDATA/pg_tblspc/20981/PG_9.0_201002161/719849/83292814
 *
 * There are two tablespaces created at initdb time: pg_global (for shared
 * tables) and pg_default (for everything else).  For backwards compatibility
 * and to remain functional on platforms without symlinks, these tablespaces
 * are accessed specially: they are respectively
 *			$PGDATA/global/relfilenode
 *			$PGDATA/base/dboid/relfilenode
 *
 * To allow CREATE DATABASE to give a new database a default tablespace
 * that's different from the template database's default, we make the
 * provision that a zero in pg_class.reltablespace means the database's
 * default tablespace.  Without this, CREATE DATABASE would have to go in
 * and munge the system catalogs of the new database.
 *
 *
 * Portions Copyright (c) 1996-2016, PostgreSQL Global Development Group
 * Portions Copyright (c) 1994, Regents of the University of California
 *
 *
 * IDENTIFICATION
 *	  src/backend/commands/tablespace.c
 *
 *-------------------------------------------------------------------------
 */
#include "postgres.h"

#include <unistd.h>
#include <dirent.h>
#include <stdio.h>
#include <sys/types.h>
#include <sys/stat.h>

#include "access/heapam.h"
#include "access/reloptions.h"
#include "access/htup_details.h"
#include "access/sysattr.h"
#include "access/xact.h"
#include "access/xlog.h"
#include "access/xloginsert.h"
#include "catalog/catalog.h"
#include "catalog/dependency.h"
#include "catalog/indexing.h"
#include "catalog/namespace.h"
#include "catalog/objectaccess.h"
#include "catalog/pg_namespace.h"
#include "catalog/pg_tablespace.h"
#include "commands/defrem.h"
#include "commands/comment.h"
#include "commands/seclabel.h"
#include "commands/tablecmds.h"
#include "commands/tablespace.h"
#include "miscadmin.h"
#include "postmaster/bgwriter.h"
#include "storage/fd.h"
#include "storage/cfs.h"
#include "storage/lmgr.h"
#include "storage/standby.h"
#include "utils/acl.h"
#include "utils/builtins.h"
#include "utils/fmgroids.h"
#include "utils/guc.h"
#include "utils/lsyscache.h"
#include "utils/spccache.h"
#include "utils/memutils.h"
#include "utils/rel.h"
#include "utils/tqual.h"


/* GUC variables */
char	   *default_tablespace = NULL;
char	   *temp_tablespaces = NULL;


static void create_tablespace_directories(const char *location,
										  const Oid tablespaceoid, bool compressed);
static bool destroy_tablespace_directories(Oid tablespaceoid, bool redo);


/*
 * Each database using a table space is isolated into its own name space
 * by a subdirectory named for the database OID.  On first creation of an
 * object in the tablespace, create the subdirectory.  If the subdirectory
 * already exists, fall through quietly.
 *
 * isRedo indicates that we are creating an object during WAL replay.
 * In this case we will cope with the possibility of the tablespace
 * directory not being there either --- this could happen if we are
 * replaying an operation on a table in a subsequently-dropped tablespace.
 * We handle this by making a directory in the place where the tablespace
 * symlink would normally be.  This isn't an exact replay of course, but
 * it's the best we can do given the available information.
 *
 * If tablespaces are not supported, we still need it in case we have to
 * re-create a database subdirectory (of $PGDATA/base) during WAL replay.
 */
void
TablespaceCreateDbspace(Oid spcNode, Oid dbNode, bool isRedo)
{
	struct stat st;
	char	   *dir;

	/*
	 * The global tablespace doesn't have per-database subdirectories, so
	 * nothing to do for it.
	 */
	if (spcNode == GLOBALTABLESPACE_OID)
		return;

	Assert(OidIsValid(spcNode));
	Assert(OidIsValid(dbNode));

	dir = GetDatabasePath(dbNode, spcNode);

	if (stat(dir, &st) < 0)
	{
		/* Directory does not exist? */
		if (errno == ENOENT)
		{
			/*
			 * Acquire TablespaceCreateLock to ensure that no DROP TABLESPACE
			 * or TablespaceCreateDbspace is running concurrently.
			 */
			LWLockAcquire(TablespaceCreateLock, LW_EXCLUSIVE);

			/*
			 * Recheck to see if someone created the directory while we were
			 * waiting for lock.
			 */
			if (stat(dir, &st) == 0 && S_ISDIR(st.st_mode))
			{
				/* Directory was created */
			}
			else
			{
				/* Directory creation failed? */
				if (mkdir(dir, S_IRWXU) < 0)
				{
					char	   *parentdir;

					/* Failure other than not exists or not in WAL replay? */
					if (errno != ENOENT || !isRedo)
						ereport(ERROR,
								(errcode_for_file_access(),
							  errmsg("could not create directory \"%s\": %m",
									 dir)));

					/*
					 * Parent directories are missing during WAL replay, so
					 * continue by creating simple parent directories rather
					 * than a symlink.
					 */

					/* create two parents up if not exist */
					parentdir = pstrdup(dir);
					get_parent_directory(parentdir);
					get_parent_directory(parentdir);
					/* Can't create parent and it doesn't already exist? */
					if (mkdir(parentdir, S_IRWXU) < 0 && errno != EEXIST)
						ereport(ERROR,
								(errcode_for_file_access(),
							  errmsg("could not create directory \"%s\": %m",
									 parentdir)));
					pfree(parentdir);

					/* create one parent up if not exist */
					parentdir = pstrdup(dir);
					get_parent_directory(parentdir);
					/* Can't create parent and it doesn't already exist? */
					if (mkdir(parentdir, S_IRWXU) < 0 && errno != EEXIST)
						ereport(ERROR,
								(errcode_for_file_access(),
							  errmsg("could not create directory \"%s\": %m",
									 parentdir)));
					pfree(parentdir);

					/* Create database directory */
					if (mkdir(dir, S_IRWXU) < 0)
						ereport(ERROR,
								(errcode_for_file_access(),
							  errmsg("could not create directory \"%s\": %m",
									 dir)));
				}
			}

			LWLockRelease(TablespaceCreateLock);
		}
		else
		{
			ereport(ERROR,
					(errcode_for_file_access(),
					 errmsg("could not stat directory \"%s\": %m", dir)));
		}
	}
	else
	{
		/* Is it not a directory? */
		if (!S_ISDIR(st.st_mode))
			ereport(ERROR,
					(errcode(ERRCODE_WRONG_OBJECT_TYPE),
					 errmsg("\"%s\" exists but is not a directory",
							dir)));
	}

	pfree(dir);
}

static bool
getBoolOption(List* options, char const* name, bool defaultValue)
{
	ListCell   *cell;
	foreach(cell, options)
	{
		DefElem    *def = (DefElem *) lfirst(cell);
		if (strcmp(def->defname, name) == 0) 
		{
			return defGetBoolean(def);
		}
	}
	return defaultValue;
}



/*
 * Create a table space
 *
 * Only superusers can create a tablespace. This seems a reasonable restriction
 * since we're determining the system layout and, anyway, we probably have
 * root if we're doing this kind of activity
 */
Oid
CreateTableSpace(CreateTableSpaceStmt *stmt)
{
#ifdef HAVE_SYMLINK
	Relation	rel;
	Datum		values[Natts_pg_tablespace];
	bool		nulls[Natts_pg_tablespace];
	HeapTuple	tuple;
	Oid			tablespaceoid;
	char	   *location;
	Oid			ownerId;
	Datum		newOptions;
	bool        compressed;

	/* Must be super user */
	if (!superuser())
		ereport(ERROR,
				(errcode(ERRCODE_INSUFFICIENT_PRIVILEGE),
				 errmsg("permission denied to create tablespace \"%s\"",
						stmt->tablespacename),
				 errhint("Must be superuser to create a tablespace.")));

	/* However, the eventual owner of the tablespace need not be */
	if (stmt->owner)
		ownerId = get_rolespec_oid(stmt->owner, false);
	else
		ownerId = GetUserId();

	/* If tablespace should be compressed */
	compressed = getBoolOption(stmt->options, "compression", false);

	/* Unix-ify the offered path, and strip any trailing slashes */
	location = pstrdup(stmt->location);
	canonicalize_path(location);

	/* disallow quotes, else CREATE DATABASE would be at risk */
	if (strchr(location, '\''))
		ereport(ERROR,
				(errcode(ERRCODE_INVALID_NAME),
				 errmsg("tablespace location cannot contain single quotes")));

	/*
	 * Allowing relative paths seems risky
	 *
	 * this also helps us ensure that location is not empty or whitespace
	 */
	if (!is_absolute_path(location))
		ereport(ERROR,
				(errcode(ERRCODE_INVALID_OBJECT_DEFINITION),
				 errmsg("tablespace location must be an absolute path")));

	/*
	 * Check that location isn't too long. Remember that we're going to append
	 * 'PG_XXX/<dboid>/<relid>_<fork>.<nnn>'.  FYI, we never actually
	 * reference the whole path here, but mkdir() uses the first two parts.
	 */
	if (strlen(location) + 1 + strlen(TABLESPACE_VERSION_DIRECTORY) + 1 +
	  OIDCHARS + 1 + OIDCHARS + 1 + FORKNAMECHARS + 1 + OIDCHARS > MAXPGPATH)
		ereport(ERROR,
				(errcode(ERRCODE_INVALID_OBJECT_DEFINITION),
				 errmsg("tablespace location \"%s\" is too long",
						location)));

	/* Warn if the tablespace is in the data directory. */
	if (path_is_prefix_of_path(DataDir, location))
		ereport(WARNING,
				(errcode(ERRCODE_INVALID_OBJECT_DEFINITION),
				 errmsg("tablespace location should not be inside the data directory")));

	/*
	 * Disallow creation of tablespaces named "pg_xxx"; we reserve this
	 * namespace for system purposes.
	 */
	if (!allowSystemTableMods && IsReservedName(stmt->tablespacename))
		ereport(ERROR,
				(errcode(ERRCODE_RESERVED_NAME),
				 errmsg("unacceptable tablespace name \"%s\"",
						stmt->tablespacename),
		errdetail("The prefix \"pg_\" is reserved for system tablespaces.")));

	/*
	 * Check that there is no other tablespace by this name.  (The unique
	 * index would catch this anyway, but might as well give a friendlier
	 * message.)
	 */
	if (OidIsValid(get_tablespace_oid(stmt->tablespacename, true)))
		ereport(ERROR,
				(errcode(ERRCODE_DUPLICATE_OBJECT),
				 errmsg("tablespace \"%s\" already exists",
						stmt->tablespacename)));

	/*
	 * Insert tuple into pg_tablespace.  The purpose of doing this first is to
	 * lock the proposed tablename against other would-be creators. The
	 * insertion will roll back if we find problems below.
	 */
	rel = heap_open(TableSpaceRelationId, RowExclusiveLock);

	MemSet(nulls, false, sizeof(nulls));

	values[Anum_pg_tablespace_spcname - 1] =
		DirectFunctionCall1(namein, CStringGetDatum(stmt->tablespacename));
	values[Anum_pg_tablespace_spcowner - 1] =
		ObjectIdGetDatum(ownerId);
	nulls[Anum_pg_tablespace_spcacl - 1] = true;

	/* Generate new proposed spcoptions (text array) */
	newOptions = transformRelOptions((Datum) 0,
									 stmt->options,
									 NULL, NULL, false, false);
	(void) tablespace_reloptions(newOptions, true);
	if (newOptions != (Datum) 0)
		values[Anum_pg_tablespace_spcoptions - 1] = newOptions;
	else
		nulls[Anum_pg_tablespace_spcoptions - 1] = true;

	tuple = heap_form_tuple(rel->rd_att, values, nulls);

	tablespaceoid = simple_heap_insert(rel, tuple);

	CatalogUpdateIndexes(rel, tuple);

	heap_freetuple(tuple);

	/* Record dependency on owner */
	recordDependencyOnOwner(TableSpaceRelationId, tablespaceoid, ownerId);

	/* Post creation hook for new tablespace */
	InvokeObjectPostCreateHook(TableSpaceRelationId, tablespaceoid, 0);

<<<<<<< HEAD
	create_tablespace_directories(location, tablespaceoid, getBoolOption(stmt->options, "compression", false));
=======
	create_tablespace_directories(location, tablespaceoid,
								  getBoolOption(stmt->options, "compression", false));
>>>>>>> 90c37c09

	/* Record the filesystem change in XLOG */
	{
		xl_tblspc_create_rec xlrec;

		xlrec.ts_id = tablespaceoid;
		xlrec.ts_compressed = compressed;
		XLogBeginInsert();
		XLogRegisterData((char *) &xlrec,
						 offsetof(xl_tblspc_create_rec, ts_path));
		XLogRegisterData((char *) location, strlen(location) + 1);

		(void) XLogInsert(RM_TBLSPC_ID, XLOG_TBLSPC_CREATE);
	}

	/*
	 * Force synchronous commit, to minimize the window between creating the
	 * symlink on-disk and marking the transaction committed.  It's not great
	 * that there is any window at all, but definitely we don't want to make
	 * it larger than necessary.
	 */
	ForceSyncCommit();

	pfree(location);

	/* We keep the lock on pg_tablespace until commit */
	heap_close(rel, NoLock);

	return tablespaceoid;
#else							/* !HAVE_SYMLINK */
	ereport(ERROR,
			(errcode(ERRCODE_FEATURE_NOT_SUPPORTED),
			 errmsg("tablespaces are not supported on this platform")));
	return InvalidOid;			/* keep compiler quiet */
#endif   /* HAVE_SYMLINK */
}

/*
 * Drop a table space
 *
 * Be careful to check that the tablespace is empty.
 */
void
DropTableSpace(DropTableSpaceStmt *stmt)
{
#ifdef HAVE_SYMLINK
	char	   *tablespacename = stmt->tablespacename;
	HeapScanDesc scandesc;
	Relation	rel;
	HeapTuple	tuple;
	ScanKeyData entry[1];
	Oid			tablespaceoid;

	/*
	 * Find the target tuple
	 */
	rel = heap_open(TableSpaceRelationId, RowExclusiveLock);

	ScanKeyInit(&entry[0],
				Anum_pg_tablespace_spcname,
				BTEqualStrategyNumber, F_NAMEEQ,
				CStringGetDatum(tablespacename));
	scandesc = heap_beginscan_catalog(rel, 1, entry);
	tuple = heap_getnext(scandesc, ForwardScanDirection);

	if (!HeapTupleIsValid(tuple))
	{
		if (!stmt->missing_ok)
		{
			ereport(ERROR,
					(errcode(ERRCODE_UNDEFINED_OBJECT),
					 errmsg("tablespace \"%s\" does not exist",
							tablespacename)));
		}
		else
		{
			ereport(NOTICE,
					(errmsg("tablespace \"%s\" does not exist, skipping",
							tablespacename)));
			/* XXX I assume I need one or both of these next two calls */
			heap_endscan(scandesc);
			heap_close(rel, NoLock);
		}
		return;
	}

	tablespaceoid = HeapTupleGetOid(tuple);

	/* Must be tablespace owner */
	if (!pg_tablespace_ownercheck(tablespaceoid, GetUserId()))
		aclcheck_error(ACLCHECK_NOT_OWNER, ACL_KIND_TABLESPACE,
					   tablespacename);

	/* Disallow drop of the standard tablespaces, even by superuser */
	if (tablespaceoid == GLOBALTABLESPACE_OID ||
		tablespaceoid == DEFAULTTABLESPACE_OID)
		aclcheck_error(ACLCHECK_NO_PRIV, ACL_KIND_TABLESPACE,
					   tablespacename);

	/* DROP hook for the tablespace being removed */
	InvokeObjectDropHook(TableSpaceRelationId, tablespaceoid, 0);

	/*
	 * Remove the pg_tablespace tuple (this will roll back if we fail below)
	 */
	simple_heap_delete(rel, &tuple->t_self);

	heap_endscan(scandesc);

	/*
	 * Remove any comments or security labels on this tablespace.
	 */
	DeleteSharedComments(tablespaceoid, TableSpaceRelationId);
	DeleteSharedSecurityLabel(tablespaceoid, TableSpaceRelationId);

	/*
	 * Remove dependency on owner.
	 */
	deleteSharedDependencyRecordsFor(TableSpaceRelationId, tablespaceoid, 0);

	/*
	 * Acquire TablespaceCreateLock to ensure that no TablespaceCreateDbspace
	 * is running concurrently.
	 */
	LWLockAcquire(TablespaceCreateLock, LW_EXCLUSIVE);

	/*
	 * Try to remove the physical infrastructure.
	 */
	if (!destroy_tablespace_directories(tablespaceoid, false))
	{
		/*
		 * Not all files deleted?  However, there can be lingering empty files
		 * in the directories, left behind by for example DROP TABLE, that
		 * have been scheduled for deletion at next checkpoint (see comments
		 * in mdunlink() for details).  We could just delete them immediately,
		 * but we can't tell them apart from important data files that we
		 * mustn't delete.  So instead, we force a checkpoint which will clean
		 * out any lingering files, and try again.
		 *
		 * XXX On Windows, an unlinked file persists in the directory listing
		 * until no process retains an open handle for the file.  The DDL
		 * commands that schedule files for unlink send invalidation messages
		 * directing other PostgreSQL processes to close the files.  DROP
		 * TABLESPACE should not give up on the tablespace becoming empty
		 * until all relevant invalidation processing is complete.
		 */
		RequestCheckpoint(CHECKPOINT_IMMEDIATE | CHECKPOINT_FORCE | CHECKPOINT_WAIT);
		if (!destroy_tablespace_directories(tablespaceoid, false))
		{
			/* Still not empty, the files must be important then */
			ereport(ERROR,
					(errcode(ERRCODE_OBJECT_NOT_IN_PREREQUISITE_STATE),
					 errmsg("tablespace \"%s\" is not empty",
							tablespacename)));
		}
	}

	/* Record the filesystem change in XLOG */
	{
		xl_tblspc_drop_rec xlrec;

		xlrec.ts_id = tablespaceoid;

		XLogBeginInsert();
		XLogRegisterData((char *) &xlrec, sizeof(xl_tblspc_drop_rec));

		(void) XLogInsert(RM_TBLSPC_ID, XLOG_TBLSPC_DROP);
	}

	/*
	 * Note: because we checked that the tablespace was empty, there should be
	 * no need to worry about flushing shared buffers or free space map
	 * entries for relations in the tablespace.
	 */

	/*
	 * Force synchronous commit, to minimize the window between removing the
	 * files on-disk and marking the transaction committed.  It's not great
	 * that there is any window at all, but definitely we don't want to make
	 * it larger than necessary.
	 */
	ForceSyncCommit();

	/*
	 * Allow TablespaceCreateDbspace again.
	 */
	LWLockRelease(TablespaceCreateLock);

	/* We keep the lock on pg_tablespace until commit */
	heap_close(rel, NoLock);
#else							/* !HAVE_SYMLINK */
	ereport(ERROR,
			(errcode(ERRCODE_FEATURE_NOT_SUPPORTED),
			 errmsg("tablespaces are not supported on this platform")));
#endif   /* HAVE_SYMLINK */
}


/*
 * create_tablespace_directories
 *
 *	Attempt to create filesystem infrastructure linking $PGDATA/pg_tblspc/
 *	to the specified directory
 */
static void
<<<<<<< HEAD
create_tablespace_directories(const char *location, const Oid tablespaceoid, bool compressed)
=======
create_tablespace_directories(const char *location,
							  const Oid tablespaceoid, bool compressed)
>>>>>>> 90c37c09
{
	char	   *linkloc;
	char	   *location_with_version_dir;
	struct stat st;

	linkloc = psprintf("pg_tblspc/%u", tablespaceoid);
	location_with_version_dir = psprintf("%s/%s", location,
										 TABLESPACE_VERSION_DIRECTORY);

	/*
	 * Attempt to coerce target directory to safe permissions.  If this fails,
	 * it doesn't exist or has the wrong owner.
	 */
	if (chmod(location, S_IRWXU) != 0)
	{
		if (errno == ENOENT)
			ereport(ERROR,
					(errcode(ERRCODE_UNDEFINED_FILE),
					 errmsg("directory \"%s\" does not exist", location),
					 InRecovery ? errhint("Create this directory for the tablespace before "
										  "restarting the server.") : 0));
		else
			ereport(ERROR,
					(errcode_for_file_access(),
				  errmsg("could not set permissions on directory \"%s\": %m",
						 location)));
	}

	if (InRecovery)
	{
		/*
		 * Our theory for replaying a CREATE is to forcibly drop the target
		 * subdirectory if present, and then recreate it. This may be more
		 * work than needed, but it is simple to implement.
		 */
		if (stat(location_with_version_dir, &st) == 0 && S_ISDIR(st.st_mode))
		{
			if (!rmtree(location_with_version_dir, true))
				/* If this failed, mkdir() below is going to error. */
				ereport(WARNING,
						(errmsg("some useless files may be left behind in old database directory \"%s\"",
								location_with_version_dir)));
		}
	}

	/*
	 * The creation of the version directory prevents more than one tablespace
	 * in a single location.
	 */
	if (mkdir(location_with_version_dir, S_IRWXU) < 0)
	{
		if (errno == EEXIST)
			ereport(ERROR,
					(errcode(ERRCODE_OBJECT_IN_USE),
					 errmsg("directory \"%s\" already in use as a tablespace",
							location_with_version_dir)));
		else
			ereport(ERROR,
					(errcode_for_file_access(),
					 errmsg("could not create directory \"%s\": %m",
							location_with_version_dir)));
	}

	if (compressed)
	{
		char* compressionFilePath = psprintf("%s/pg_compression", location_with_version_dir);
		FILE* comp = fopen(compressionFilePath, "w");
		elog(LOG, "Create compressed tablespace at %s", location);
		fputs(cfs_algorithm(), comp);
		fclose(comp);
		pfree(compressionFilePath);
	}

	/*
	 * In recovery, remove old symlink, in case it points to the wrong place.
	 */
	if (InRecovery)
		remove_tablespace_symlink(linkloc);

	/*
	 * Create the symlink under PGDATA
	 */
	if (symlink(location, linkloc) < 0)
		ereport(ERROR,
				(errcode_for_file_access(),
				 errmsg("could not create symbolic link \"%s\": %m",
						linkloc)));

	pfree(linkloc);
	pfree(location_with_version_dir);
}


/*
 * destroy_tablespace_directories
 *
 * Attempt to remove filesystem infrastructure for the tablespace.
 *
 * 'redo' indicates we are redoing a drop from XLOG; in that case we should
 * not throw an ERROR for problems, just LOG them.  The worst consequence of
 * not removing files here would be failure to release some disk space, which
 * does not justify throwing an error that would require manual intervention
 * to get the database running again.
 *
 * Returns TRUE if successful, FALSE if some subdirectory is not empty
 */
static bool
destroy_tablespace_directories(Oid tablespaceoid, bool redo)
{
	char	   *linkloc;
	char	   *linkloc_with_version_dir;
	char       *compression_file;
	DIR		   *dirdesc;
	struct dirent *de;
	char	   *subfile;
	struct stat st;

	linkloc_with_version_dir = psprintf("pg_tblspc/%u/%s", tablespaceoid,
										TABLESPACE_VERSION_DIRECTORY);

	compression_file = psprintf("%s/pg_compression", linkloc_with_version_dir);
	unlink(compression_file);

	/*
	 * Check if the tablespace still contains any files.  We try to rmdir each
	 * per-database directory we find in it.  rmdir failure implies there are
	 * still files in that subdirectory, so give up.  (We do not have to worry
	 * about undoing any already completed rmdirs, since the next attempt to
	 * use the tablespace from that database will simply recreate the
	 * subdirectory via TablespaceCreateDbspace.)
	 *
	 * Since we hold TablespaceCreateLock, no one else should be creating any
	 * fresh subdirectories in parallel. It is possible that new files are
	 * being created within subdirectories, though, so the rmdir call could
	 * fail.  Worst consequence is a less friendly error message.
	 *
	 * If redo is true then ENOENT is a likely outcome here, and we allow it
	 * to pass without comment.  In normal operation we still allow it, but
	 * with a warning.  This is because even though ProcessUtility disallows
	 * DROP TABLESPACE in a transaction block, it's possible that a previous
	 * DROP failed and rolled back after removing the tablespace directories
	 * and/or symlink.  We want to allow a new DROP attempt to succeed at
	 * removing the catalog entries (and symlink if still present), so we
	 * should not give a hard error here.
	 */
	dirdesc = AllocateDir(linkloc_with_version_dir);
	if (dirdesc == NULL)
	{
		if (errno == ENOENT)
		{
			if (!redo)
				ereport(WARNING,
						(errcode_for_file_access(),
						 errmsg("could not open directory \"%s\": %m",
								linkloc_with_version_dir)));
			/* The symlink might still exist, so go try to remove it */
			goto remove_symlink;
		}
		else if (redo)
		{
			/* in redo, just log other types of error */
			ereport(LOG,
					(errcode_for_file_access(),
					 errmsg("could not open directory \"%s\": %m",
							linkloc_with_version_dir)));
			pfree(linkloc_with_version_dir);
			return false;
		}
		/* else let ReadDir report the error */
	}

	while ((de = ReadDir(dirdesc, linkloc_with_version_dir)) != NULL)
	{
		if (strcmp(de->d_name, ".") == 0 ||
			strcmp(de->d_name, "..") == 0)
			continue;

		subfile = psprintf("%s/%s", linkloc_with_version_dir, de->d_name);

		/* This check is just to deliver a friendlier error message */
		if (!redo && !directory_is_empty(subfile))
		{
			FreeDir(dirdesc);
			pfree(subfile);
			pfree(linkloc_with_version_dir);
			return false;
		}

		/* remove empty directory */
		if (rmdir(subfile) < 0)
			ereport(redo ? LOG : ERROR,
					(errcode_for_file_access(),
					 errmsg("could not remove directory \"%s\": %m",
							subfile)));

		pfree(subfile);
	}

	FreeDir(dirdesc);

	/* remove version directory */
	if (rmdir(linkloc_with_version_dir) < 0)
	{
		ereport(redo ? LOG : ERROR,
				(errcode_for_file_access(),
				 errmsg("could not remove directory \"%s\": %m",
						linkloc_with_version_dir)));
		pfree(linkloc_with_version_dir);
		return false;
	}

	/*
	 * Try to remove the symlink.  We must however deal with the possibility
	 * that it's a directory instead of a symlink --- this could happen during
	 * WAL replay (see TablespaceCreateDbspace), and it is also the case on
	 * Windows where junction points lstat() as directories.
	 *
	 * Note: in the redo case, we'll return true if this final step fails;
	 * there's no point in retrying it.  Also, ENOENT should provoke no more
	 * than a warning.
	 */
remove_symlink:
	linkloc = pstrdup(linkloc_with_version_dir);
	get_parent_directory(linkloc);
	if (lstat(linkloc, &st) < 0)
	{
		int			saved_errno = errno;

		ereport(redo ? LOG : (saved_errno == ENOENT ? WARNING : ERROR),
				(errcode_for_file_access(),
				 errmsg("could not stat file \"%s\": %m",
						linkloc)));
	}
	else if (S_ISDIR(st.st_mode))
	{
		if (rmdir(linkloc) < 0)
		{
			int			saved_errno = errno;

			ereport(redo ? LOG : (saved_errno == ENOENT ? WARNING : ERROR),
					(errcode_for_file_access(),
					 errmsg("could not remove directory \"%s\": %m",
							linkloc)));
		}
	}
#ifdef S_ISLNK
	else if (S_ISLNK(st.st_mode))
	{
		if (unlink(linkloc) < 0)
		{
			int			saved_errno = errno;

			ereport(redo ? LOG : (saved_errno == ENOENT ? WARNING : ERROR),
					(errcode_for_file_access(),
					 errmsg("could not remove symbolic link \"%s\": %m",
							linkloc)));
		}
	}
#endif
	else
	{
		/* Refuse to remove anything that's not a directory or symlink */
		ereport(redo ? LOG : ERROR,
				(errcode(ERRCODE_OBJECT_NOT_IN_PREREQUISITE_STATE),
				 errmsg("\"%s\" is not a directory or symbolic link",
						linkloc)));
	}

	pfree(linkloc_with_version_dir);
	pfree(linkloc);

	return true;
}


/*
 * Check if a directory is empty.
 *
 * This probably belongs somewhere else, but not sure where...
 */
bool
directory_is_empty(const char *path)
{
	DIR		   *dirdesc;
	struct dirent *de;

	dirdesc = AllocateDir(path);

	while ((de = ReadDir(dirdesc, path)) != NULL)
	{
		if (strcmp(de->d_name, ".") == 0 ||
			strcmp(de->d_name, "..") == 0 ||
			strcmp(de->d_name, "pg_compression") == 0)
			continue;
		FreeDir(dirdesc);
		return false;
	}

	FreeDir(dirdesc);
	return true;
}

/*
 *	remove_tablespace_symlink
 *
 * This function removes symlinks in pg_tblspc.  On Windows, junction points
 * act like directories so we must be able to apply rmdir.  This function
 * works like the symlink removal code in destroy_tablespace_directories,
 * except that failure to remove is always an ERROR.  But if the file doesn't
 * exist at all, that's OK.
 */
void
remove_tablespace_symlink(const char *linkloc)
{
	struct stat st;

	if (lstat(linkloc, &st) < 0)
	{
		if (errno == ENOENT)
			return;
		ereport(ERROR,
				(errcode_for_file_access(),
				 errmsg("could not stat file \"%s\": %m", linkloc)));
	}

	if (S_ISDIR(st.st_mode))
	{
		/*
		 * This will fail if the directory isn't empty, but not if it's a
		 * junction point.
		 */
		if (rmdir(linkloc) < 0 && errno != ENOENT)
			ereport(ERROR,
					(errcode_for_file_access(),
					 errmsg("could not remove directory \"%s\": %m",
							linkloc)));
	}
#ifdef S_ISLNK
	else if (S_ISLNK(st.st_mode))
	{
		if (unlink(linkloc) < 0 && errno != ENOENT)
			ereport(ERROR,
					(errcode_for_file_access(),
					 errmsg("could not remove symbolic link \"%s\": %m",
							linkloc)));
	}
#endif
	else
	{
		/* Refuse to remove anything that's not a directory or symlink */
		ereport(ERROR,
				(errcode(ERRCODE_OBJECT_NOT_IN_PREREQUISITE_STATE),
				 errmsg("\"%s\" is not a directory or symbolic link",
						linkloc)));
	}
}

/*
 * Rename a tablespace
 */
ObjectAddress
RenameTableSpace(const char *oldname, const char *newname)
{
	Oid			tspId;
	Relation	rel;
	ScanKeyData entry[1];
	HeapScanDesc scan;
	HeapTuple	tup;
	HeapTuple	newtuple;
	Form_pg_tablespace newform;
	ObjectAddress address;

	/* Search pg_tablespace */
	rel = heap_open(TableSpaceRelationId, RowExclusiveLock);

	ScanKeyInit(&entry[0],
				Anum_pg_tablespace_spcname,
				BTEqualStrategyNumber, F_NAMEEQ,
				CStringGetDatum(oldname));
	scan = heap_beginscan_catalog(rel, 1, entry);
	tup = heap_getnext(scan, ForwardScanDirection);
	if (!HeapTupleIsValid(tup))
		ereport(ERROR,
				(errcode(ERRCODE_UNDEFINED_OBJECT),
				 errmsg("tablespace \"%s\" does not exist",
						oldname)));

	tspId = HeapTupleGetOid(tup);
	newtuple = heap_copytuple(tup);
	newform = (Form_pg_tablespace) GETSTRUCT(newtuple);

	heap_endscan(scan);

	/* Must be owner */
	if (!pg_tablespace_ownercheck(HeapTupleGetOid(newtuple), GetUserId()))
		aclcheck_error(ACLCHECK_NO_PRIV, ACL_KIND_TABLESPACE, oldname);

	/* Validate new name */
	if (!allowSystemTableMods && IsReservedName(newname))
		ereport(ERROR,
				(errcode(ERRCODE_RESERVED_NAME),
				 errmsg("unacceptable tablespace name \"%s\"", newname),
		errdetail("The prefix \"pg_\" is reserved for system tablespaces.")));

	/* Make sure the new name doesn't exist */
	ScanKeyInit(&entry[0],
				Anum_pg_tablespace_spcname,
				BTEqualStrategyNumber, F_NAMEEQ,
				CStringGetDatum(newname));
	scan = heap_beginscan_catalog(rel, 1, entry);
	tup = heap_getnext(scan, ForwardScanDirection);
	if (HeapTupleIsValid(tup))
		ereport(ERROR,
				(errcode(ERRCODE_DUPLICATE_OBJECT),
				 errmsg("tablespace \"%s\" already exists",
						newname)));

	heap_endscan(scan);

	/* OK, update the entry */
	namestrcpy(&(newform->spcname), newname);

	simple_heap_update(rel, &newtuple->t_self, newtuple);
	CatalogUpdateIndexes(rel, newtuple);

	InvokeObjectPostAlterHook(TableSpaceRelationId, tspId, 0);

	ObjectAddressSet(address, TableSpaceRelationId, tspId);

	heap_close(rel, NoLock);

	return address;
}

/*
 * Alter table space options
 */
Oid
AlterTableSpaceOptions(AlterTableSpaceOptionsStmt *stmt)
{
	Relation	rel;
	ScanKeyData entry[1];
	HeapScanDesc scandesc;
	HeapTuple	tup;
	Oid			tablespaceoid;
	Datum		datum;
	Datum		newOptions;
	Datum		repl_val[Natts_pg_tablespace];
	bool		isnull;
	bool		repl_null[Natts_pg_tablespace];
	bool		repl_repl[Natts_pg_tablespace];
	HeapTuple	newtuple;
	bool        compressed;

	/* Search pg_tablespace */
	rel = heap_open(TableSpaceRelationId, RowExclusiveLock);

	ScanKeyInit(&entry[0],
				Anum_pg_tablespace_spcname,
				BTEqualStrategyNumber, F_NAMEEQ,
				CStringGetDatum(stmt->tablespacename));
	scandesc = heap_beginscan_catalog(rel, 1, entry);
	tup = heap_getnext(scandesc, ForwardScanDirection);
	if (!HeapTupleIsValid(tup))
		ereport(ERROR,
				(errcode(ERRCODE_UNDEFINED_OBJECT),
				 errmsg("tablespace \"%s\" does not exist",
						stmt->tablespacename)));

	tablespaceoid = HeapTupleGetOid(tup);

	/* If tablespace should be compressed */
	compressed = getBoolOption(stmt->options, "compression", false);
	
<<<<<<< HEAD
	if (compressed ^ is_tablespace_compressed(tablespaceoid)) {
		char* tbsdir = psprintf("pg_tblspc/%u/%s", tablespaceoid, TABLESPACE_VERSION_DIRECTORY);
		if (!directory_is_empty(tbsdir)) {
			ereport(ERROR,
					(errcode(ERRCODE_INVALID_PARAMETER_VALUE),
					 errmsg("It is not possible to toggle compression option for tablespace")));
		} else { 
			char* compressionFilePath = psprintf("%s/pg_compression", tbsdir);
			if (compressed) { 
				FILE* comp = fopen(compressionFilePath, "w");
				fputs(cfs_algorithm(), comp);
				fclose(comp);
			} else {
				unlink(compressionFilePath);
			}
=======
	if (compressed ^ is_tablespace_compressed(tablespaceoid))
	{
		char* tbsdir = psprintf("pg_tblspc/%u/%s",
								tablespaceoid, TABLESPACE_VERSION_DIRECTORY);

		if (!directory_is_empty(tbsdir))
			ereport(ERROR,
					(errcode(ERRCODE_INVALID_PARAMETER_VALUE),
					 errmsg("It is not possible to toggle compression option for tablespace")));
		else
		{
			char* compressionFilePath = psprintf("%s/pg_compression", tbsdir);

			if (compressed)
			{
				FILE* comp = fopen(compressionFilePath, "w");
				fputs(cfs_algorithm(), comp);
				fclose(comp);
			}
			else
				unlink(compressionFilePath);
>>>>>>> 90c37c09
		}
	}

	/* Must be owner of the existing object */
	if (!pg_tablespace_ownercheck(HeapTupleGetOid(tup), GetUserId()))
		aclcheck_error(ACLCHECK_NOT_OWNER, ACL_KIND_TABLESPACE,
					   stmt->tablespacename);

	/* Generate new proposed spcoptions (text array) */
	datum = heap_getattr(tup, Anum_pg_tablespace_spcoptions,
						 RelationGetDescr(rel), &isnull);
	newOptions = transformRelOptions(isnull ? (Datum) 0 : datum,
									 stmt->options, NULL, NULL, false,
									 stmt->isReset);
	(void) tablespace_reloptions(newOptions, true);

	/* Build new tuple. */
	memset(repl_null, false, sizeof(repl_null));
	memset(repl_repl, false, sizeof(repl_repl));
	if (newOptions != (Datum) 0)
		repl_val[Anum_pg_tablespace_spcoptions - 1] = newOptions;
	else
		repl_null[Anum_pg_tablespace_spcoptions - 1] = true;
	repl_repl[Anum_pg_tablespace_spcoptions - 1] = true;
	newtuple = heap_modify_tuple(tup, RelationGetDescr(rel), repl_val,
								 repl_null, repl_repl);

	/* Update system catalog. */
	simple_heap_update(rel, &newtuple->t_self, newtuple);
	CatalogUpdateIndexes(rel, newtuple);

	InvokeObjectPostAlterHook(TableSpaceRelationId, HeapTupleGetOid(tup), 0);

	heap_freetuple(newtuple);

	/* Conclude heap scan. */
	heap_endscan(scandesc);
	heap_close(rel, NoLock);

	return tablespaceoid;
}

/*
 * Routines for handling the GUC variable 'default_tablespace'.
 */

/* check_hook: validate new default_tablespace */
bool
check_default_tablespace(char **newval, void **extra, GucSource source)
{
	/*
	 * If we aren't inside a transaction, we cannot do database access so
	 * cannot verify the name.  Must accept the value on faith.
	 */
	if (IsTransactionState())
	{
		if (**newval != '\0' &&
			!OidIsValid(get_tablespace_oid(*newval, true)))
		{
			/*
			 * When source == PGC_S_TEST, don't throw a hard error for a
			 * nonexistent tablespace, only a NOTICE.  See comments in guc.h.
			 */
			if (source == PGC_S_TEST)
			{
				ereport(NOTICE,
						(errcode(ERRCODE_UNDEFINED_OBJECT),
						 errmsg("tablespace \"%s\" does not exist",
								*newval)));
			}
			else
			{
				GUC_check_errdetail("Tablespace \"%s\" does not exist.",
									*newval);
				return false;
			}
		}
	}

	return true;
}

/*
 * GetDefaultTablespace -- get the OID of the current default tablespace
 *
 * Temporary objects have different default tablespaces, hence the
 * relpersistence parameter must be specified.
 *
 * May return InvalidOid to indicate "use the database's default tablespace".
 *
 * Note that caller is expected to check appropriate permissions for any
 * result other than InvalidOid.
 *
 * This exists to hide (and possibly optimize the use of) the
 * default_tablespace GUC variable.
 */
Oid
GetDefaultTablespace(char relpersistence)
{
	Oid			result;

	/* The temp-table case is handled elsewhere */
	if (relpersistence == RELPERSISTENCE_TEMP)
	{
		PrepareTempTablespaces();
		return GetNextTempTableSpace();
	}

	/* Fast path for default_tablespace == "" */
	if (default_tablespace == NULL || default_tablespace[0] == '\0')
		return InvalidOid;

	/*
	 * It is tempting to cache this lookup for more speed, but then we would
	 * fail to detect the case where the tablespace was dropped since the GUC
	 * variable was set.  Note also that we don't complain if the value fails
	 * to refer to an existing tablespace; we just silently return InvalidOid,
	 * causing the new object to be created in the database's tablespace.
	 */
	result = get_tablespace_oid(default_tablespace, true);

	/*
	 * Allow explicit specification of database's default tablespace in
	 * default_tablespace without triggering permissions checks.
	 */
	if (result == MyDatabaseTableSpace)
		result = InvalidOid;
	return result;
}


/*
 * Routines for handling the GUC variable 'temp_tablespaces'.
 */

typedef struct
{
	int			numSpcs;
	Oid			tblSpcs[FLEXIBLE_ARRAY_MEMBER];
} temp_tablespaces_extra;

/* check_hook: validate new temp_tablespaces */
bool
check_temp_tablespaces(char **newval, void **extra, GucSource source)
{
	char	   *rawname;
	List	   *namelist;

	/* Need a modifiable copy of string */
	rawname = pstrdup(*newval);

	/* Parse string into list of identifiers */
	if (!SplitIdentifierString(rawname, ',', &namelist))
	{
		/* syntax error in name list */
		GUC_check_errdetail("List syntax is invalid.");
		pfree(rawname);
		list_free(namelist);
		return false;
	}

	/*
	 * If we aren't inside a transaction, we cannot do database access so
	 * cannot verify the individual names.  Must accept the list on faith.
	 * Fortunately, there's then also no need to pass the data to fd.c.
	 */
	if (IsTransactionState())
	{
		temp_tablespaces_extra *myextra;
		Oid		   *tblSpcs;
		int			numSpcs;
		ListCell   *l;

		/* temporary workspace until we are done verifying the list */
		tblSpcs = (Oid *) palloc(list_length(namelist) * sizeof(Oid));
		numSpcs = 0;
		foreach(l, namelist)
		{
			char	   *curname = (char *) lfirst(l);
			Oid			curoid;
			AclResult	aclresult;

			/* Allow an empty string (signifying database default) */
			if (curname[0] == '\0')
			{
				tblSpcs[numSpcs++] = InvalidOid;
				continue;
			}

			/*
			 * In an interactive SET command, we ereport for bad info.  When
			 * source == PGC_S_TEST, don't throw a hard error for a
			 * nonexistent tablespace, only a NOTICE.  See comments in guc.h.
			 */
			curoid = get_tablespace_oid(curname, source <= PGC_S_TEST);
			if (curoid == InvalidOid)
			{
				if (source == PGC_S_TEST)
					ereport(NOTICE,
							(errcode(ERRCODE_UNDEFINED_OBJECT),
							 errmsg("tablespace \"%s\" does not exist",
									curname)));
				continue;
			}

			/*
			 * Allow explicit specification of database's default tablespace
			 * in temp_tablespaces without triggering permissions checks.
			 */
			if (curoid == MyDatabaseTableSpace)
			{
				tblSpcs[numSpcs++] = InvalidOid;
				continue;
			}

			/* Check permissions, similarly complaining only if interactive */
			aclresult = pg_tablespace_aclcheck(curoid, GetUserId(),
											   ACL_CREATE);
			if (aclresult != ACLCHECK_OK)
			{
				if (source >= PGC_S_INTERACTIVE)
					aclcheck_error(aclresult, ACL_KIND_TABLESPACE, curname);
				continue;
			}

			tblSpcs[numSpcs++] = curoid;
		}

		/* Now prepare an "extra" struct for assign_temp_tablespaces */
		myextra = malloc(offsetof(temp_tablespaces_extra, tblSpcs) +
						 numSpcs * sizeof(Oid));
		if (!myextra)
			return false;
		myextra->numSpcs = numSpcs;
		memcpy(myextra->tblSpcs, tblSpcs, numSpcs * sizeof(Oid));
		*extra = (void *) myextra;

		pfree(tblSpcs);
	}

	pfree(rawname);
	list_free(namelist);

	return true;
}

/* assign_hook: do extra actions as needed */
void
assign_temp_tablespaces(const char *newval, void *extra)
{
	temp_tablespaces_extra *myextra = (temp_tablespaces_extra *) extra;

	/*
	 * If check_temp_tablespaces was executed inside a transaction, then pass
	 * the list it made to fd.c.  Otherwise, clear fd.c's list; we must be
	 * still outside a transaction, or else restoring during transaction exit,
	 * and in either case we can just let the next PrepareTempTablespaces call
	 * make things sane.
	 */
	if (myextra)
		SetTempTablespaces(myextra->tblSpcs, myextra->numSpcs);
	else
		SetTempTablespaces(NULL, 0);
}

/*
 * PrepareTempTablespaces -- prepare to use temp tablespaces
 *
 * If we have not already done so in the current transaction, parse the
 * temp_tablespaces GUC variable and tell fd.c which tablespace(s) to use
 * for temp files.
 */
void
PrepareTempTablespaces(void)
{
	char	   *rawname;
	List	   *namelist;
	Oid		   *tblSpcs;
	int			numSpcs;
	ListCell   *l;

	/* No work if already done in current transaction */
	if (TempTablespacesAreSet())
		return;

	/*
	 * Can't do catalog access unless within a transaction.  This is just a
	 * safety check in case this function is called by low-level code that
	 * could conceivably execute outside a transaction.  Note that in such a
	 * scenario, fd.c will fall back to using the current database's default
	 * tablespace, which should always be OK.
	 */
	if (!IsTransactionState())
		return;

	/* Need a modifiable copy of string */
	rawname = pstrdup(temp_tablespaces);

	/* Parse string into list of identifiers */
	if (!SplitIdentifierString(rawname, ',', &namelist))
	{
		/* syntax error in name list */
		SetTempTablespaces(NULL, 0);
		pfree(rawname);
		list_free(namelist);
		return;
	}

	/* Store tablespace OIDs in an array in TopTransactionContext */
	tblSpcs = (Oid *) MemoryContextAlloc(TopTransactionContext,
										 list_length(namelist) * sizeof(Oid));
	numSpcs = 0;
	foreach(l, namelist)
	{
		char	   *curname = (char *) lfirst(l);
		Oid			curoid;
		AclResult	aclresult;

		/* Allow an empty string (signifying database default) */
		if (curname[0] == '\0')
		{
			tblSpcs[numSpcs++] = InvalidOid;
			continue;
		}

		/* Else verify that name is a valid tablespace name */
		curoid = get_tablespace_oid(curname, true);
		if (curoid == InvalidOid)
		{
			/* Skip any bad list elements */
			continue;
		}

		/*
		 * Allow explicit specification of database's default tablespace in
		 * temp_tablespaces without triggering permissions checks.
		 */
		if (curoid == MyDatabaseTableSpace)
		{
			tblSpcs[numSpcs++] = InvalidOid;
			continue;
		}

		/* Check permissions similarly */
		aclresult = pg_tablespace_aclcheck(curoid, GetUserId(),
										   ACL_CREATE);
		if (aclresult != ACLCHECK_OK)
			continue;

		tblSpcs[numSpcs++] = curoid;
	}

	SetTempTablespaces(tblSpcs, numSpcs);

	pfree(rawname);
	list_free(namelist);
}


/*
 * get_tablespace_oid - given a tablespace name, look up the OID
 *
 * If missing_ok is false, throw an error if tablespace name not found.  If
 * true, just return InvalidOid.
 */
Oid
get_tablespace_oid(const char *tablespacename, bool missing_ok)
{
	Oid			result;
	Relation	rel;
	HeapScanDesc scandesc;
	HeapTuple	tuple;
	ScanKeyData entry[1];

	/*
	 * Search pg_tablespace.  We use a heapscan here even though there is an
	 * index on name, on the theory that pg_tablespace will usually have just
	 * a few entries and so an indexed lookup is a waste of effort.
	 */
	rel = heap_open(TableSpaceRelationId, AccessShareLock);

	ScanKeyInit(&entry[0],
				Anum_pg_tablespace_spcname,
				BTEqualStrategyNumber, F_NAMEEQ,
				CStringGetDatum(tablespacename));
	scandesc = heap_beginscan_catalog(rel, 1, entry);
	tuple = heap_getnext(scandesc, ForwardScanDirection);

	/* We assume that there can be at most one matching tuple */
	if (HeapTupleIsValid(tuple))
		result = HeapTupleGetOid(tuple);
	else
		result = InvalidOid;

	heap_endscan(scandesc);
	heap_close(rel, AccessShareLock);

	if (!OidIsValid(result) && !missing_ok)
		ereport(ERROR,
				(errcode(ERRCODE_UNDEFINED_OBJECT),
				 errmsg("tablespace \"%s\" does not exist",
						tablespacename)));

	return result;
}

/*
 * get_tablespace_name - given a tablespace OID, look up the name
 *
 * Returns a palloc'd string, or NULL if no such tablespace.
 */
char *
get_tablespace_name(Oid spc_oid)
{
	char	   *result;
	Relation	rel;
	HeapScanDesc scandesc;
	HeapTuple	tuple;
	ScanKeyData entry[1];

	/*
	 * Search pg_tablespace.  We use a heapscan here even though there is an
	 * index on oid, on the theory that pg_tablespace will usually have just a
	 * few entries and so an indexed lookup is a waste of effort.
	 */
	rel = heap_open(TableSpaceRelationId, AccessShareLock);

	ScanKeyInit(&entry[0],
				ObjectIdAttributeNumber,
				BTEqualStrategyNumber, F_OIDEQ,
				ObjectIdGetDatum(spc_oid));
	scandesc = heap_beginscan_catalog(rel, 1, entry);
	tuple = heap_getnext(scandesc, ForwardScanDirection);

	/* We assume that there can be at most one matching tuple */
	if (HeapTupleIsValid(tuple))
		result = pstrdup(NameStr(((Form_pg_tablespace) GETSTRUCT(tuple))->spcname));
	else
		result = NULL;

	heap_endscan(scandesc);
	heap_close(rel, AccessShareLock);

	return result;
}


/*
 * TABLESPACE resource manager's routines
 */
void
tblspc_redo(XLogReaderState *record)
{
	uint8		info = XLogRecGetInfo(record) & ~XLR_INFO_MASK;

	/* Backup blocks are not used in tblspc records */
	Assert(!XLogRecHasAnyBlockRefs(record));

	if (info == XLOG_TBLSPC_CREATE)
	{
		xl_tblspc_create_rec *xlrec = (xl_tblspc_create_rec *) XLogRecGetData(record);
		char	   *location = xlrec->ts_path;

		create_tablespace_directories(location, xlrec->ts_id, xlrec->ts_compressed);
	}
	else if (info == XLOG_TBLSPC_DROP)
	{
		xl_tblspc_drop_rec *xlrec = (xl_tblspc_drop_rec *) XLogRecGetData(record);

		/*
		 * If we issued a WAL record for a drop tablespace it implies that
		 * there were no files in it at all when the DROP was done. That means
		 * that no permanent objects can exist in it at this point.
		 *
		 * It is possible for standby users to be using this tablespace as a
		 * location for their temporary files, so if we fail to remove all
		 * files then do conflict processing and try again, if currently
		 * enabled.
		 *
		 * Other possible reasons for failure include bollixed file
		 * permissions on a standby server when they were okay on the primary,
		 * etc etc. There's not much we can do about that, so just remove what
		 * we can and press on.
		 */
		if (!destroy_tablespace_directories(xlrec->ts_id, true))
		{
			ResolveRecoveryConflictWithTablespace(xlrec->ts_id);

			/*
			 * If we did recovery processing then hopefully the backends who
			 * wrote temp files should have cleaned up and exited by now.  So
			 * retry before complaining.  If we fail again, this is just a LOG
			 * condition, because it's not worth throwing an ERROR for (as
			 * that would crash the database and require manual intervention
			 * before we could get past this WAL record on restart).
			 */
			if (!destroy_tablespace_directories(xlrec->ts_id, true))
				ereport(LOG,
						(errcode(ERRCODE_OBJECT_NOT_IN_PREREQUISITE_STATE),
				 errmsg("directories for tablespace %u could not be removed",
						xlrec->ts_id),
						 errhint("You can remove the directories manually if necessary.")));
		}
	}
	else
		elog(PANIC, "tblspc_redo: unknown op code %u", info);
}<|MERGE_RESOLUTION|>--- conflicted
+++ resolved
@@ -380,12 +380,8 @@
 	/* Post creation hook for new tablespace */
 	InvokeObjectPostCreateHook(TableSpaceRelationId, tablespaceoid, 0);
 
-<<<<<<< HEAD
-	create_tablespace_directories(location, tablespaceoid, getBoolOption(stmt->options, "compression", false));
-=======
 	create_tablespace_directories(location, tablespaceoid,
 								  getBoolOption(stmt->options, "compression", false));
->>>>>>> 90c37c09
 
 	/* Record the filesystem change in XLOG */
 	{
@@ -592,12 +588,8 @@
  *	to the specified directory
  */
 static void
-<<<<<<< HEAD
-create_tablespace_directories(const char *location, const Oid tablespaceoid, bool compressed)
-=======
 create_tablespace_directories(const char *location,
 							  const Oid tablespaceoid, bool compressed)
->>>>>>> 90c37c09
 {
 	char	   *linkloc;
 	char	   *location_with_version_dir;
@@ -1072,23 +1064,6 @@
 	/* If tablespace should be compressed */
 	compressed = getBoolOption(stmt->options, "compression", false);
 	
-<<<<<<< HEAD
-	if (compressed ^ is_tablespace_compressed(tablespaceoid)) {
-		char* tbsdir = psprintf("pg_tblspc/%u/%s", tablespaceoid, TABLESPACE_VERSION_DIRECTORY);
-		if (!directory_is_empty(tbsdir)) {
-			ereport(ERROR,
-					(errcode(ERRCODE_INVALID_PARAMETER_VALUE),
-					 errmsg("It is not possible to toggle compression option for tablespace")));
-		} else { 
-			char* compressionFilePath = psprintf("%s/pg_compression", tbsdir);
-			if (compressed) { 
-				FILE* comp = fopen(compressionFilePath, "w");
-				fputs(cfs_algorithm(), comp);
-				fclose(comp);
-			} else {
-				unlink(compressionFilePath);
-			}
-=======
 	if (compressed ^ is_tablespace_compressed(tablespaceoid))
 	{
 		char* tbsdir = psprintf("pg_tblspc/%u/%s",
@@ -1110,7 +1085,6 @@
 			}
 			else
 				unlink(compressionFilePath);
->>>>>>> 90c37c09
 		}
 	}
 
