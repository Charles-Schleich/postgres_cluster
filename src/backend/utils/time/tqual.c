/*-------------------------------------------------------------------------
 *
 * tqual.c
 *	  POSTGRES "time qualification" code, ie, tuple visibility rules.
 *
 * NOTE: all the HeapTupleSatisfies routines will update the tuple's
 * "hint" status bits if we see that the inserting or deleting transaction
 * has now committed or aborted (and it is safe to set the hint bits).
 * If the hint bits are changed, MarkBufferDirtyHint is called on
 * the passed-in buffer.  The caller must hold not only a pin, but at least
 * shared buffer content lock on the buffer containing the tuple.
 *
 * NOTE: When using a non-MVCC snapshot, we must check
 * TransactionIdIsInProgress (which looks in the PGXACT array)
 * before TransactionIdDidCommit/TransactionIdDidAbort (which look in
 * pg_clog).  Otherwise we have a race condition: we might decide that a
 * just-committed transaction crashed, because none of the tests succeed.
 * xact.c is careful to record commit/abort in pg_clog before it unsets
 * MyPgXact->xid in the PGXACT array.  That fixes that problem, but it
 * also means there is a window where TransactionIdIsInProgress and
 * TransactionIdDidCommit will both return true.  If we check only
 * TransactionIdDidCommit, we could consider a tuple committed when a
 * later GetSnapshotData call will still think the originating transaction
 * is in progress, which leads to application-level inconsistency.  The
 * upshot is that we gotta check TransactionIdIsInProgress first in all
 * code paths, except for a few cases where we are looking at
 * subtransactions of our own main transaction and so there can't be any
 * race condition.
 *
 * When using an MVCC snapshot, we rely on XidInMVCCSnapshot rather than
 * TransactionIdIsInProgress, but the logic is otherwise the same: do not
 * check pg_clog until after deciding that the xact is no longer in progress.
 *
 *
 * Summary of visibility functions:
 *
 *	 HeapTupleSatisfiesMVCC()
 *		  visible to supplied snapshot, excludes current command
 *	 HeapTupleSatisfiesUpdate()
 *		  visible to instant snapshot, with user-supplied command
 *		  counter and more complex result
 *	 HeapTupleSatisfiesSelf()
 *		  visible to instant snapshot and current command
 *	 HeapTupleSatisfiesDirty()
 *		  like HeapTupleSatisfiesSelf(), but includes open transactions
 *	 HeapTupleSatisfiesVacuum()
 *		  visible to any running transaction, used by VACUUM
 *	 HeapTupleSatisfiesToast()
 *		  visible unless part of interrupted vacuum, used for TOAST
 *	 HeapTupleSatisfiesAny()
 *		  all tuples are visible
 *
 * Portions Copyright (c) 1996-2016, PostgreSQL Global Development Group
 * Portions Copyright (c) 1994, Regents of the University of California
 *
 * IDENTIFICATION
 *	  src/backend/utils/time/tqual.c
 *
 *-------------------------------------------------------------------------
 */

#include "postgres.h"

#include "access/htup_details.h"
#include "access/multixact.h"
#include "access/subtrans.h"
#include "access/transam.h"
#include "access/xact.h"
#include "access/xtm.h"
#include "access/xlog.h"
#include "storage/bufmgr.h"
#include "storage/procarray.h"
#include "utils/builtins.h"
#include "utils/combocid.h"
#include "utils/snapmgr.h"
#include "utils/tqual.h"


/* Static variables representing various special snapshot semantics */
SnapshotData SnapshotSelfData = {HeapTupleSatisfiesSelf};
SnapshotData SnapshotAnyData = {HeapTupleSatisfiesAny};


/*
 * SetHintBits()
 *
 * Set commit/abort hint bits on a tuple, if appropriate at this time.
 *
 * It is only safe to set a transaction-committed hint bit if we know the
 * transaction's commit record is guaranteed to be flushed to disk before the
 * buffer, or if the table is temporary or unlogged and will be obliterated by
 * a crash anyway.  We cannot change the LSN of the page here, because we may
 * hold only a share lock on the buffer, so we can only use the LSN to
 * interlock this if the buffer's LSN already is newer than the commit LSN;
 * otherwise we have to just refrain from setting the hint bit until some
 * future re-examination of the tuple.
 *
 * We can always set hint bits when marking a transaction aborted.  (Some
 * code in heapam.c relies on that!)
 *
 * Also, if we are cleaning up HEAP_MOVED_IN or HEAP_MOVED_OFF entries, then
 * we can always set the hint bits, since pre-9.0 VACUUM FULL always used
 * synchronous commits and didn't move tuples that weren't previously
 * hinted.  (This is not known by this subroutine, but is applied by its
 * callers.)  Note: old-style VACUUM FULL is gone, but we have to keep this
 * module's support for MOVED_OFF/MOVED_IN flag bits for as long as we
 * support in-place update from pre-9.0 databases.
 *
 * Normal commits may be asynchronous, so for those we need to get the LSN
 * of the transaction and then check whether this is flushed.
 *
 * The caller should pass xid as the XID of the transaction to check, or
 * InvalidTransactionId if no check is needed.
 */
static inline void
SetHintBits(HeapTupleHeader tuple, Buffer buffer,
			uint16 infomask, TransactionId xid)
{
	if (TransactionIdIsValid(xid))
	{
		/* NB: xid must be known committed here! */
		XLogRecPtr	commitLSN = TransactionIdGetCommitLSN(xid);

		if (BufferIsPermanent(buffer) && XLogNeedsFlush(commitLSN) &&
			BufferGetLSNAtomic(buffer) < commitLSN)
		{
			/* not flushed and no LSN interlock, so don't set hint */
			return;
		}
	}

	tuple->t_infomask |= infomask;
	MarkBufferDirtyHint(buffer, true);
}

/*
 * HeapTupleSetHintBits --- exported version of SetHintBits()
 *
 * This must be separate because of C99's brain-dead notions about how to
 * implement inline functions.
 */
void
HeapTupleSetHintBits(HeapTupleHeader tuple, Buffer buffer,
					 uint16 infomask, TransactionId xid)
{
	SetHintBits(tuple, buffer, infomask, xid);
}


/*
 * HeapTupleSatisfiesSelf
 *		True iff heap tuple is valid "for itself".
 *
 *	Here, we consider the effects of:
 *		all committed transactions (as of the current instant)
 *		previous commands of this transaction
 *		changes made by the current command
 *
 * Note:
 *		Assumes heap tuple is valid.
 *
 * The satisfaction of "itself" requires the following:
 *
 * ((Xmin == my-transaction &&				the row was updated by the current transaction, and
 *		(Xmax is null						it was not deleted
 *		 [|| Xmax != my-transaction)])			[or it was deleted by another transaction]
 * ||
 *
 * (Xmin is committed &&					the row was modified by a committed transaction, and
 *		(Xmax is null ||					the row has not been deleted, or
 *			(Xmax != my-transaction &&			the row was deleted by another transaction
 *			 Xmax is not committed)))			that has not been committed
 */
bool
HeapTupleSatisfiesSelf(HeapTuple htup, Snapshot snapshot, Buffer buffer)
{
	HeapTupleHeader tuple = htup->t_data;

	Assert(ItemPointerIsValid(&htup->t_self));
	Assert(htup->t_tableOid != InvalidOid);

	if (!HeapTupleHeaderXminCommitted(tuple))
	{
		if (HeapTupleHeaderXminInvalid(tuple))
			return false;

		/* Used by pre-9.0 binary upgrades */
		if (tuple->t_infomask & HEAP_MOVED_OFF)
		{
			TransactionId xvac = HeapTupleHeaderGetXvac(tuple);

			if (TransactionIdIsCurrentTransactionId(xvac))
				return false;
			if (!TransactionIdIsInProgress(xvac))
			{
				if (TransactionIdDidCommit(xvac))
				{
					SetHintBits(tuple, buffer, HEAP_XMIN_INVALID,
								InvalidTransactionId);
					return false;
				}
				SetHintBits(tuple, buffer, HEAP_XMIN_COMMITTED,
							InvalidTransactionId);
			}
		}
		/* Used by pre-9.0 binary upgrades */
		else if (tuple->t_infomask & HEAP_MOVED_IN)
		{
			TransactionId xvac = HeapTupleHeaderGetXvac(tuple);

			if (!TransactionIdIsCurrentTransactionId(xvac))
			{
				if (TransactionIdIsInProgress(xvac))
					return false;
				if (TransactionIdDidCommit(xvac))
					SetHintBits(tuple, buffer, HEAP_XMIN_COMMITTED,
								InvalidTransactionId);
				else
				{
					SetHintBits(tuple, buffer, HEAP_XMIN_INVALID,
								InvalidTransactionId);
					return false;
				}
			}
		}
		else if (TransactionIdIsCurrentTransactionId(HeapTupleGetRawXmin(htup)))
		{
			if (tuple->t_infomask & HEAP_XMAX_INVALID)	/* xid invalid */
				return true;

			if (HEAP_XMAX_IS_LOCKED_ONLY(tuple->t_infomask))	/* not deleter */
				return true;

			if (tuple->t_infomask & HEAP_XMAX_IS_MULTI)
			{
				TransactionId xmax;

				xmax = HeapTupleGetUpdateXid(htup);

				/* not LOCKED_ONLY, so it has to have an xmax */
				Assert(TransactionIdIsValid(xmax));

				/* updating subtransaction must have aborted */
				if (!TransactionIdIsCurrentTransactionId(xmax))
					return true;
				else
					return false;
			}

			if (!TransactionIdIsCurrentTransactionId(HeapTupleGetRawXmax(htup)))
			{
				/* deleting subtransaction must have aborted */
				SetHintBits(tuple, buffer, HEAP_XMAX_INVALID,
							InvalidTransactionId);
				return true;
			}

			return false;
		}
		else if (TransactionIdIsInProgress(HeapTupleGetRawXmin(htup)))
			return false;
		else if (TransactionIdDidCommit(HeapTupleGetRawXmin(htup)))
			SetHintBits(tuple, buffer, HEAP_XMIN_COMMITTED,
						HeapTupleGetRawXmin(htup));
		else
		{
			/* it must have aborted or crashed */
			SetHintBits(tuple, buffer, HEAP_XMIN_INVALID,
						InvalidTransactionId);
			return false;
		}
	}

	/* by here, the inserting transaction has committed */

	if (tuple->t_infomask & HEAP_XMAX_INVALID)	/* xid invalid or aborted */
		return true;

	if (tuple->t_infomask & HEAP_XMAX_COMMITTED)
	{
		if (HEAP_XMAX_IS_LOCKED_ONLY(tuple->t_infomask))
			return true;
		return false;			/* updated by other */
	}

	if (tuple->t_infomask & HEAP_XMAX_IS_MULTI)
	{
		TransactionId xmax;

		if (HEAP_XMAX_IS_LOCKED_ONLY(tuple->t_infomask))
			return true;

		xmax = HeapTupleGetUpdateXid(htup);

		/* not LOCKED_ONLY, so it has to have an xmax */
		Assert(TransactionIdIsValid(xmax));

		if (TransactionIdIsCurrentTransactionId(xmax))
			return false;
		if (TransactionIdIsInProgress(xmax))
			return true;
		if (TransactionIdDidCommit(xmax))
			return false;
		/* it must have aborted or crashed */
		return true;
	}

	if (TransactionIdIsCurrentTransactionId(HeapTupleGetRawXmax(htup)))
	{
		if (HEAP_XMAX_IS_LOCKED_ONLY(tuple->t_infomask))
			return true;
		return false;
	}

	if (TransactionIdIsInProgress(HeapTupleGetRawXmax(htup)))
		return true;

	if (!TransactionIdDidCommit(HeapTupleGetRawXmax(htup)))
	{
		/* it must have aborted or crashed */
		SetHintBits(tuple, buffer, HEAP_XMAX_INVALID,
					InvalidTransactionId);
		return true;
	}

	/* xmax transaction committed */

	if (HEAP_XMAX_IS_LOCKED_ONLY(tuple->t_infomask))
	{
		SetHintBits(tuple, buffer, HEAP_XMAX_INVALID,
					InvalidTransactionId);
		return true;
	}

	SetHintBits(tuple, buffer, HEAP_XMAX_COMMITTED,
				HeapTupleGetRawXmax(htup));
	return false;
}

/*
 * HeapTupleSatisfiesAny
 *		Dummy "satisfies" routine: any tuple satisfies SnapshotAny.
 */
bool
HeapTupleSatisfiesAny(HeapTuple htup, Snapshot snapshot, Buffer buffer)
{
	return true;
}

/*
 * HeapTupleSatisfiesToast
 *		True iff heap tuple is valid as a TOAST row.
 *
 * This is a simplified version that only checks for VACUUM moving conditions.
 * It's appropriate for TOAST usage because TOAST really doesn't want to do
 * its own time qual checks; if you can see the main table row that contains
 * a TOAST reference, you should be able to see the TOASTed value.  However,
 * vacuuming a TOAST table is independent of the main table, and in case such
 * a vacuum fails partway through, we'd better do this much checking.
 *
 * Among other things, this means you can't do UPDATEs of rows in a TOAST
 * table.
 */
bool
HeapTupleSatisfiesToast(HeapTuple htup, Snapshot snapshot,
						Buffer buffer)
{
	HeapTupleHeader tuple = htup->t_data;

	Assert(ItemPointerIsValid(&htup->t_self));
	Assert(htup->t_tableOid != InvalidOid);

	if (!HeapTupleHeaderXminCommitted(tuple))
	{
		if (HeapTupleHeaderXminInvalid(tuple))
			return false;

		/* Used by pre-9.0 binary upgrades */
		if (tuple->t_infomask & HEAP_MOVED_OFF)
		{
			TransactionId xvac = HeapTupleHeaderGetXvac(tuple);

			if (TransactionIdIsCurrentTransactionId(xvac))
				return false;
			if (!TransactionIdIsInProgress(xvac))
			{
				if (TransactionIdDidCommit(xvac))
				{
					SetHintBits(tuple, buffer, HEAP_XMIN_INVALID,
								InvalidTransactionId);
					return false;
				}
				SetHintBits(tuple, buffer, HEAP_XMIN_COMMITTED,
							InvalidTransactionId);
			}
		}
		/* Used by pre-9.0 binary upgrades */
		else if (tuple->t_infomask & HEAP_MOVED_IN)
		{
			TransactionId xvac = HeapTupleHeaderGetXvac(tuple);

			if (!TransactionIdIsCurrentTransactionId(xvac))
			{
				if (TransactionIdIsInProgress(xvac))
					return false;
				if (TransactionIdDidCommit(xvac))
					SetHintBits(tuple, buffer, HEAP_XMIN_COMMITTED,
								InvalidTransactionId);
				else
				{
					SetHintBits(tuple, buffer, HEAP_XMIN_INVALID,
								InvalidTransactionId);
					return false;
				}
			}
		}

		/*
		 * An invalid Xmin can be left behind by a speculative insertion that
		 * is canceled by super-deleting the tuple.  This also applies to
		 * TOAST tuples created during speculative insertion.
		 */
		else if (!TransactionIdIsValid(HeapTupleGetXmin(htup)))
			return false;
	}

	/* otherwise assume the tuple is valid for TOAST. */
	return true;
}

/*
 * HeapTupleSatisfiesUpdate
 *
 *	This function returns a more detailed result code than most of the
 *	functions in this file, since UPDATE needs to know more than "is it
 *	visible?".  It also allows for user-supplied CommandId rather than
 *	relying on CurrentCommandId.
 *
 *	The possible return codes are:
 *
 *	HeapTupleInvisible: the tuple didn't exist at all when the scan started,
 *	e.g. it was created by a later CommandId.
 *
 *	HeapTupleMayBeUpdated: The tuple is valid and visible, so it may be
 *	updated.
 *
 *	HeapTupleSelfUpdated: The tuple was updated by the current transaction,
 *	after the current scan started.
 *
 *	HeapTupleUpdated: The tuple was updated by a committed transaction.
 *
 *	HeapTupleBeingUpdated: The tuple is being updated by an in-progress
 *	transaction other than the current transaction.  (Note: this includes
 *	the case where the tuple is share-locked by a MultiXact, even if the
 *	MultiXact includes the current transaction.  Callers that want to
 *	distinguish that case must test for it themselves.)
 */
HTSU_Result
HeapTupleSatisfiesUpdate(HeapTuple htup, CommandId curcid,
						 Buffer buffer)
{
	HeapTupleHeader tuple = htup->t_data;

	Assert(ItemPointerIsValid(&htup->t_self));
	Assert(htup->t_tableOid != InvalidOid);

	if (!HeapTupleHeaderXminCommitted(tuple))
	{
		if (HeapTupleHeaderXminInvalid(tuple))
			return HeapTupleInvisible;

		/* Used by pre-9.0 binary upgrades */
		if (tuple->t_infomask & HEAP_MOVED_OFF)
		{
			TransactionId xvac = HeapTupleHeaderGetXvac(tuple);

			if (TransactionIdIsCurrentTransactionId(xvac))
				return HeapTupleInvisible;
			if (!TransactionIdIsInProgress(xvac))
			{
				if (TransactionIdDidCommit(xvac))
				{
					SetHintBits(tuple, buffer, HEAP_XMIN_INVALID,
								InvalidTransactionId);
					return HeapTupleInvisible;
				}
				SetHintBits(tuple, buffer, HEAP_XMIN_COMMITTED,
							InvalidTransactionId);
			}
		}
		/* Used by pre-9.0 binary upgrades */
		else if (tuple->t_infomask & HEAP_MOVED_IN)
		{
			TransactionId xvac = HeapTupleHeaderGetXvac(tuple);

			if (!TransactionIdIsCurrentTransactionId(xvac))
			{
				if (TransactionIdIsInProgress(xvac))
					return HeapTupleInvisible;
				if (TransactionIdDidCommit(xvac))
					SetHintBits(tuple, buffer, HEAP_XMIN_COMMITTED,
								InvalidTransactionId);
				else
				{
					SetHintBits(tuple, buffer, HEAP_XMIN_INVALID,
								InvalidTransactionId);
					return HeapTupleInvisible;
				}
			}
		}
		else if (TransactionIdIsCurrentTransactionId(HeapTupleGetRawXmin(htup)))
		{
			if (HeapTupleHeaderGetCmin(tuple) >= curcid)
				return HeapTupleInvisible;		/* inserted after scan started */

			if (tuple->t_infomask & HEAP_XMAX_INVALID)	/* xid invalid */
				return HeapTupleMayBeUpdated;

			if (HEAP_XMAX_IS_LOCKED_ONLY(tuple->t_infomask))
			{
				TransactionId xmax;

				xmax = HeapTupleGetRawXmax(htup);

				/*
				 * Careful here: even though this tuple was created by our own
				 * transaction, it might be locked by other transactions, if
				 * the original version was key-share locked when we updated
				 * it.
				 */

				if (tuple->t_infomask & HEAP_XMAX_IS_MULTI)
				{
					if (MultiXactIdIsRunning(xmax, true))
						return HeapTupleBeingUpdated;
					else
						return HeapTupleMayBeUpdated;
				}

				/*
				 * If the locker is gone, then there is nothing of interest
				 * left in this Xmax; otherwise, report the tuple as
				 * locked/updated.
				 */
				if (!TransactionIdIsInProgress(xmax))
					return HeapTupleMayBeUpdated;
				return HeapTupleBeingUpdated;
			}

			if (tuple->t_infomask & HEAP_XMAX_IS_MULTI)
			{
				TransactionId xmax;

				xmax = HeapTupleGetUpdateXid(htup);

				/* not LOCKED_ONLY, so it has to have an xmax */
				Assert(TransactionIdIsValid(xmax));

				/* deleting subtransaction must have aborted */
				if (!TransactionIdIsCurrentTransactionId(xmax))
				{
					if (MultiXactIdIsRunning(HeapTupleGetRawXmax(htup),
											 false))
						return HeapTupleBeingUpdated;
					return HeapTupleMayBeUpdated;
				}
				else
				{
					if (HeapTupleHeaderGetCmax(tuple) >= curcid)
						return HeapTupleSelfUpdated;	/* updated after scan
														 * started */
					else
						return HeapTupleInvisible;		/* updated before scan
														 * started */
				}
			}

			if (!TransactionIdIsCurrentTransactionId(HeapTupleGetRawXmax(htup)))
			{
				/* deleting subtransaction must have aborted */
				SetHintBits(tuple, buffer, HEAP_XMAX_INVALID,
							InvalidTransactionId);
				return HeapTupleMayBeUpdated;
			}

			if (HeapTupleHeaderGetCmax(tuple) >= curcid)
				return HeapTupleSelfUpdated;	/* updated after scan started */
			else
				return HeapTupleInvisible;		/* updated before scan started */
		}
		else if (TransactionIdIsInProgress(HeapTupleGetRawXmin(htup)))
			return HeapTupleInvisible;
		else if (TransactionIdDidCommit(HeapTupleGetRawXmin(htup)))
			SetHintBits(tuple, buffer, HEAP_XMIN_COMMITTED,
						HeapTupleGetRawXmin(htup));
		else
		{
			/* it must have aborted or crashed */
			SetHintBits(tuple, buffer, HEAP_XMIN_INVALID,
						InvalidTransactionId);
			return HeapTupleInvisible;
		}
	}

	/* by here, the inserting transaction has committed */

	if (tuple->t_infomask & HEAP_XMAX_INVALID)	/* xid invalid or aborted */
		return HeapTupleMayBeUpdated;

	if (tuple->t_infomask & HEAP_XMAX_COMMITTED)
	{
		if (HEAP_XMAX_IS_LOCKED_ONLY(tuple->t_infomask))
			return HeapTupleMayBeUpdated;
		return HeapTupleUpdated;	/* updated by other */
	}

	if (tuple->t_infomask & HEAP_XMAX_IS_MULTI)
	{
		TransactionId xmax;

		if (HEAP_LOCKED_UPGRADED(tuple->t_infomask))
			return HeapTupleMayBeUpdated;

		if (HEAP_XMAX_IS_LOCKED_ONLY(tuple->t_infomask))
		{
			if (MultiXactIdIsRunning(HeapTupleGetRawXmax(htup), true))
				return HeapTupleBeingUpdated;

			SetHintBits(tuple, buffer, HEAP_XMAX_INVALID, InvalidTransactionId);
			return HeapTupleMayBeUpdated;
		}

		xmax = HeapTupleGetUpdateXid(htup);
		if (!TransactionIdIsValid(xmax))
		{
			if (MultiXactIdIsRunning(HeapTupleGetRawXmax(htup), false))
				return HeapTupleBeingUpdated;
		}

		/* not LOCKED_ONLY, so it has to have an xmax */
		Assert(TransactionIdIsValid(xmax));

		if (TransactionIdIsCurrentTransactionId(xmax))
		{
			if (HeapTupleHeaderGetCmax(tuple) >= curcid)
				return HeapTupleSelfUpdated;	/* updated after scan started */
			else
				return HeapTupleInvisible;		/* updated before scan started */
		}

		if (MultiXactIdIsRunning(HeapTupleGetRawXmax(htup), false))
			return HeapTupleBeingUpdated;

		if (TransactionIdDidCommit(xmax))
			return HeapTupleUpdated;

		/*
		 * By here, the update in the Xmax is either aborted or crashed, but
		 * what about the other members?
		 */

		if (!MultiXactIdIsRunning(HeapTupleGetRawXmax(htup), false))
		{
			/*
			 * There's no member, even just a locker, alive anymore, so we can
			 * mark the Xmax as invalid.
			 */
			SetHintBits(tuple, buffer, HEAP_XMAX_INVALID,
						InvalidTransactionId);
			return HeapTupleMayBeUpdated;
		}
		else
		{
			/* There are lockers running */
			return HeapTupleBeingUpdated;
		}
	}

	if (TransactionIdIsCurrentTransactionId(HeapTupleGetRawXmax(htup)))
	{
		if (HEAP_XMAX_IS_LOCKED_ONLY(tuple->t_infomask))
			return HeapTupleBeingUpdated;
		if (HeapTupleHeaderGetCmax(tuple) >= curcid)
			return HeapTupleSelfUpdated;		/* updated after scan started */
		else
			return HeapTupleInvisible;	/* updated before scan started */
	}

	if (TransactionIdIsInProgress(HeapTupleGetRawXmax(htup)))
		return HeapTupleBeingUpdated;

	if (!TransactionIdDidCommit(HeapTupleGetRawXmax(htup)))
	{
		/* it must have aborted or crashed */
		SetHintBits(tuple, buffer, HEAP_XMAX_INVALID,
					InvalidTransactionId);
		return HeapTupleMayBeUpdated;
	}

	/* xmax transaction committed */

	if (HEAP_XMAX_IS_LOCKED_ONLY(tuple->t_infomask))
	{
		SetHintBits(tuple, buffer, HEAP_XMAX_INVALID,
					InvalidTransactionId);
		return HeapTupleMayBeUpdated;
	}

	SetHintBits(tuple, buffer, HEAP_XMAX_COMMITTED,
				HeapTupleGetRawXmax(htup));
	return HeapTupleUpdated;	/* updated by other */
}

/*
 * HeapTupleSatisfiesDirty
 *		True iff heap tuple is valid including effects of open transactions.
 *
 *	Here, we consider the effects of:
 *		all committed and in-progress transactions (as of the current instant)
 *		previous commands of this transaction
 *		changes made by the current command
 *
 * This is essentially like HeapTupleSatisfiesSelf as far as effects of
 * the current transaction and committed/aborted xacts are concerned.
 * However, we also include the effects of other xacts still in progress.
 *
 * A special hack is that the passed-in snapshot struct is used as an
 * output argument to return the xids of concurrent xacts that affected the
 * tuple.  snapshot->xmin is set to the tuple's xmin if that is another
 * transaction that's still in progress; or to InvalidTransactionId if the
 * tuple's xmin is committed good, committed dead, or my own xact.
 * Similarly for snapshot->xmax and the tuple's xmax.  If the tuple was
 * inserted speculatively, meaning that the inserter might still back down
 * on the insertion without aborting the whole transaction, the associated
 * token is also returned in snapshot->speculativeToken.
 */
bool
HeapTupleSatisfiesDirty(HeapTuple htup, Snapshot snapshot,
						Buffer buffer)
{
	HeapTupleHeader tuple = htup->t_data;

	Assert(ItemPointerIsValid(&htup->t_self));
	Assert(htup->t_tableOid != InvalidOid);

	snapshot->xmin = snapshot->xmax = InvalidTransactionId;
	snapshot->speculativeToken = 0;

	if (!HeapTupleHeaderXminCommitted(tuple))
	{
		if (HeapTupleHeaderXminInvalid(tuple))
			return false;

		/* Used by pre-9.0 binary upgrades */
		if (tuple->t_infomask & HEAP_MOVED_OFF)
		{
			TransactionId xvac = HeapTupleHeaderGetXvac(tuple);

			if (TransactionIdIsCurrentTransactionId(xvac))
				return false;
			if (!TransactionIdIsInProgress(xvac))
			{
				if (TransactionIdDidCommit(xvac))
				{
					SetHintBits(tuple, buffer, HEAP_XMIN_INVALID,
								InvalidTransactionId);
					return false;
				}
				SetHintBits(tuple, buffer, HEAP_XMIN_COMMITTED,
							InvalidTransactionId);
			}
		}
		/* Used by pre-9.0 binary upgrades */
		else if (tuple->t_infomask & HEAP_MOVED_IN)
		{
			TransactionId xvac = HeapTupleHeaderGetXvac(tuple);

			if (!TransactionIdIsCurrentTransactionId(xvac))
			{
				if (TransactionIdIsInProgress(xvac))
					return false;
				if (TransactionIdDidCommit(xvac))
					SetHintBits(tuple, buffer, HEAP_XMIN_COMMITTED,
								InvalidTransactionId);
				else
				{
					SetHintBits(tuple, buffer, HEAP_XMIN_INVALID,
								InvalidTransactionId);
					return false;
				}
			}
		}
		else if (TransactionIdIsCurrentTransactionId(HeapTupleGetRawXmin(htup)))
		{
			if (tuple->t_infomask & HEAP_XMAX_INVALID)	/* xid invalid */
				return true;

			if (HEAP_XMAX_IS_LOCKED_ONLY(tuple->t_infomask))	/* not deleter */
				return true;

			if (tuple->t_infomask & HEAP_XMAX_IS_MULTI)
			{
				TransactionId xmax;

				xmax = HeapTupleGetUpdateXid(htup);

				/* not LOCKED_ONLY, so it has to have an xmax */
				Assert(TransactionIdIsValid(xmax));

				/* updating subtransaction must have aborted */
				if (!TransactionIdIsCurrentTransactionId(xmax))
					return true;
				else
					return false;
			}

			if (!TransactionIdIsCurrentTransactionId(HeapTupleGetRawXmax(htup)))
			{
				/* deleting subtransaction must have aborted */
				SetHintBits(tuple, buffer, HEAP_XMAX_INVALID,
							InvalidTransactionId);
				return true;
			}

			return false;
		}
		else if (TransactionIdIsInProgress(HeapTupleGetRawXmin(htup)))
		{
			/*
			 * Return the speculative token to caller.  Caller can worry about
			 * xmax, since it requires a conclusively locked row version, and
			 * a concurrent update to this tuple is a conflict of its
			 * purposes.
			 */
			if (HeapTupleHeaderIsSpeculative(tuple))
			{
				snapshot->speculativeToken =
					HeapTupleHeaderGetSpeculativeToken(tuple);

				Assert(snapshot->speculativeToken != 0);
			}

			snapshot->xmin = HeapTupleGetRawXmin(htup);
			/* XXX shouldn't we fall through to look at xmax? */
			return true;		/* in insertion by other */
		}
		else if (TransactionIdDidCommit(HeapTupleGetRawXmin(htup)))
			SetHintBits(tuple, buffer, HEAP_XMIN_COMMITTED,
						HeapTupleGetRawXmin(htup));
		else
		{
			/* it must have aborted or crashed */
			SetHintBits(tuple, buffer, HEAP_XMIN_INVALID,
						InvalidTransactionId);
			return false;
		}
	}

	/* by here, the inserting transaction has committed */

	if (tuple->t_infomask & HEAP_XMAX_INVALID)	/* xid invalid or aborted */
		return true;

	if (tuple->t_infomask & HEAP_XMAX_COMMITTED)
	{
		if (HEAP_XMAX_IS_LOCKED_ONLY(tuple->t_infomask))
			return true;
		return false;			/* updated by other */
	}

	if (tuple->t_infomask & HEAP_XMAX_IS_MULTI)
	{
		TransactionId xmax;

		if (HEAP_XMAX_IS_LOCKED_ONLY(tuple->t_infomask))
			return true;

		xmax = HeapTupleGetUpdateXid(htup);

		/* not LOCKED_ONLY, so it has to have an xmax */
		Assert(TransactionIdIsValid(xmax));

		if (TransactionIdIsCurrentTransactionId(xmax))
			return false;
		if (TransactionIdIsInProgress(xmax))
		{
			snapshot->xmax = xmax;
			return true;
		}
		if (TransactionIdDidCommit(xmax))
			return false;
		/* it must have aborted or crashed */
		return true;
	}

	if (TransactionIdIsCurrentTransactionId(HeapTupleGetRawXmax(htup)))
	{
		if (HEAP_XMAX_IS_LOCKED_ONLY(tuple->t_infomask))
			return true;
		return false;
	}

	if (TransactionIdIsInProgress(HeapTupleGetRawXmax(htup)))
	{
		if (!HEAP_XMAX_IS_LOCKED_ONLY(tuple->t_infomask))
			snapshot->xmax = HeapTupleGetRawXmax(htup);
		return true;
	}

	if (!TransactionIdDidCommit(HeapTupleGetRawXmax(htup)))
	{
		/* it must have aborted or crashed */
		SetHintBits(tuple, buffer, HEAP_XMAX_INVALID,
					InvalidTransactionId);
		return true;
	}

	/* xmax transaction committed */

	if (HEAP_XMAX_IS_LOCKED_ONLY(tuple->t_infomask))
	{
		SetHintBits(tuple, buffer, HEAP_XMAX_INVALID,
					InvalidTransactionId);
		return true;
	}

	SetHintBits(tuple, buffer, HEAP_XMAX_COMMITTED,
				HeapTupleGetRawXmax(htup));
	return false;				/* updated by other */
}

/*
 * HeapTupleSatisfiesMVCC
 *		True iff heap tuple is valid for the given MVCC snapshot.
 *
 *	Here, we consider the effects of:
 *		all transactions committed as of the time of the given snapshot
 *		previous commands of this transaction
 *
 *	Does _not_ include:
 *		transactions shown as in-progress by the snapshot
 *		transactions started after the snapshot was taken
 *		changes made by the current command
 *
 * Notice that here, we will not update the tuple status hint bits if the
 * inserting/deleting transaction is still running according to our snapshot,
 * even if in reality it's committed or aborted by now.  This is intentional.
 * Checking the true transaction state would require access to high-traffic
 * shared data structures, creating contention we'd rather do without, and it
 * would not change the result of our visibility check anyway.  The hint bits
 * will be updated by the first visitor that has a snapshot new enough to see
 * the inserting/deleting transaction as done.  In the meantime, the cost of
 * leaving the hint bits unset is basically that each HeapTupleSatisfiesMVCC
 * call will need to run TransactionIdIsCurrentTransactionId in addition to
 * XidInMVCCSnapshot (but it would have to do the latter anyway).  In the old
 * coding where we tried to set the hint bits as soon as possible, we instead
 * did TransactionIdIsInProgress in each call --- to no avail, as long as the
 * inserting/deleting transaction was still running --- which was more cycles
 * and more contention on the PGXACT array.
 */
bool
HeapTupleSatisfiesMVCC(HeapTuple htup, Snapshot snapshot,
					   Buffer buffer)
{
	HeapTupleHeader tuple = htup->t_data;

	Assert(ItemPointerIsValid(&htup->t_self));
	Assert(htup->t_tableOid != InvalidOid);

	if (!HeapTupleHeaderXminCommitted(tuple))
	{
		if (HeapTupleHeaderXminInvalid(tuple))
			return false;

		/* Used by pre-9.0 binary upgrades */
		if (tuple->t_infomask & HEAP_MOVED_OFF)
		{
			TransactionId xvac = HeapTupleHeaderGetXvac(tuple);

			if (TransactionIdIsCurrentTransactionId(xvac))
				return false;
			if (!XidInMVCCSnapshot(xvac, snapshot))
			{
				if (TransactionIdDidCommit(xvac))
				{
					if (!TransactionIdIsInProgress(xvac))
						SetHintBits(tuple, buffer, HEAP_XMIN_INVALID,
									InvalidTransactionId);
					return false;
				}
				SetHintBits(tuple, buffer, HEAP_XMIN_COMMITTED,
							InvalidTransactionId);
			}
		}
		/* Used by pre-9.0 binary upgrades */
		else if (tuple->t_infomask & HEAP_MOVED_IN)
		{
			TransactionId xvac = HeapTupleHeaderGetXvac(tuple);

			if (!TransactionIdIsCurrentTransactionId(xvac))
			{
				if (XidInMVCCSnapshot(xvac, snapshot))
					return false;
				if (TransactionIdDidCommit(xvac))
					SetHintBits(tuple, buffer, HEAP_XMIN_COMMITTED,
								InvalidTransactionId);
				else
				{
					if (!TransactionIdIsInProgress(xvac))
						SetHintBits(tuple, buffer, HEAP_XMIN_INVALID,
									InvalidTransactionId);
					return false;
				}
			}
		}
		else if (TransactionIdIsCurrentTransactionId(HeapTupleGetRawXmin(htup)))
		{
			if (HeapTupleHeaderGetCmin(tuple) >= snapshot->curcid)
				return false;	/* inserted after scan started */

			if (tuple->t_infomask & HEAP_XMAX_INVALID)	/* xid invalid */
				return true;

			if (HEAP_XMAX_IS_LOCKED_ONLY(tuple->t_infomask))	/* not deleter */
				return true;

			if (tuple->t_infomask & HEAP_XMAX_IS_MULTI)
			{
				TransactionId xmax;

				xmax = HeapTupleGetUpdateXid(htup);

				/* not LOCKED_ONLY, so it has to have an xmax */
				Assert(TransactionIdIsValid(xmax));

				/* updating subtransaction must have aborted */
				if (!TransactionIdIsCurrentTransactionId(xmax))
					return true;
				else if (HeapTupleHeaderGetCmax(tuple) >= snapshot->curcid)
					return true;	/* updated after scan started */
				else
					return false;		/* updated before scan started */
			}

			if (!TransactionIdIsCurrentTransactionId(HeapTupleGetRawXmax(htup)))
			{
				/* deleting subtransaction must have aborted */
				SetHintBits(tuple, buffer, HEAP_XMAX_INVALID,
							InvalidTransactionId);
				return true;
			}

			if (HeapTupleHeaderGetCmax(tuple) >= snapshot->curcid)
				return true;	/* deleted after scan started */
			else
				return false;	/* deleted before scan started */
		}
		else if (XidInMVCCSnapshot(HeapTupleGetRawXmin(htup), snapshot))
			return false;
		else if (TransactionIdDidCommit(HeapTupleGetRawXmin(htup)))
			SetHintBits(tuple, buffer, HEAP_XMIN_COMMITTED,
						HeapTupleGetRawXmin(htup));
		else
		{
			/* it must have aborted or crashed */
			if (!TransactionIdIsInProgress(HeapTupleGetRawXmin(htup)))
				SetHintBits(tuple, buffer, HEAP_XMIN_INVALID,
							InvalidTransactionId);
			return false;
		}
	}
	else
	{
		/* xmin is committed, but maybe not according to our snapshot */
		if (!HeapTupleHeaderXminFrozen(tuple) &&
			XidInMVCCSnapshot(HeapTupleGetRawXmin(htup), snapshot))
			return false;		/* treat as still in progress */
	}

	/* by here, the inserting transaction has committed */

	if (tuple->t_infomask & HEAP_XMAX_INVALID)	/* xid invalid or aborted */
		return true;

	if (HEAP_XMAX_IS_LOCKED_ONLY(tuple->t_infomask))
		return true;

	if (tuple->t_infomask & HEAP_XMAX_IS_MULTI)
	{
		TransactionId xmax;

		/* already checked above */
		Assert(!HEAP_XMAX_IS_LOCKED_ONLY(tuple->t_infomask));

		xmax = HeapTupleGetUpdateXid(htup);

		/* not LOCKED_ONLY, so it has to have an xmax */
		Assert(TransactionIdIsValid(xmax));

		if (TransactionIdIsCurrentTransactionId(xmax))
		{
			if (HeapTupleHeaderGetCmax(tuple) >= snapshot->curcid)
				return true;	/* deleted after scan started */
			else
				return false;	/* deleted before scan started */
		}
		if (XidInMVCCSnapshot(xmax, snapshot))
			return true;
		if (TransactionIdDidCommit(xmax))
			return false;		/* updating transaction committed */
		/* it must have aborted or crashed */
		return true;
	}

	if (!(tuple->t_infomask & HEAP_XMAX_COMMITTED))
	{
		if (TransactionIdIsCurrentTransactionId(HeapTupleGetRawXmax(htup)))
		{
			if (HeapTupleHeaderGetCmax(tuple) >= snapshot->curcid)
				return true;	/* deleted after scan started */
			else
				return false;	/* deleted before scan started */
		}

		if (XidInMVCCSnapshot(HeapTupleGetRawXmax(htup), snapshot))
			return true;

		if (!TransactionIdDidCommit(HeapTupleGetRawXmax(htup)))
		{
			/* it must have aborted or crashed */
			if (!TransactionIdIsInProgress(HeapTupleGetRawXmax(htup)))
				SetHintBits(tuple, buffer, HEAP_XMAX_INVALID,
							InvalidTransactionId);
			return true;
		}

		/* xmax transaction committed */
		SetHintBits(tuple, buffer, HEAP_XMAX_COMMITTED,
					HeapTupleGetRawXmax(htup));
	}
	else
	{
		/* xmax is committed, but maybe not according to our snapshot */
		if (XidInMVCCSnapshot(HeapTupleGetRawXmax(htup), snapshot))
			return true;		/* treat as still in progress */
	}

	/* xmax transaction committed */

	return false;
}


/*
 * HeapTupleSatisfiesVacuum
 *
 *	Determine the status of tuples for VACUUM purposes.  Here, what
 *	we mainly want to know is if a tuple is potentially visible to *any*
 *	running transaction.  If so, it can't be removed yet by VACUUM.
 *
 * OldestXmin is a cutoff XID (obtained from GetOldestXmin()).  Tuples
 * deleted by XIDs >= OldestXmin are deemed "recently dead"; they might
 * still be visible to some open transaction, so we can't remove them,
 * even if we see that the deleting transaction has committed.
 */
HTSV_Result
HeapTupleSatisfiesVacuum(HeapTuple htup, TransactionId OldestXmin,
						 Buffer buffer)
{
	HeapTupleHeader tuple = htup->t_data;

	Assert(ItemPointerIsValid(&htup->t_self));
	Assert(htup->t_tableOid != InvalidOid);

	/*
	 * Has inserting transaction committed?
	 *
	 * If the inserting transaction aborted, then the tuple was never visible
	 * to any other transaction, so we can delete it immediately.
	 */
	if (!HeapTupleHeaderXminCommitted(tuple))
	{
		if (HeapTupleHeaderXminInvalid(tuple))
			return HEAPTUPLE_DEAD;
		/* Used by pre-9.0 binary upgrades */
		else if (tuple->t_infomask & HEAP_MOVED_OFF)
		{
			TransactionId xvac = HeapTupleHeaderGetXvac(tuple);

			if (TransactionIdIsCurrentTransactionId(xvac))
				return HEAPTUPLE_DELETE_IN_PROGRESS;
			if (TransactionIdIsInProgress(xvac))
				return HEAPTUPLE_DELETE_IN_PROGRESS;
			if (TransactionIdDidCommit(xvac))
			{
				SetHintBits(tuple, buffer, HEAP_XMIN_INVALID,
							InvalidTransactionId);
				return HEAPTUPLE_DEAD;
			}
			SetHintBits(tuple, buffer, HEAP_XMIN_COMMITTED,
						InvalidTransactionId);
		}
		/* Used by pre-9.0 binary upgrades */
		else if (tuple->t_infomask & HEAP_MOVED_IN)
		{
			TransactionId xvac = HeapTupleHeaderGetXvac(tuple);

			if (TransactionIdIsCurrentTransactionId(xvac))
				return HEAPTUPLE_INSERT_IN_PROGRESS;
			if (TransactionIdIsInProgress(xvac))
				return HEAPTUPLE_INSERT_IN_PROGRESS;
			if (TransactionIdDidCommit(xvac))
				SetHintBits(tuple, buffer, HEAP_XMIN_COMMITTED,
							InvalidTransactionId);
			else
			{
				SetHintBits(tuple, buffer, HEAP_XMIN_INVALID,
							InvalidTransactionId);
				return HEAPTUPLE_DEAD;
			}
		}
		else if (TransactionIdIsCurrentTransactionId(HeapTupleGetRawXmin(htup)))
		{
			if (tuple->t_infomask & HEAP_XMAX_INVALID)	/* xid invalid */
				return HEAPTUPLE_INSERT_IN_PROGRESS;
			/* only locked? run infomask-only check first, for performance */
			if (HEAP_XMAX_IS_LOCKED_ONLY(tuple->t_infomask) ||
				HeapTupleHeaderIsOnlyLocked(htup))
				return HEAPTUPLE_INSERT_IN_PROGRESS;
			/* inserted and then deleted by same xact */
			if (TransactionIdIsCurrentTransactionId(HeapTupleGetUpdateXidAny(htup)))
				return HEAPTUPLE_DELETE_IN_PROGRESS;
			/* deleting subtransaction must have aborted */
			return HEAPTUPLE_INSERT_IN_PROGRESS;
		}
		else if (TransactionIdIsInProgress(HeapTupleGetRawXmin(htup)))
		{
			/*
			 * It'd be possible to discern between INSERT/DELETE in progress
			 * here by looking at xmax - but that doesn't seem beneficial for
			 * the majority of callers and even detrimental for some. We'd
			 * rather have callers look at/wait for xmin than xmax. It's
			 * always correct to return INSERT_IN_PROGRESS because that's
			 * what's happening from the view of other backends.
			 */
			return HEAPTUPLE_INSERT_IN_PROGRESS;
		}
		else if (TransactionIdDidCommit(HeapTupleGetRawXmin(htup)))
			SetHintBits(tuple, buffer, HEAP_XMIN_COMMITTED,
						HeapTupleGetRawXmin(htup));
		else
		{
			/*
			 * Not in Progress, Not Committed, so either Aborted or crashed
			 */
			SetHintBits(tuple, buffer, HEAP_XMIN_INVALID,
						InvalidTransactionId);
			return HEAPTUPLE_DEAD;
		}

		/*
		 * At this point the xmin is known committed, but we might not have
		 * been able to set the hint bit yet; so we can no longer Assert that
		 * it's set.
		 */
	}

	/*
	 * Okay, the inserter committed, so it was good at some point.  Now what
	 * about the deleting transaction?
	 */
	if (tuple->t_infomask & HEAP_XMAX_INVALID) {
		return HEAPTUPLE_LIVE;
	}

	if (HEAP_XMAX_IS_LOCKED_ONLY(tuple->t_infomask))
	{
		/*
		 * "Deleting" xact really only locked it, so the tuple is live in any
		 * case.  However, we should make sure that either XMAX_COMMITTED or
		 * XMAX_INVALID gets set once the xact is gone, to reduce the costs of
		 * examining the tuple for future xacts.
		 */
		if (!(tuple->t_infomask & HEAP_XMAX_COMMITTED))
		{
			if (tuple->t_infomask & HEAP_XMAX_IS_MULTI)
			{
				/*
				 * If it's a pre-pg_upgrade tuple, the multixact cannot
				 * possibly be running; otherwise have to check.
				 */
				if (!HEAP_LOCKED_UPGRADED(tuple->t_infomask) &&
					MultiXactIdIsRunning(HeapTupleGetRawXmax(htup),
										 true))
					return HEAPTUPLE_LIVE;
				SetHintBits(tuple, buffer, HEAP_XMAX_INVALID, InvalidTransactionId);
			}
			else
			{
				if (TransactionIdIsInProgress(HeapTupleGetRawXmax(htup)))
					return HEAPTUPLE_LIVE;
				SetHintBits(tuple, buffer, HEAP_XMAX_INVALID,
							InvalidTransactionId);
			}
		}

		/*
		 * We don't really care whether xmax did commit, abort or crash. We
		 * know that xmax did lock the tuple, but it did not and will never
		 * actually update it.
		 */

		return HEAPTUPLE_LIVE;
	}

	if (tuple->t_infomask & HEAP_XMAX_IS_MULTI)
	{
		TransactionId xmax;

		if (MultiXactIdIsRunning(HeapTupleGetRawXmax(htup), false))
		{
			/* already checked above */
			Assert(!HEAP_XMAX_IS_LOCKED_ONLY(tuple->t_infomask));

			xmax = HeapTupleGetUpdateXid(htup);

			/* not LOCKED_ONLY, so it has to have an xmax */
			Assert(TransactionIdIsValid(xmax));

			if (TransactionIdIsInProgress(xmax))
				return HEAPTUPLE_DELETE_IN_PROGRESS;
			else if (TransactionIdDidCommit(xmax))
				/* there are still lockers around -- can't return DEAD here */
				return HEAPTUPLE_RECENTLY_DEAD;
			/* updating transaction aborted */
			return HEAPTUPLE_LIVE;
		}

		Assert(!(tuple->t_infomask & HEAP_XMAX_COMMITTED));

		xmax = HeapTupleGetUpdateXid(htup);

		/* not LOCKED_ONLY, so it has to have an xmax */
		Assert(TransactionIdIsValid(xmax));

		/* multi is not running -- updating xact cannot be */
		Assert(!TransactionIdIsInProgress(xmax));
		if (TransactionIdDidCommit(xmax))
		{
			if (!TransactionIdPrecedes(xmax, OldestXmin))
				return HEAPTUPLE_RECENTLY_DEAD;
			else
				return HEAPTUPLE_DEAD;
		}

		/*
		 * Not in Progress, Not Committed, so either Aborted or crashed.
		 * Remove the Xmax.
		 */
		SetHintBits(tuple, buffer, HEAP_XMAX_INVALID, InvalidTransactionId);
		return HEAPTUPLE_LIVE;
	}

	if (!(tuple->t_infomask & HEAP_XMAX_COMMITTED))
	{
		if (TransactionIdIsInProgress(HeapTupleGetRawXmax(htup)))
			return HEAPTUPLE_DELETE_IN_PROGRESS;
		else if (TransactionIdDidCommit(HeapTupleGetRawXmax(htup)))
			SetHintBits(tuple, buffer, HEAP_XMAX_COMMITTED,
						HeapTupleGetRawXmax(htup));
		else
		{
			/*
			 * Not in Progress, Not Committed, so either Aborted or crashed
			 */
			SetHintBits(tuple, buffer, HEAP_XMAX_INVALID,
						InvalidTransactionId);
			return HEAPTUPLE_LIVE;
		}

		/*
		 * At this point the xmax is known committed, but we might not have
		 * been able to set the hint bit yet; so we can no longer Assert that
		 * it's set.
		 */
	}

	/*
	 * Deleter committed, but perhaps it was recent enough that some open
	 * transactions could still see the tuple.
	 */
	if (!TransactionIdPrecedes(HeapTupleGetRawXmax(htup), OldestXmin))
		return HEAPTUPLE_RECENTLY_DEAD;

	/* Otherwise, it's dead and removable */
	return HEAPTUPLE_DEAD;
}

/*
 * HeapTupleIsSurelyDead
 *
 *	Cheaply determine whether a tuple is surely dead to all onlookers.
 *	We sometimes use this in lieu of HeapTupleSatisfiesVacuum when the
 *	tuple has just been tested by another visibility routine (usually
 *	HeapTupleSatisfiesMVCC) and, therefore, any hint bits that can be set
 *	should already be set.  We assume that if no hint bits are set, the xmin
 *	or xmax transaction is still running.  This is therefore faster than
 *	HeapTupleSatisfiesVacuum, because we don't consult PGXACT nor CLOG.
 *	It's okay to return FALSE when in doubt, but we must return TRUE only
 *	if the tuple is removable.
 */
bool
HeapTupleIsSurelyDead(HeapTuple htup, TransactionId OldestXmin)
{
	HeapTupleHeader tuple = htup->t_data;

	Assert(ItemPointerIsValid(&htup->t_self));
	Assert(htup->t_tableOid != InvalidOid);

	/*
	 * If the inserting transaction is marked invalid, then it aborted, and
	 * the tuple is definitely dead.  If it's marked neither committed nor
	 * invalid, then we assume it's still alive (since the presumption is that
	 * all relevant hint bits were just set moments ago).
	 */
	if (!HeapTupleHeaderXminCommitted(tuple))
		return HeapTupleHeaderXminInvalid(tuple) ? true : false;

	/*
	 * If the inserting transaction committed, but any deleting transaction
	 * aborted, the tuple is still alive.
	 */
	if (tuple->t_infomask & HEAP_XMAX_INVALID)
		return false;

	/*
	 * If the XMAX is just a lock, the tuple is still alive.
	 */
	if (HEAP_XMAX_IS_LOCKED_ONLY(tuple->t_infomask))
		return false;

	/*
	 * If the Xmax is a MultiXact, it might be dead or alive, but we cannot
	 * know without checking pg_multixact.
	 */
	if (tuple->t_infomask & HEAP_XMAX_IS_MULTI)
		return false;

	/* If deleter isn't known to have committed, assume it's still running. */
	if (!(tuple->t_infomask & HEAP_XMAX_COMMITTED))
		return false;

	/* Deleter committed, so tuple is dead if the XID is old enough. */
	return TransactionIdPrecedes(HeapTupleGetRawXmax(htup), OldestXmin);
}

bool
XidInMVCCSnapshot(TransactionId xid, Snapshot snapshot)
{
	return TM->IsInSnapshot(xid, snapshot);
}

/*
 * XidInMVCCSnapshot
 *		Is the given XID still-in-progress according to the snapshot?
 *
 * Note: GetSnapshotData never stores either top xid or subxids of our own
 * backend into a snapshot, so these xids will not be reported as "running"
 * by this function.  This is OK for current uses, because we always check
 * TransactionIdIsCurrentTransactionId first, except when it's known the
 * XID could not be ours anyway.
 */
bool
<<<<<<< HEAD
PgXidInMVCCSnapshot(TransactionId xid, Snapshot snapshot)
=======
XidInMVCCSnapshot(TransactionId xid, Snapshot snapshot)
>>>>>>> 37b4e0fe
{
	uint32		i;

	/*
	 * Make a quick range check to eliminate most XIDs without looking at the
	 * xip arrays.  Note that this is OK even if we convert a subxact XID to
	 * its parent below, because a subxact with XID < xmin has surely also got
	 * a parent with XID < xmin, while one with XID >= xmax must belong to a
	 * parent that was not yet committed at the time of this snapshot.
	 */

	/* Any xid < xmin is not in-progress */
	if (TransactionIdPrecedes(xid, snapshot->xmin))
		return false;
	/* Any xid >= xmax is in-progress */
	if (TransactionIdFollowsOrEquals(xid, snapshot->xmax))
		return true;

	/*
	 * Snapshot information is stored slightly differently in snapshots taken
	 * during recovery.
	 */
	if (!snapshot->takenDuringRecovery)
	{
		/*
		 * If the snapshot contains full subxact data, the fastest way to
		 * check things is just to compare the given XID against both subxact
		 * XIDs and top-level XIDs.  If the snapshot overflowed, we have to
		 * use pg_subtrans to convert a subxact XID to its parent XID, but
		 * then we need only look at top-level XIDs not subxacts.
		 */
		if (!snapshot->suboverflowed)
		{
			/* we have full data, so search subxip */
			int32		j;

			for (j = 0; j < snapshot->subxcnt; j++)
			{
				if (TransactionIdEquals(xid, snapshot->subxip[j]))
					return true;
			}

			/* not there, fall through to search xip[] */
		}
		else
		{
			/*
			 * Snapshot overflowed, so convert xid to top-level.  This is safe
			 * because we eliminated too-old XIDs above.
			 */
			xid = SubTransGetTopmostTransaction(xid);

			/*
			 * If xid was indeed a subxact, we might now have an xid < xmin,
			 * so recheck to avoid an array scan.  No point in rechecking
			 * xmax.
			 */
			if (TransactionIdPrecedes(xid, snapshot->xmin))
				return false;
		}

		for (i = 0; i < snapshot->xcnt; i++)
		{
			if (TransactionIdEquals(xid, snapshot->xip[i]))
				return true;
		}
	}
	else
	{
		int32		j;

		/*
		 * In recovery we store all xids in the subxact array because it is by
		 * far the bigger array, and we mostly don't know which xids are
		 * top-level and which are subxacts. The xip array is empty.
		 *
		 * We start by searching subtrans, if we overflowed.
		 */
		if (snapshot->suboverflowed)
		{
			/*
			 * Snapshot overflowed, so convert xid to top-level.  This is safe
			 * because we eliminated too-old XIDs above.
			 */
			xid = SubTransGetTopmostTransaction(xid);

			/*
			 * If xid was indeed a subxact, we might now have an xid < xmin,
			 * so recheck to avoid an array scan.  No point in rechecking
			 * xmax.
			 */
			if (TransactionIdPrecedes(xid, snapshot->xmin))
				return false;
		}

		/*
		 * We now have either a top-level xid higher than xmin or an
		 * indeterminate xid. We don't know whether it's top level or subxact
		 * but it doesn't matter. If it's present, the xid is visible.
		 */
		for (j = 0; j < snapshot->subxcnt; j++)
		{
			if (TransactionIdEquals(xid, snapshot->subxip[j]))
				return true;
		}
	}

	return false;
}

/*
 * Is the tuple really only locked?  That is, is it not updated?
 *
 * It's easy to check just infomask bits if the locker is not a multi; but
 * otherwise we need to verify that the updating transaction has not aborted.
 *
 * This function is here because it follows the same time qualification rules
 * laid out at the top of this file.
 */
bool
HeapTupleHeaderIsOnlyLocked(HeapTuple htup)
{
	HeapTupleHeader tuple = htup->t_data;
	TransactionId xmax;

	/* if there's no valid Xmax, then there's obviously no update either */
	if (tuple->t_infomask & HEAP_XMAX_INVALID)
		return true;

	if (tuple->t_infomask & HEAP_XMAX_LOCK_ONLY)
		return true;

	/* invalid xmax means no update */
	if (!TransactionIdIsValid(HeapTupleGetRawXmax(htup)))
		return true;

	/*
	 * if HEAP_XMAX_LOCK_ONLY is not set and not a multi, then this must
	 * necessarily have been updated
	 */
	if (!(tuple->t_infomask & HEAP_XMAX_IS_MULTI))
		return false;

	/* ... but if it's a multi, then perhaps the updating Xid aborted. */
	xmax = HeapTupleGetUpdateXid(htup);

	/* not LOCKED_ONLY, so it has to have an xmax */
	Assert(TransactionIdIsValid(xmax));

	if (TransactionIdIsCurrentTransactionId(xmax))
		return false;
	if (TransactionIdIsInProgress(xmax))
		return false;
	if (TransactionIdDidCommit(xmax))
		return false;

	/*
	 * not current, not in progress, not committed -- must have aborted or
	 * crashed
	 */
	return true;
}

/*
 * check whether the transaction id 'xid' is in the pre-sorted array 'xip'.
 */
static bool
TransactionIdInArray(TransactionId xid, TransactionId *xip, Size num)
{
	return bsearch(&xid, xip, num,
				   sizeof(TransactionId), xidComparator) != NULL;
}

/*
 * See the comments for HeapTupleSatisfiesMVCC for the semantics this function
 * obeys.
 *
 * Only usable on tuples from catalog tables!
 *
 * We don't need to support HEAP_MOVED_(IN|OFF) for now because we only support
 * reading catalog pages which couldn't have been created in an older version.
 *
 * We don't set any hint bits in here as it seems unlikely to be beneficial as
 * those should already be set by normal access and it seems to be too
 * dangerous to do so as the semantics of doing so during timetravel are more
 * complicated than when dealing "only" with the present.
 */
bool
HeapTupleSatisfiesHistoricMVCC(HeapTuple htup, Snapshot snapshot,
							   Buffer buffer)
{
	HeapTupleHeader tuple = htup->t_data;
	TransactionId xmin = HeapTupleGetXmin(htup);
	TransactionId xmax = HeapTupleGetRawXmax(htup);

	Assert(ItemPointerIsValid(&htup->t_self));
	Assert(htup->t_tableOid != InvalidOid);

	/* inserting transaction aborted */
	if (HeapTupleHeaderXminInvalid(tuple))
	{
		Assert(!TransactionIdDidCommit(xmin));
		return false;
	}
	/* check if it's one of our txids, toplevel is also in there */
	else if (TransactionIdInArray(xmin, snapshot->subxip, snapshot->subxcnt))
	{
		bool		resolved;
		CommandId	cmin = HeapTupleHeaderGetRawCommandId(tuple);
		CommandId	cmax = InvalidCommandId;

		/*
		 * another transaction might have (tried to) delete this tuple or
		 * cmin/cmax was stored in a combocid. So we need to lookup the actual
		 * values externally.
		 */
		resolved = ResolveCminCmaxDuringDecoding(HistoricSnapshotGetTupleCids(), snapshot,
												 htup, buffer,
												 &cmin, &cmax);

		if (!resolved)
			elog(ERROR, "could not resolve cmin/cmax of catalog tuple");

		Assert(cmin != InvalidCommandId);

		if (cmin >= snapshot->curcid)
			return false;		/* inserted after scan started */
		/* fall through */
	}
	/* committed before our xmin horizon. Do a normal visibility check. */
	else if (TransactionIdPrecedes(xmin, snapshot->xmin))
	{
		Assert(!(HeapTupleHeaderXminCommitted(tuple) &&
				 !TransactionIdDidCommit(xmin)));

		/* check for hint bit first, consult clog afterwards */
		if (!HeapTupleHeaderXminCommitted(tuple) &&
			!TransactionIdDidCommit(xmin))
			return false;
		/* fall through */
	}
	/* beyond our xmax horizon, i.e. invisible */
	else if (TransactionIdFollowsOrEquals(xmin, snapshot->xmax))
	{
		return false;
	}
	/* check if it's a committed transaction in [xmin, xmax) */
	else if (TransactionIdInArray(xmin, snapshot->xip, snapshot->xcnt))
	{
		/* fall through */
	}

	/*
	 * none of the above, i.e. between [xmin, xmax) but hasn't committed. I.e.
	 * invisible.
	 */
	else
	{
		return false;
	}

	/* at this point we know xmin is visible, go on to check xmax */

	/* xid invalid or aborted */
	if (tuple->t_infomask & HEAP_XMAX_INVALID)
		return true;
	/* locked tuples are always visible */
	else if (HEAP_XMAX_IS_LOCKED_ONLY(tuple->t_infomask))
		return true;

	/*
	 * We can see multis here if we're looking at user tables or if somebody
	 * SELECT ... FOR SHARE/UPDATE a system table.
	 */
	else if (tuple->t_infomask & HEAP_XMAX_IS_MULTI)
	{
		xmax = HeapTupleGetUpdateXid(htup);
	}

	/* check if it's one of our txids, toplevel is also in there */
	if (TransactionIdInArray(xmax, snapshot->subxip, snapshot->subxcnt))
	{
		bool		resolved;
		CommandId	cmin;
		CommandId	cmax = HeapTupleHeaderGetRawCommandId(tuple);

		/* Lookup actual cmin/cmax values */
		resolved = ResolveCminCmaxDuringDecoding(HistoricSnapshotGetTupleCids(), snapshot,
												 htup, buffer,
												 &cmin, &cmax);

		if (!resolved)
			elog(ERROR, "could not resolve combocid to cmax");

		Assert(cmax != InvalidCommandId);

		if (cmax >= snapshot->curcid)
			return true;		/* deleted after scan started */
		else
			return false;		/* deleted before scan started */
	}
	/* below xmin horizon, normal transaction state is valid */
	else if (TransactionIdPrecedes(xmax, snapshot->xmin))
	{
		Assert(!(tuple->t_infomask & HEAP_XMAX_COMMITTED &&
				 !TransactionIdDidCommit(xmax)));

		/* check hint bit first */
		if (tuple->t_infomask & HEAP_XMAX_COMMITTED)
			return false;

		/* check clog */
		return !TransactionIdDidCommit(xmax);
	}
	/* above xmax horizon, we cannot possibly see the deleting transaction */
	else if (TransactionIdFollowsOrEquals(xmax, snapshot->xmax))
		return true;
	/* xmax is between [xmin, xmax), check known committed array */
	else if (TransactionIdInArray(xmax, snapshot->xip, snapshot->xcnt))
		return false;
	/* xmax is between [xmin, xmax), but known not to have committed yet */
	else
		return true;
}<|MERGE_RESOLUTION|>--- conflicted
+++ resolved
@@ -1471,11 +1471,7 @@
  * XID could not be ours anyway.
  */
 bool
-<<<<<<< HEAD
 PgXidInMVCCSnapshot(TransactionId xid, Snapshot snapshot)
-=======
-XidInMVCCSnapshot(TransactionId xid, Snapshot snapshot)
->>>>>>> 37b4e0fe
 {
 	uint32		i;
 
