--- conflicted
+++ resolved
@@ -1162,21 +1162,14 @@
 					   Buffer buffer)
 {
     bool result = _HeapTupleSatisfiesMVCC(htup, snapshot, buffer);
-<<<<<<< HEAD
-	// HeapTupleHeader tuple = htup->t_data;
-	// TransactionId curxid = GetCurrentTransactionId();
-	// if (TransactionIdIsNormal(curxid)) {
-		// fprintf(stderr, "pid=%d Transaction %d, [%d,%d) visibility check for tuple {%d,%d) = %d\n",
-				// getpid(), curxid, snapshot->xmin, snapshot->xmax, HeapTupleHeaderGetRawXmin(tuple), HeapTupleHeaderGetRawXmax(tuple), result);
-	// }
-=======
+
 	HeapTupleHeader tuple = htup->t_data;
 	TransactionId curxid = GetCurrentTransactionId();
 	if (TransactionIdIsNormal(curxid)) {
 		fprintf(stderr, "pid=%d Transaction %d, [%d,%d) visibility check for tuple {%d,%d} %x = %d\n",
 				getpid(), curxid, snapshot->xmin, snapshot->xmax, HeapTupleHeaderGetRawXmin(tuple), HeapTupleHeaderGetRawXmax(tuple), tuple->t_infomask, result);
 	}
->>>>>>> 16cb19c6
+
     return result;
 }
 #endif
