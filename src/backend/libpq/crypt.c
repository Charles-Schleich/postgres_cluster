/*-------------------------------------------------------------------------
 *
 * crypt.c
 *	  Set of routines to look into the password file and check the
 *	  encrypted password with the one passed in from the frontend.
 *
 * Original coding by Todd A. Brandys
 *
 * Portions Copyright (c) 1996-2016, PostgreSQL Global Development Group
 * Portions Copyright (c) 1994, Regents of the University of California
 *
 * src/backend/libpq/crypt.c
 *
 *-------------------------------------------------------------------------
 */
#include "postgres.h"

#include <unistd.h>
#ifdef HAVE_CRYPT_H
#include <crypt.h>
#endif

#include "catalog/pg_authid.h"
#include "libpq/crypt.h"
#include "libpq/md5.h"
#include "miscadmin.h"
#include "utils/builtins.h"
#include "utils/syscache.h"
#include "utils/timestamp.h"


/*
 * Fetch information of a given role necessary to check password data,
 * and returns status code describing the error. In the case of an error,
 * store a palloc'd string at *logdetail that will be sent to the postmaster
 * log (but not the client!).
 */
int
get_role_details(const char *role,
				 char **password,
				 TimestampTz *vuntil,
				 bool *vuntil_null,
				 char **logdetail)
{
	HeapTuple	roleTup;
	Datum		datum;
	bool		isnull;

	*vuntil = 0;
	*vuntil_null = true;

	/* Get role info from pg_authid */
	roleTup = SearchSysCache1(AUTHNAME, PointerGetDatum(role));
	if (!HeapTupleIsValid(roleTup))
	{
		*logdetail = psprintf(_("Role \"%s\" does not exist."), role);
		return PG_ROLE_NOT_DEFINED;	/* no such user */
	}

	datum = SysCacheGetAttr(AUTHNAME, roleTup,
							Anum_pg_authid_rolpassword, &isnull);
	if (isnull)
	{
		ReleaseSysCache(roleTup);
		*logdetail = psprintf(_("User \"%s\" has no password assigned."),
							  role);
		return PG_ROLE_NO_PASSWORD;	/* user has no password */
	}
	*password = TextDatumGetCString(datum);

	datum = SysCacheGetAttr(AUTHNAME, roleTup,
							Anum_pg_authid_rolvaliduntil, &isnull);
	if (!isnull)
	{
		*vuntil = DatumGetTimestampTz(datum);
		*vuntil_null = false;
	}

	ReleaseSysCache(roleTup);

<<<<<<< HEAD
	if (**password == '\0')
=======
	/*
	 * Don't allow an empty password. Libpq treats an empty password the same
	 * as no password at all, and won't even try to authenticate. But other
	 * clients might, so allowing it would be confusing.
	 *
	 * For a plaintext password, we can simply check that it's not an empty
	 * string. For an encrypted password, check that it does not match the MD5
	 * hash of an empty string.
	 */
	if (*shadow_pass == '\0')
>>>>>>> 23802e26
	{
		*logdetail = psprintf(_("User \"%s\" has an empty password."),
							  role);
		pfree(*password);
		return PG_ROLE_EMPTY_PASSWORD;	/* empty password */
	}
	if (isMD5(shadow_pass))
	{
		char		crypt_empty[MD5_PASSWD_LEN + 1];

		if (!pg_md5_encrypt("",
							port->user_name,
							strlen(port->user_name),
							crypt_empty))
			return STATUS_ERROR;
		if (strcmp(shadow_pass, crypt_empty) == 0)
		{
			*logdetail = psprintf(_("User \"%s\" has an empty password."),
								  role);
			return STATUS_ERROR;	/* empty password */
		}
	}

	return PG_ROLE_OK;
}

/*
 * Check given password for given user, and return STATUS_OK or STATUS_ERROR.
 * In the error case, optionally store a palloc'd string at *logdetail
 * that will be sent to the postmaster log (but not the client).
 */
int
md5_crypt_verify(const Port *port, const char *role, char *client_pass,
				 char **logdetail)
{
	int			retval = STATUS_ERROR;
	char	   *shadow_pass,
			   *crypt_pwd;
	TimestampTz vuntil;
	char	   *crypt_client_pass = client_pass;
	bool		vuntil_null;

	/* fetch details about role needed for password checks */
	if (get_role_details(role, &shadow_pass, &vuntil, &vuntil_null,
						 logdetail) != PG_ROLE_OK)
		return STATUS_ERROR;

	/*
	 * Compare with the encrypted or plain password depending on the
	 * authentication method being used for this connection.  (We do not
	 * bother setting logdetail for pg_md5_encrypt failure: the only possible
	 * error is out-of-memory, which is unlikely, and if it did happen adding
	 * a psprintf call would only make things worse.)
	 */
	switch (port->hba->auth_method)
	{
		case uaMD5:
			crypt_pwd = palloc(MD5_PASSWD_LEN + 1);
			if (isMD5(shadow_pass))
			{
				/* stored password already encrypted, only do salt */
				if (!pg_md5_encrypt(shadow_pass + strlen("md5"),
									port->md5Salt,
									sizeof(port->md5Salt), crypt_pwd))
				{
					pfree(crypt_pwd);
					return STATUS_ERROR;
				}
			}
			else
			{
				/* stored password is plain, double-encrypt */
				char	   *crypt_pwd2 = palloc(MD5_PASSWD_LEN + 1);

				if (!pg_md5_encrypt(shadow_pass,
									port->user_name,
									strlen(port->user_name),
									crypt_pwd2))
				{
					pfree(crypt_pwd);
					pfree(crypt_pwd2);
					return STATUS_ERROR;
				}
				if (!pg_md5_encrypt(crypt_pwd2 + strlen("md5"),
									port->md5Salt,
									sizeof(port->md5Salt),
									crypt_pwd))
				{
					pfree(crypt_pwd);
					pfree(crypt_pwd2);
					return STATUS_ERROR;
				}
				pfree(crypt_pwd2);
			}
			break;
		default:
			if (isMD5(shadow_pass))
			{
				/* Encrypt user-supplied password to match stored MD5 */
				crypt_client_pass = palloc(MD5_PASSWD_LEN + 1);
				if (!pg_md5_encrypt(client_pass,
									port->user_name,
									strlen(port->user_name),
									crypt_client_pass))
				{
					pfree(crypt_client_pass);
					return STATUS_ERROR;
				}
			}
			crypt_pwd = shadow_pass;
			break;
	}

	if (strcmp(crypt_client_pass, crypt_pwd) == 0)
	{
		/*
		 * Password OK, now check to be sure we are not past rolvaliduntil
		 */
		if (vuntil_null)
			retval = STATUS_OK;
		else if (vuntil < GetCurrentTimestamp())
		{
			*logdetail = psprintf(_("User \"%s\" has an expired password."),
								  role);
			retval = STATUS_ERROR;
		}
		else
			retval = STATUS_OK;
	}
	else
		*logdetail = psprintf(_("Password does not match for user \"%s\"."),
							  role);

	if (port->hba->auth_method == uaMD5)
		pfree(crypt_pwd);
	if (crypt_client_pass != client_pass)
		pfree(crypt_client_pass);

	return retval;
}<|MERGE_RESOLUTION|>--- conflicted
+++ resolved
@@ -78,9 +78,6 @@
 
 	ReleaseSysCache(roleTup);
 
-<<<<<<< HEAD
-	if (**password == '\0')
-=======
 	/*
 	 * Don't allow an empty password. Libpq treats an empty password the same
 	 * as no password at all, and won't even try to authenticate. But other
@@ -90,27 +87,30 @@
 	 * string. For an encrypted password, check that it does not match the MD5
 	 * hash of an empty string.
 	 */
-	if (*shadow_pass == '\0')
->>>>>>> 23802e26
+	if (**password == '\0')
 	{
 		*logdetail = psprintf(_("User \"%s\" has an empty password."),
 							  role);
 		pfree(*password);
 		return PG_ROLE_EMPTY_PASSWORD;	/* empty password */
 	}
-	if (isMD5(shadow_pass))
+	if (isMD5(*password))
 	{
 		char		crypt_empty[MD5_PASSWD_LEN + 1];
 
 		if (!pg_md5_encrypt("",
-							port->user_name,
-							strlen(port->user_name),
+							role,
+							strlen(role),
 							crypt_empty))
+		{
+			pfree(*password);
 			return STATUS_ERROR;
-		if (strcmp(shadow_pass, crypt_empty) == 0)
+		}
+		if (strcmp(*password, crypt_empty) == 0)
 		{
 			*logdetail = psprintf(_("User \"%s\" has an empty password."),
 								  role);
+			pfree(*password);					  
 			return STATUS_ERROR;	/* empty password */
 		}
 	}
