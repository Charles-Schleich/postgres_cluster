--- conflicted
+++ resolved
@@ -1731,11 +1731,6 @@
 #ifndef WIN32
 		ACCEPT_TYPE_ARG3 size = sizeof(port->default_keepalives_idle);
 
-<<<<<<< HEAD
-		if (getsockopt(port->sock, IPPROTO_TCP, PG_TCP_KEEPALIVE_IDLE,
-					   (char *) &port->default_keepalives_idle,
-					   &size) < 0)
-=======
 #ifdef TCP_KEEPIDLE
 		if (pg_getsockopt(port->sock, IPPROTO_TCP, TCP_KEEPIDLE,
 						  (char *) &port->default_keepalives_idle,
@@ -1748,11 +1743,11 @@
 		if (pg_getsockopt(port->sock, IPPROTO_TCP, TCP_KEEPALIVE,
 						  (char *) &port->default_keepalives_idle,
 						  &size, port->isRsocket) < 0)
->>>>>>> c761fc32
 		{
 			elog(LOG, "getsockopt(%s) failed: %m", PG_TCP_KEEPALIVE_IDLE_STR);
 			port->default_keepalives_idle = -1; /* don't know */
 		}
+#endif
 #else							/* WIN32 */
 		/* We can't get the defaults on Windows, so return "don't know" */
 		port->default_keepalives_idle = -1;
@@ -1791,20 +1786,13 @@
 	if (idle == 0)
 		idle = port->default_keepalives_idle;
 
-<<<<<<< HEAD
-	if (setsockopt(port->sock, IPPROTO_TCP, PG_TCP_KEEPALIVE_IDLE,
-				   (char *) &idle, sizeof(idle)) < 0)
-=======
 #ifdef TCP_KEEPIDLE
 	if (pg_setsockopt(port->sock, IPPROTO_TCP, TCP_KEEPIDLE,
 					  (char *) &idle, sizeof(idle), port->isRsocket) < 0)
->>>>>>> c761fc32
 	{
 		elog(LOG, "setsockopt(%s) failed: %m", PG_TCP_KEEPALIVE_IDLE_STR);
 		return STATUS_ERROR;
 	}
-<<<<<<< HEAD
-=======
 #else
 	if (pg_setsockopt(port->sock, IPPROTO_TCP, TCP_KEEPALIVE,
 					  (char *) &idle, sizeof(idle), port->isRsocket) < 0)
@@ -1813,7 +1801,6 @@
 		return STATUS_ERROR;
 	}
 #endif
->>>>>>> c761fc32
 
 	port->keepalives_idle = idle;
 #else							/* WIN32 */
