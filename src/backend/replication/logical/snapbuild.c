/*-------------------------------------------------------------------------
 *
 * snapbuild.c
 *
 *	  Infrastructure for building historic catalog snapshots based on contents
 *	  of the WAL, for the purpose of decoding heapam.c style values in the
 *	  WAL.
 *
 * NOTES:
 *
 * We build snapshots which can *only* be used to read catalog contents and we
 * do so by reading and interpreting the WAL stream. The aim is to build a
 * snapshot that behaves the same as a freshly taken MVCC snapshot would have
 * at the time the XLogRecord was generated.
 *
 * To build the snapshots we reuse the infrastructure built for Hot
 * Standby. The in-memory snapshots we build look different than HS' because
 * we have different needs. To successfully decode data from the WAL we only
 * need to access catalog tables and (sys|rel|cat)cache, not the actual user
 * tables since the data we decode is wholly contained in the WAL
 * records. Also, our snapshots need to be different in comparison to normal
 * MVCC ones because in contrast to those we cannot fully rely on the clog and
 * pg_subtrans for information about committed transactions because they might
 * commit in the future from the POV of the WAL entry we're currently
 * decoding. This definition has the advantage that we only need to prevent
 * removal of catalog rows, while normal table's rows can still be
 * removed. This is achieved by using the replication slot mechanism.
 *
 * As the percentage of transactions modifying the catalog normally is fairly
 * small in comparisons to ones only manipulating user data, we keep track of
 * the committed catalog modifying ones inside [xmin, xmax) instead of keeping
 * track of all running transactions like it's done in a normal snapshot. Note
 * that we're generally only looking at transactions that have acquired an
 * xid. That is we keep a list of transactions between snapshot->(xmin, xmax)
 * that we consider committed, everything else is considered aborted/in
 * progress. That also allows us not to care about subtransactions before they
 * have committed which means this modules, in contrast to HS, doesn't have to
 * care about suboverflowed subtransactions and similar.
 *
 * One complexity of doing this is that to e.g. handle mixed DDL/DML
 * transactions we need Snapshots that see intermediate versions of the
 * catalog in a transaction. During normal operation this is achieved by using
 * CommandIds/cmin/cmax. The problem with that however is that for space
 * efficiency reasons only one value of that is stored
 * (c.f. combocid.c). Since ComboCids are only available in memory we log
 * additional information which allows us to get the original (cmin, cmax)
 * pair during visibility checks. Check the reorderbuffer.c's comment above
 * ResolveCminCmaxDuringDecoding() for details.
 *
 * To facilitate all this we need our own visibility routine, as the normal
 * ones are optimized for different usecases.
 *
 * To replace the normal catalog snapshots with decoding ones use the
 * SetupHistoricSnapshot() and TeardownHistoricSnapshot() functions.
 *
 *
 *
 * The snapbuild machinery is starting up in several stages, as illustrated
 * by the following graph describing the SnapBuild->state transitions:
 *
 *		   +-------------------------+
 *	  +----|         START			 |-------------+
 *	  |    +-------------------------+			   |
 *	  |					|						   |
 *	  |					|						   |
 *	  |		   running_xacts #1					   |
 *	  |					|						   |
 *	  |					|						   |
 *	  |					v						   |
 *	  |    +-------------------------+			   v
 *	  |    |   BUILDING_SNAPSHOT     |------------>|
 *	  |    +-------------------------+			   |
 *	  |					|						   |
 *	  |					|						   |
 *	  |	running_xacts #2, xacts from #1 finished   |
 *	  |					|						   |
 *	  |					|						   |
 *	  |					v						   |
 *	  |    +-------------------------+			   v
 *	  |    |       FULL_SNAPSHOT     |------------>|
 *	  |    +-------------------------+			   |
 *	  |					|						   |
 * running_xacts		|					   saved snapshot
 * with zero xacts		|				  at running_xacts's lsn
 *	  |					|						   |
 *	  |	running_xacts with xacts from #2 finished  |
 *	  |					|						   |
 *	  |					v						   |
 *	  |    +-------------------------+			   |
 *	  +--->|SNAPBUILD_CONSISTENT	 |<------------+
 *		   +-------------------------+
 *
 * Initially the machinery is in the START stage. When an xl_running_xacts
 * record is read that is sufficiently new (above the safe xmin horizon),
 * there's a state transition. If there were no running xacts when the
 * running_xacts record was generated, we'll directly go into CONSISTENT
 * state, otherwise we'll switch to the BUILDING_SNAPSHOT state. Having a full
 * snapshot means that all transactions that start henceforth can be decoded
 * in their entirety, but transactions that started previously can't. In
 * FULL_SNAPSHOT we'll switch into CONSISTENT once all those previously
 * running transactions have committed or aborted.
 *
 * Only transactions that commit after CONSISTENT state has been reached will
 * be replayed, even though they might have started while still in
 * FULL_SNAPSHOT. That ensures that we'll reach a point where no previous
 * changes has been exported, but all the following ones will be. That point
 * is a convenient point to initialize replication from, which is why we
 * export a snapshot at that point, which *can* be used to read normal data.
 *
 * Copyright (c) 2012-2016, PostgreSQL Global Development Group
 *
 * IDENTIFICATION
 *	  src/backend/replication/snapbuild.c
 *
 *-------------------------------------------------------------------------
 */

#include "postgres.h"

#include <sys/stat.h>
#include <sys/types.h>
#include <unistd.h>

#include "miscadmin.h"

#include "access/heapam_xlog.h"
#include "access/transam.h"
#include "access/xact.h"

#include "replication/logical.h"
#include "replication/reorderbuffer.h"
#include "replication/snapbuild.h"

#include "utils/builtins.h"
#include "utils/memutils.h"
#include "utils/snapshot.h"
#include "utils/snapmgr.h"
#include "utils/tqual.h"

#include "storage/block.h"		/* debugging output */
#include "storage/fd.h"
#include "storage/lmgr.h"
#include "storage/proc.h"
#include "storage/procarray.h"
#include "storage/standby.h"

/*
 * This struct contains the current state of the snapshot building
 * machinery. Besides a forward declaration in the header, it is not exposed
 * to the public, so we can easily change its contents.
 */
struct SnapBuild
{
	/* how far are we along building our first full snapshot */
	SnapBuildState state;

	/* private memory context used to allocate memory for this module. */
	MemoryContext context;

	/* all transactions < than this have committed/aborted */
	TransactionId xmin;

	/* all transactions >= than this are uncommitted */
	TransactionId xmax;

	/*
	 * Don't replay commits from an LSN < this LSN. This can be set externally
	 * but it will also be advanced (never retreat) from within snapbuild.c.
	 */
	XLogRecPtr	start_decoding_at;

	/*
	 * Don't start decoding WAL until the "xl_running_xacts" information
	 * indicates there are no running xids with an xid smaller than this.
	 */
	TransactionId initial_xmin_horizon;

	/* Indicates if we are building full snapshot or just catalog one .*/
	bool		building_full_snapshot;

	/*
	 * Snapshot that's valid to see the catalog state seen at this moment.
	 */
	Snapshot	snapshot;

	/*
	 * LSN of the last location we are sure a snapshot has been serialized to.
	 */
	XLogRecPtr	last_serialized_snapshot;

	/*
	 * The reorderbuffer we need to update with usable snapshots et al.
	 */
	ReorderBuffer *reorder;

	/*
	 * Outdated: This struct isn't used for its original purpose anymore, but
	 * can't be removed / changed in a minor version, because it's stored
	 * on-disk.
	 */
	struct
	{
		/*
		 * NB: This field is misused, until a major version can break on-disk
		 * compatibility. See SnapBuildNextPhaseAt() /
		 * SnapBuildStartNextPhaseAt().
		 */
		TransactionId was_xmin;
		TransactionId was_xmax;

		size_t		was_xcnt;		/* number of used xip entries */
		size_t		was_xcnt_space; /* allocated size of xip */
		TransactionId *was_xip;		/* running xacts array, xidComparator-sorted */
	}			was_running;

	/*
	 * Array of transactions which could have catalog changes that committed
	 * between xmin and xmax.
	 */
	struct
	{
		/* number of committed transactions */
		size_t		xcnt;

		/* available space for committed transactions */
		size_t		xcnt_space;

		/*
		 * Until we reach a CONSISTENT state, we record commits of all
		 * transactions, not just the catalog changing ones. Record when that
		 * changes so we know we cannot export a snapshot safely anymore.
		 */
		bool		includes_all_transactions;

		/*
		 * Array of committed transactions that have modified the catalog.
		 *
		 * As this array is frequently modified we do *not* keep it in
		 * xidComparator order. Instead we sort the array when building &
		 * distributing a snapshot.
		 *
		 * TODO: It's unclear whether that reasoning has much merit. Every
		 * time we add something here after becoming consistent will also
		 * require distributing a snapshot. Storing them sorted would
		 * potentially also make it easier to purge (but more complicated wrt
		 * wraparound?). Should be improved if sorting while building the
		 * snapshot shows up in profiles.
		 */
		TransactionId *xip;
	}			committed;
};

/*
 * Starting a transaction -- which we need to do while exporting a snapshot --
 * removes knowledge about the previously used resowner, so we save it here.
 */
static ResourceOwner SavedResourceOwnerDuringExport = NULL;
static bool ExportInProgress = false;

/* ->committed manipulation */
static void SnapBuildPurgeCommittedTxn(SnapBuild *builder);

/* snapshot building/manipulation/distribution functions */
static Snapshot SnapBuildBuildSnapshot(SnapBuild *builder, TransactionId xid);

static void SnapBuildFreeSnapshot(Snapshot snap);

static void SnapBuildSnapIncRefcount(Snapshot snap);

static void SnapBuildDistributeNewCatalogSnapshot(SnapBuild *builder, XLogRecPtr lsn);

/* xlog reading helper functions for SnapBuildProcessRecord */
static bool SnapBuildFindSnapshot(SnapBuild *builder, XLogRecPtr lsn, xl_running_xacts *running);
static void SnapBuildWaitSnapshot(xl_running_xacts *running, TransactionId cutoff);

/* serialization functions */
static void SnapBuildSerialize(SnapBuild *builder, XLogRecPtr lsn);
static bool SnapBuildRestore(SnapBuild *builder, XLogRecPtr lsn);

/*
 * Return TransactionId after which the next phase of initial snapshot
 * building will happen.
 */
static inline TransactionId
SnapBuildNextPhaseAt(SnapBuild *builder)
{
	/*
	 * For backward compatibility reasons this has to be stored in the wrongly
	 * named field.  Will be fixed in next major version.
	 */
	return builder->was_running.was_xmax;
}

/*
 * Set TransactionId after which the next phase of initial snapshot building
 * will happen.
 */
static inline void
SnapBuildStartNextPhaseAt(SnapBuild *builder, TransactionId at)
{
	/*
	 * For backward compatibility reasons this has to be stored in the wrongly
	 * named field.  Will be fixed in next major version.
	 */
	builder->was_running.was_xmax = at;
}

/*
 * Allocate a new snapshot builder.
 *
 * xmin_horizon is the xid >=which we can be sure no catalog rows have been
 * removed, start_lsn is the LSN >= we want to replay commits.
 */
SnapBuild *
AllocateSnapshotBuilder(ReorderBuffer *reorder,
						TransactionId xmin_horizon,
						XLogRecPtr start_lsn,
						bool need_full_snapshot)
{
	MemoryContext context;
	MemoryContext oldcontext;
	SnapBuild  *builder;

	/* allocate memory in own context, to have better accountability */
	context = AllocSetContextCreate(CurrentMemoryContext,
									"snapshot builder context",
									ALLOCSET_DEFAULT_SIZES);
	oldcontext = MemoryContextSwitchTo(context);

	builder = palloc0(sizeof(SnapBuild));

	builder->state = SNAPBUILD_START;
	builder->context = context;
	builder->reorder = reorder;
	/* Other struct members initialized by zeroing via palloc0 above */

	builder->committed.xcnt = 0;
	builder->committed.xcnt_space = 128;		/* arbitrary number */
	builder->committed.xip =
		palloc0(builder->committed.xcnt_space * sizeof(TransactionId));
	builder->committed.includes_all_transactions = true;

	builder->initial_xmin_horizon = xmin_horizon;
	builder->start_decoding_at = start_lsn;
	builder->building_full_snapshot = need_full_snapshot;

	MemoryContextSwitchTo(oldcontext);

	return builder;
}

/*
 * Free a snapshot builder.
 */
void
FreeSnapshotBuilder(SnapBuild *builder)
{
	MemoryContext context = builder->context;

	/* free snapshot explicitly, that contains some error checking */
	if (builder->snapshot != NULL)
	{
		SnapBuildSnapDecRefcount(builder->snapshot);
		builder->snapshot = NULL;
	}

	/* other resources are deallocated via memory context reset */
	MemoryContextDelete(context);
}

/*
 * Free an unreferenced snapshot that has previously been built by us.
 */
static void
SnapBuildFreeSnapshot(Snapshot snap)
{
	/* make sure we don't get passed an external snapshot */
	Assert(snap->satisfies == HeapTupleSatisfiesHistoricMVCC);

	/* make sure nobody modified our snapshot */
	Assert(snap->curcid == FirstCommandId);
	Assert(!snap->suboverflowed);
	Assert(!snap->takenDuringRecovery);
	Assert(snap->regd_count == 0);

	/* slightly more likely, so it's checked even without c-asserts */
	if (snap->copied)
		elog(ERROR, "cannot free a copied snapshot");

	if (snap->active_count)
		elog(ERROR, "cannot free an active snapshot");

	pfree(snap);
}

/*
 * In which state of snapshot building are we?
 */
SnapBuildState
SnapBuildCurrentState(SnapBuild *builder)
{
	return builder->state;
}

/*
 * Should the contents of transaction ending at 'ptr' be decoded?
 */
bool
SnapBuildXactNeedsSkip(SnapBuild *builder, XLogRecPtr ptr)
{
	return ptr < builder->start_decoding_at;
}

/*
 * Increase refcount of a snapshot.
 *
 * This is used when handing out a snapshot to some external resource or when
 * adding a Snapshot as builder->snapshot.
 */
static void
SnapBuildSnapIncRefcount(Snapshot snap)
{
	snap->active_count++;
}

/*
 * Decrease refcount of a snapshot and free if the refcount reaches zero.
 *
 * Externally visible, so that external resources that have been handed an
 * IncRef'ed Snapshot can adjust its refcount easily.
 */
void
SnapBuildSnapDecRefcount(Snapshot snap)
{
	/* make sure we don't get passed an external snapshot */
	Assert(snap->satisfies == HeapTupleSatisfiesHistoricMVCC);

	/* make sure nobody modified our snapshot */
	Assert(snap->curcid == FirstCommandId);
	Assert(!snap->suboverflowed);
	Assert(!snap->takenDuringRecovery);

	Assert(snap->regd_count == 0);

	Assert(snap->active_count > 0);

	/* slightly more likely, so it's checked even without casserts */
	if (snap->copied)
		elog(ERROR, "cannot free a copied snapshot");

	snap->active_count--;
	if (snap->active_count == 0)
		SnapBuildFreeSnapshot(snap);
}

/*
 * Build a new snapshot, based on currently committed catalog-modifying
 * transactions.
 *
 * In-progress transactions with catalog access are *not* allowed to modify
 * these snapshots; they have to copy them and fill in appropriate ->curcid
 * and ->subxip/subxcnt values.
 */
static Snapshot
SnapBuildBuildSnapshot(SnapBuild *builder, TransactionId xid)
{
	Snapshot	snapshot;
	Size		ssize;

	Assert(builder->state >= SNAPBUILD_FULL_SNAPSHOT);

	ssize = sizeof(SnapshotData)
		+ sizeof(TransactionId) * builder->committed.xcnt
		+ sizeof(TransactionId) * 1 /* toplevel xid */ ;

	snapshot = MemoryContextAllocZero(builder->context, ssize);

	snapshot->satisfies = HeapTupleSatisfiesHistoricMVCC;

	/*
	 * We misuse the original meaning of SnapshotData's xip and subxip fields
	 * to make the more fitting for our needs.
	 *
	 * In the 'xip' array we store transactions that have to be treated as
	 * committed. Since we will only ever look at tuples from transactions
	 * that have modified the catalog it's more efficient to store those few
	 * that exist between xmin and xmax (frequently there are none).
	 *
	 * Snapshots that are used in transactions that have modified the catalog
	 * also use the 'subxip' array to store their toplevel xid and all the
	 * subtransaction xids so we can recognize when we need to treat rows as
	 * visible that are not in xip but still need to be visible. Subxip only
	 * gets filled when the transaction is copied into the context of a
	 * catalog modifying transaction since we otherwise share a snapshot
	 * between transactions. As long as a txn hasn't modified the catalog it
	 * doesn't need to treat any uncommitted rows as visible, so there is no
	 * need for those xids.
	 *
	 * Both arrays are qsort'ed so that we can use bsearch() on them.
	 */
	Assert(TransactionIdIsNormal(builder->xmin));
	Assert(TransactionIdIsNormal(builder->xmax));

	snapshot->xmin = builder->xmin;
	snapshot->xmax = builder->xmax;

	/* store all transactions to be treated as committed by this snapshot */
	snapshot->xip =
		(TransactionId *) ((char *) snapshot + sizeof(SnapshotData));
	snapshot->xcnt = builder->committed.xcnt;
	memcpy(snapshot->xip,
		   builder->committed.xip,
		   builder->committed.xcnt * sizeof(TransactionId));

	/* sort so we can bsearch() */
	qsort(snapshot->xip, snapshot->xcnt, sizeof(TransactionId), xidComparator);

	/*
	 * Initially, subxip is empty, i.e. it's a snapshot to be used by
	 * transactions that don't modify the catalog. Will be filled by
	 * ReorderBufferCopySnap() if necessary.
	 */
	snapshot->subxcnt = 0;
	snapshot->subxip = NULL;

	snapshot->suboverflowed = false;
	snapshot->takenDuringRecovery = false;
	snapshot->copied = false;
	snapshot->curcid = FirstCommandId;
	snapshot->active_count = 0;
	snapshot->regd_count = 0;

	return snapshot;
}

/*
 * Export a snapshot so it can be set in another session with SET TRANSACTION
 * SNAPSHOT.
 *
 * For that we need to start a transaction in the current backend as the
 * importing side checks whether the source transaction is still open to make
 * sure the xmin horizon hasn't advanced since then.
 *
 * After that we convert a locally built snapshot into the normal variant
 * understood by HeapTupleSatisfiesMVCC et al.
 */
const char *
SnapBuildExportSnapshot(SnapBuild *builder)
{
	Snapshot	snap;
	char	   *snapname;
	TransactionId xid;
	TransactionId *newxip;
	int			newxcnt = 0;

	if (builder->state != SNAPBUILD_CONSISTENT)
		elog(ERROR, "cannot export a snapshot before reaching a consistent state");

	if (!builder->committed.includes_all_transactions)
		elog(ERROR, "cannot export a snapshot, not all transactions are monitored anymore");

	/* so we don't overwrite the existing value */
	if (TransactionIdIsValid(MyPgXact->xmin))
		elog(ERROR, "cannot export a snapshot when MyPgXact->xmin already is valid");

	if (IsTransactionOrTransactionBlock())
		elog(ERROR, "cannot export a snapshot from within a transaction");

	if (SavedResourceOwnerDuringExport)
		elog(ERROR, "can only export one snapshot at a time");

	SavedResourceOwnerDuringExport = CurrentResourceOwner;
	ExportInProgress = true;

	StartTransactionCommand();

	Assert(!FirstSnapshotSet);

	/* There doesn't seem to a nice API to set these */
	XactIsoLevel = XACT_REPEATABLE_READ;
	XactReadOnly = true;

	snap = SnapBuildBuildSnapshot(builder, GetTopTransactionId());

	/*
	 * We know that snap->xmin is alive, enforced by the logical xmin
	 * mechanism. Due to that we can do this without locks, we're only
	 * changing our own value.
	 */
#ifdef USE_ASSERT_CHECKING
	{
		TransactionId safeXid;

		LWLockAcquire(ProcArrayLock, LW_SHARED);
		safeXid = GetOldestSafeDecodingTransactionId(false);
		LWLockRelease(ProcArrayLock);

		Assert(TransactionIdPrecedesOrEquals(safeXid, snap->xmin));
	}
#endif

	MyPgXact->xmin = snap->xmin;

	/* allocate in transaction context */
	newxip = (TransactionId *)
		palloc(sizeof(TransactionId) * GetMaxSnapshotXidCount());

	/*
	 * snapbuild.c builds transactions in an "inverted" manner, which means it
	 * stores committed transactions in ->xip, not ones in progress. Build a
	 * classical snapshot by marking all non-committed transactions as
	 * in-progress. This can be expensive.
	 */
	for (xid = snap->xmin; NormalTransactionIdPrecedes(xid, snap->xmax);)
	{
		void	   *test;

		/*
		 * Check whether transaction committed using the decoding snapshot
		 * meaning of ->xip.
		 */
		test = bsearch(&xid, snap->xip, snap->xcnt,
					   sizeof(TransactionId), xidComparator);

		if (test == NULL)
		{
			if (newxcnt >= GetMaxSnapshotXidCount())
				elog(ERROR, "snapshot too large");

			newxip[newxcnt++] = xid;
		}

		TransactionIdAdvance(xid);
	}

	snap->xcnt = newxcnt;
	snap->xip = newxip;

	/*
	 * now that we've built a plain snapshot, use the normal mechanisms for
	 * exporting it
	 */
	snapname = ExportSnapshot(snap);

	ereport(LOG,
			(errmsg_plural("exported logical decoding snapshot: \"%s\" with %u transaction ID",
		"exported logical decoding snapshot: \"%s\" with %u transaction IDs",
						   snap->xcnt,
						   snapname, snap->xcnt)));
	return snapname;
}

/*
 * Ensure there is a snapshot and if not build one for current transaction.
 */
Snapshot
SnapBuildGetOrBuildSnapshot(SnapBuild *builder, TransactionId xid)
{
	Assert(builder->state == SNAPBUILD_CONSISTENT);

	/* only build a new snapshot if we don't have a prebuilt one */
	if (builder->snapshot == NULL)
	{
		builder->snapshot = SnapBuildBuildSnapshot(builder, xid);
		/* increase refcount for the snapshot builder */
		SnapBuildSnapIncRefcount(builder->snapshot);
	}

	return builder->snapshot;
}

/*
 * Reset a previously SnapBuildExportSnapshot()'ed snapshot if there is
 * any. Aborts the previously started transaction and resets the resource
 * owner back to its original value.
 */
void
SnapBuildClearExportedSnapshot(void)
{
	/* nothing exported, that is the usual case */
	if (!ExportInProgress)
		return;

	if (!IsTransactionState())
		elog(ERROR, "clearing exported snapshot in wrong transaction state");

	/* make sure nothing  could have ever happened */
	AbortCurrentTransaction();

	CurrentResourceOwner = SavedResourceOwnerDuringExport;
	SavedResourceOwnerDuringExport = NULL;
	ExportInProgress = false;
}

/*
 * Handle the effects of a single heap change, appropriate to the current state
 * of the snapshot builder and returns whether changes made at (xid, lsn) can
 * be decoded.
 */
bool
SnapBuildProcessChange(SnapBuild *builder, TransactionId xid, XLogRecPtr lsn)
{
	/*
	 * We can't handle data in transactions if we haven't built a snapshot
	 * yet, so don't store them.
	 */
	if (builder->state < SNAPBUILD_FULL_SNAPSHOT)
		return false;

	/*
	 * No point in keeping track of changes in transactions that we don't have
	 * enough information about to decode. This means that they started before
	 * we got into the SNAPBUILD_FULL_SNAPSHOT state.
	 */
	if (builder->state < SNAPBUILD_CONSISTENT &&
		TransactionIdPrecedes(xid, SnapBuildNextPhaseAt(builder)))
		return false;

	/*
	 * If the reorderbuffer doesn't yet have a snapshot, add one now, it will
	 * be needed to decode the change we're currently processing.
	 */
	if (!ReorderBufferXidHasBaseSnapshot(builder->reorder, xid))
	{
		/* only build a new snapshot if we don't have a prebuilt one */
		if (builder->snapshot == NULL)
		{
			builder->snapshot = SnapBuildBuildSnapshot(builder, xid);
			/* increase refcount for the snapshot builder */
			SnapBuildSnapIncRefcount(builder->snapshot);
		}

		/*
		 * Increase refcount for the transaction we're handing the snapshot
		 * out to.
		 */
		SnapBuildSnapIncRefcount(builder->snapshot);
		ReorderBufferSetBaseSnapshot(builder->reorder, xid, lsn,
									 builder->snapshot);
	}

	return true;
}

/*
 * Do CommandId/ComboCid handling after reading an xl_heap_new_cid record.
 * This implies that a transaction has done some form of write to system
 * catalogs.
 */
void
SnapBuildProcessNewCid(SnapBuild *builder, TransactionId xid,
					   XLogRecPtr lsn, xl_heap_new_cid *xlrec)
{
	CommandId	cid;

	/*
	 * we only log new_cid's if a catalog tuple was modified, so mark the
	 * transaction as containing catalog modifications
	 */
	ReorderBufferXidSetCatalogChanges(builder->reorder, xid, lsn);

	ReorderBufferAddNewTupleCids(builder->reorder, xlrec->top_xid, lsn,
								 xlrec->target_node, xlrec->target_tid,
								 xlrec->cmin, xlrec->cmax,
								 xlrec->combocid);

	/* figure out new command id */
	if (xlrec->cmin != InvalidCommandId &&
		xlrec->cmax != InvalidCommandId)
		cid = Max(xlrec->cmin, xlrec->cmax);
	else if (xlrec->cmax != InvalidCommandId)
		cid = xlrec->cmax;
	else if (xlrec->cmin != InvalidCommandId)
		cid = xlrec->cmin;
	else
	{
		cid = InvalidCommandId; /* silence compiler */
		elog(ERROR, "xl_heap_new_cid record without a valid CommandId");
	}

	ReorderBufferAddNewCommandId(builder->reorder, xid, lsn, cid + 1);
}

/*
 * Add a new Snapshot to all transactions we're decoding that currently are
 * in-progress so they can see new catalog contents made by the transaction
 * that just committed. This is necessary because those in-progress
 * transactions will use the new catalog's contents from here on (at the very
 * least everything they do needs to be compatible with newer catalog
 * contents).
 */
static void
SnapBuildDistributeNewCatalogSnapshot(SnapBuild *builder, XLogRecPtr lsn)
{
	dlist_iter	txn_i;
	ReorderBufferTXN *txn;

	/*
	 * Iterate through all toplevel transactions. This can include
	 * subtransactions which we just don't yet know to be that, but that's
	 * fine, they will just get an unnecessary snapshot queued.
	 */
	dlist_foreach(txn_i, &builder->reorder->toplevel_by_lsn)
	{
		txn = dlist_container(ReorderBufferTXN, node, txn_i.cur);

		Assert(TransactionIdIsValid(txn->xid));

		/*
		 * If we don't have a base snapshot yet, there are no changes in this
		 * transaction which in turn implies we don't yet need a snapshot at
		 * all. We'll add a snapshot when the first change gets queued.
		 *
		 * NB: This works correctly even for subtransactions because
		 * ReorderBufferCommitChild() takes care to pass the parent the base
		 * snapshot, and while iterating the changequeue we'll get the change
		 * from the subtxn.
		 */
		if (!ReorderBufferXidHasBaseSnapshot(builder->reorder, txn->xid))
			continue;

		elog(DEBUG2, "adding a new snapshot to %u at %X/%X",
			 txn->xid, (uint32) (lsn >> 32), (uint32) lsn);

		/*
		 * increase the snapshot's refcount for the transaction we are handing
		 * it out to
		 */
		SnapBuildSnapIncRefcount(builder->snapshot);
		ReorderBufferAddSnapshot(builder->reorder, txn->xid, lsn,
								 builder->snapshot);
	}
}

/*
 * Keep track of a new catalog changing transaction that has committed.
 */
static void
SnapBuildAddCommittedTxn(SnapBuild *builder, TransactionId xid)
{
	Assert(TransactionIdIsValid(xid));

	if (builder->committed.xcnt == builder->committed.xcnt_space)
	{
		builder->committed.xcnt_space = builder->committed.xcnt_space * 2 + 1;

		elog(DEBUG1, "increasing space for committed transactions to %u",
			 (uint32) builder->committed.xcnt_space);

		builder->committed.xip = repalloc(builder->committed.xip,
					  builder->committed.xcnt_space * sizeof(TransactionId));
	}

	/*
	 * TODO: It might make sense to keep the array sorted here instead of
	 * doing it every time we build a new snapshot. On the other hand this
	 * gets called repeatedly when a transaction with subtransactions commits.
	 */
	builder->committed.xip[builder->committed.xcnt++] = xid;
}

/*
 * Remove knowledge about transactions we treat as committed that are smaller
 * than ->xmin. Those won't ever get checked via the ->committed array but via
 * the clog machinery, so we don't need to waste memory on them.
 */
static void
SnapBuildPurgeCommittedTxn(SnapBuild *builder)
{
	int			off;
	TransactionId *workspace;
	int			surviving_xids = 0;

	/* not ready yet */
	if (!TransactionIdIsNormal(builder->xmin))
		return;

	/* TODO: Neater algorithm than just copying and iterating? */
	workspace =
		MemoryContextAlloc(builder->context,
						   builder->committed.xcnt * sizeof(TransactionId));

	/* copy xids that still are interesting to workspace */
	for (off = 0; off < builder->committed.xcnt; off++)
	{
		if (NormalTransactionIdPrecedes(builder->committed.xip[off],
										builder->xmin))
			;					/* remove */
		else
			workspace[surviving_xids++] = builder->committed.xip[off];
	}

	/* copy workspace back to persistent state */
	memcpy(builder->committed.xip, workspace,
		   surviving_xids * sizeof(TransactionId));

	elog(DEBUG3, "purged committed transactions from %u to %u, xmin: %u, xmax: %u",
		 (uint32) builder->committed.xcnt, (uint32) surviving_xids,
		 builder->xmin, builder->xmax);
	builder->committed.xcnt = surviving_xids;

	pfree(workspace);
}

/*
 * Handle everything that needs to be done when a transaction commits
 */
void
SnapBuildCommitTxn(SnapBuild *builder, XLogRecPtr lsn, TransactionId xid,
				   int nsubxacts, TransactionId *subxacts, bool isCommit)
{
	int			nxact;

	bool		needs_snapshot = false;
	bool		needs_timetravel = false;
	bool		sub_needs_timetravel = false;

	TransactionId xmax = xid;

	/*
	 * Transactions preceding BUILDING_SNAPSHOT will neither be decoded, nor
	 * will they be part of a snapshot.  So we don't need to record anything.
	 */
	if (builder->state == SNAPBUILD_START ||
		(builder->state == SNAPBUILD_BUILDING_SNAPSHOT &&
		 TransactionIdPrecedes(xid, SnapBuildNextPhaseAt(builder))))
	{
		/* ensure that only commits after this are getting replayed */
		if (builder->start_decoding_at <= lsn)
			builder->start_decoding_at = lsn + 1;
		return;
	}

	if (builder->state < SNAPBUILD_CONSISTENT)
	{
		/* ensure that only commits after this are getting replayed */
		if (builder->start_decoding_at <= lsn)
			builder->start_decoding_at = lsn + 1;

		/*
		 * If building an exportable snapshot, force xid to be tracked, even
		 * if the transaction didn't modify the catalog.
		 */
		if (builder->building_full_snapshot)
		{
			needs_timetravel = true;
		}
	}

	for (nxact = 0; nxact < nsubxacts; nxact++)
	{
		TransactionId subxid = subxacts[nxact];

		/*
		 * Add subtransaction to base snapshot if catalog modifying, we don't
		 * distinguish to toplevel transactions there.
		 */
		if (ReorderBufferXidHasCatalogChanges(builder->reorder, subxid))
		{
			sub_needs_timetravel = true;
			needs_snapshot = true;

			elog(DEBUG1, "found subtransaction %u:%u with catalog changes",
				 xid, subxid);

			SnapBuildAddCommittedTxn(builder, subxid);

			if (NormalTransactionIdFollows(subxid, xmax))
				xmax = subxid;
		}
		/*
		 * If we're forcing timetravel we also need visibility information
		 * about subtransaction, so keep track of subtransaction's state, even
		 * if not catalog modifying.  Don't need to distribute a snapshot in
		 * that case.
		 */
		else if (needs_timetravel)
		{
			SnapBuildAddCommittedTxn(builder, subxid);
			if (NormalTransactionIdFollows(subxid, xmax))
				xmax = subxid;
		}
	}

<<<<<<< HEAD
	/*
	 * Make sure toplevel txn is not tracked in running txn's anymore, switch
	 * state to consistent if possible.
	 */
	if (isCommit)
		SnapBuildEndTxn(builder, lsn, xid);

	if (forced_timetravel)
=======
	/* if top-level modified catalog, it'll need a snapshot */
	if (ReorderBufferXidHasCatalogChanges(builder->reorder, xid))
>>>>>>> 12ac252f
	{
		elog(DEBUG2, "found top level transaction %u, with catalog changes",
			 xid);
		needs_snapshot = true;
		needs_timetravel = true;
		SnapBuildAddCommittedTxn(builder, xid);
	}
	else if (sub_needs_timetravel)
	{
		/* track toplevel txn as well, subxact alone isn't meaningful */
		SnapBuildAddCommittedTxn(builder, xid);
	}
	else if (needs_timetravel)
	{
		elog(DEBUG2, "forced transaction %u to do timetravel", xid);

		SnapBuildAddCommittedTxn(builder, xid);
	}

	if (!needs_timetravel)
	{
		/* record that we cannot export a general snapshot anymore */
		builder->committed.includes_all_transactions = false;
	}

	Assert(!needs_snapshot || needs_timetravel);

	/*
	 * Adjust xmax of the snapshot builder, we only do that for committed,
	 * catalog modifying, transactions, everything else isn't interesting
	 * for us since we'll never look at the respective rows.
	 */
	if (needs_timetravel &&
		(!TransactionIdIsValid(builder->xmax) ||
		 TransactionIdFollowsOrEquals(xmax, builder->xmax)))
	{
		builder->xmax = xmax;
		TransactionIdAdvance(builder->xmax);
	}

	/* if there's any reason to build a historic snapshot, do so now */
	if (needs_snapshot)
	{
		/*
		 * If we haven't built a complete snapshot yet there's no need to hand
		 * it out, it wouldn't (and couldn't) be used anyway.
		 */
		if (builder->state < SNAPBUILD_FULL_SNAPSHOT)
			return;

		/*
		 * Decrease the snapshot builder's refcount of the old snapshot, note
		 * that it still will be used if it has been handed out to the
		 * reorderbuffer earlier.
		 */
		if (builder->snapshot)
			SnapBuildSnapDecRefcount(builder->snapshot);

		builder->snapshot = SnapBuildBuildSnapshot(builder, xid);

		/* we might need to execute invalidations, add snapshot */
		if (!ReorderBufferXidHasBaseSnapshot(builder->reorder, xid))
		{
			SnapBuildSnapIncRefcount(builder->snapshot);
			ReorderBufferSetBaseSnapshot(builder->reorder, xid, lsn,
										 builder->snapshot);
		}

		/* refcount of the snapshot builder for the new snapshot */
		SnapBuildSnapIncRefcount(builder->snapshot);

		/* add a new Snapshot to all currently running transactions */
		SnapBuildDistributeNewCatalogSnapshot(builder, lsn);
	}
}


/* -----------------------------------
 * Snapshot building functions dealing with xlog records
 * -----------------------------------
 */

/*
 * Process a running xacts record, and use its information to first build a
 * historic snapshot and later to release resources that aren't needed
 * anymore.
 */
void
SnapBuildProcessRunningXacts(SnapBuild *builder, XLogRecPtr lsn, xl_running_xacts *running)
{
	ReorderBufferTXN *txn;

	/*
	 * If we're not consistent yet, inspect the record to see whether it
	 * allows to get closer to being consistent. If we are consistent, dump
	 * our snapshot so others or we, after a restart, can use it.
	 */
	if (builder->state < SNAPBUILD_CONSISTENT)
	{
		/* returns false if there's no point in performing cleanup just yet */
		if (!SnapBuildFindSnapshot(builder, lsn, running))
			return;
	}
	else
		SnapBuildSerialize(builder, lsn);

	/*
	 * Update range of interesting xids based on the running xacts
	 * information. We don't increase ->xmax using it, because once we are in
	 * a consistent state we can do that ourselves and much more efficiently
	 * so, because we only need to do it for catalog transactions since we
	 * only ever look at those.
	 *
	 * NB: Because of that xmax can be lower than xmin, because we only
	 * increase xmax when a catalog modifying transaction commits. While odd
	 * looking, it's correct and actually more efficient this way since we hit
	 * fast paths in tqual.c.
	 */
	builder->xmin = running->oldestRunningXid;

	/* Remove transactions we don't need to keep track off anymore */
	SnapBuildPurgeCommittedTxn(builder);

	elog(DEBUG3, "xmin: %u, xmax: %u, oldestrunning: %u",
		 builder->xmin, builder->xmax,
		 running->oldestRunningXid);

	/*
	 * Inrease shared memory limits, so vacuum can work on tuples we prevented
	 * from being pruned till now.
	 */
	LogicalIncreaseXminForSlot(lsn, running->oldestRunningXid);

	/*
	 * Also tell the slot where we can restart decoding from. We don't want to
	 * do that after every commit because changing that implies an fsync of
	 * the logical slot's state file, so we only do it every time we see a
	 * running xacts record.
	 *
	 * Do so by looking for the oldest in progress transaction (determined by
	 * the first LSN of any of its relevant records). Every transaction
	 * remembers the last location we stored the snapshot to disk before its
	 * beginning. That point is where we can restart from.
	 */

	/*
	 * Can't know about a serialized snapshot's location if we're not
	 * consistent.
	 */
	if (builder->state < SNAPBUILD_CONSISTENT)
		return;

	txn = ReorderBufferGetOldestTXN(builder->reorder);

	/*
	 * oldest ongoing txn might have started when we didn't yet serialize
	 * anything because we hadn't reached a consistent state yet.
	 */
	if (txn != NULL && txn->restart_decoding_lsn != InvalidXLogRecPtr)
		LogicalIncreaseRestartDecodingForSlot(lsn, txn->restart_decoding_lsn);

	/*
	 * No in-progress transaction, can reuse the last serialized snapshot if
	 * we have one.
	 */
	else if (txn == NULL &&
		builder->reorder->current_restart_decoding_lsn != InvalidXLogRecPtr &&
			 builder->last_serialized_snapshot != InvalidXLogRecPtr)
		LogicalIncreaseRestartDecodingForSlot(lsn,
										  builder->last_serialized_snapshot);
}


/*
 * Build the start of a snapshot that's capable of decoding the catalog.
 *
 * Helper function for SnapBuildProcessRunningXacts() while we're not yet
 * consistent.
 *
 * Returns true if there is a point in performing internal maintenance/cleanup
 * using the xl_running_xacts record.
 */
static bool
SnapBuildFindSnapshot(SnapBuild *builder, XLogRecPtr lsn, xl_running_xacts *running)
{
	/* ---
	 * Build catalog decoding snapshot incrementally using information about
	 * the currently running transactions. There are several ways to do that:
	 *
	 * a) There were no running transactions when the xl_running_xacts record
	 *	  was inserted, jump to CONSISTENT immediately. We might find such a
	 *	  state while waiting on c)'s sub-states.
	 *
	 * b) This (in a previous run) or another decoding slot serialized a
	 *	  snapshot to disk that we can use.  Can't use this method for the
	 *	  initial snapshot when slot is being created and needs full snapshot
	 *	  for export or direct use, as that snapshot will only contain catalog
	 *	  modifying transactions.
	 *
	 * c) First incrementally build a snapshot for catalog tuples
	 *    (BUILDING_SNAPSHOT), that requires all, already in-progress,
	 *    transactions to finish.  Every transaction starting after that
	 *    (FULL_SNAPSHOT state), has enough information to be decoded.  But
	 *    for older running transactions no viable snapshot exists yet, so
	 *    CONSISTENT will only be reached once all of those have finished.
	 * ---
	 */

	/*
	 * xl_running_xact record is older than what we can use, we might not have
	 * all necessary catalog rows anymore.
	 */
	if (TransactionIdIsNormal(builder->initial_xmin_horizon) &&
		NormalTransactionIdPrecedes(running->oldestRunningXid,
									builder->initial_xmin_horizon))
	{
		ereport(DEBUG1,
				(errmsg_internal("skipping snapshot at %X/%X while building logical decoding snapshot, xmin horizon too low",
								 (uint32) (lsn >> 32), (uint32) lsn),
		errdetail_internal("initial xmin horizon of %u vs the snapshot's %u",
				 builder->initial_xmin_horizon, running->oldestRunningXid)));


		SnapBuildWaitSnapshot(running, builder->initial_xmin_horizon);

		return true;
	}

	/*
	 * a) No transaction were running, we can jump to consistent.
	 *
	 * This is not affected by races around xl_running_xacts, because we can
	 * miss transaction commits, but currently not transactions starting.
	 *
	 * NB: We might have already started to incrementally assemble a snapshot,
	 * so we need to be careful to deal with that.
	 */
	if (running->oldestRunningXid == running->nextXid)
	{
		if (builder->start_decoding_at == InvalidXLogRecPtr ||
			builder->start_decoding_at <= lsn)
			/* can decode everything after this */
			builder->start_decoding_at = lsn + 1;

		/* As no transactions were running xmin/xmax can be trivially set. */
		builder->xmin = running->nextXid;		/* < are finished */
		builder->xmax = running->nextXid;		/* >= are running */

		/* so we can safely use the faster comparisons */
		Assert(TransactionIdIsNormal(builder->xmin));
		Assert(TransactionIdIsNormal(builder->xmax));

		builder->state = SNAPBUILD_CONSISTENT;
		SnapBuildStartNextPhaseAt(builder, InvalidTransactionId);

		ereport(LOG,
				(errmsg("logical decoding found consistent point at %X/%X",
						(uint32) (lsn >> 32), (uint32) lsn),
				 errdetail("There are no running transactions.")));

		return false;
	}
	/* b) valid on disk state and not building full snapshot */
	else if (!builder->building_full_snapshot &&
			 SnapBuildRestore(builder, lsn))
	{
		/* there won't be any state to cleanup */
		return false;
	}
	/*
	 * c) transition from START to BUILDING_SNAPSHOT.
	 *
	 * In START state, and a xl_running_xacts record with running xacts is
	 * encountered.  In that case, switch to BUILDING_SNAPSHOT state, and
	 * record xl_running_xacts->nextXid.  Once all running xacts have finished
	 * (i.e. they're all >= nextXid), we have a complete catalog snapshot.  It
	 * might look that we could use xl_running_xact's ->xids information to
	 * get there quicker, but that is problematic because transactions marked
	 * as running, might already have inserted their commit record - it's
	 * infeasible to change that with locking.
	 */
	else if (builder->state == SNAPBUILD_START)
	{
		builder->state = SNAPBUILD_BUILDING_SNAPSHOT;
		SnapBuildStartNextPhaseAt(builder, running->nextXid);

		/*
		 * Start with an xmin/xmax that's correct for future, when all the
		 * currently running transactions have finished. We'll update both
		 * while waiting for the pending transactions to finish.
		 */
		builder->xmin = running->nextXid;		/* < are finished */
		builder->xmax = running->nextXid;		/* >= are running */

		/* so we can safely use the faster comparisons */
		Assert(TransactionIdIsNormal(builder->xmin));
		Assert(TransactionIdIsNormal(builder->xmax));

		ereport(LOG,
			(errmsg("logical decoding found initial starting point at %X/%X",
					(uint32) (lsn >> 32), (uint32) lsn),
			 errdetail("Waiting for transactions (approximately %d) older than %u to end.",
					   running->xcnt, running->nextXid)));

		SnapBuildWaitSnapshot(running, running->nextXid);
	}
	/*
	 * c) transition from BUILDING_SNAPSHOT to FULL_SNAPSHOT.
	 *
	 * In BUILDING_SNAPSHOT state, and this xl_running_xacts' oldestRunningXid
	 * is >= than nextXid from when we switched to BUILDING_SNAPSHOT.  This
	 * means all transactions starting afterwards have enough information to
	 * be decoded.  Switch to FULL_SNAPSHOT.
	 */
	else if (builder->state == SNAPBUILD_BUILDING_SNAPSHOT &&
			 TransactionIdPrecedesOrEquals(SnapBuildNextPhaseAt(builder),
										   running->oldestRunningXid))
	{
		builder->state = SNAPBUILD_FULL_SNAPSHOT;
		SnapBuildStartNextPhaseAt(builder, running->nextXid);

		ereport(LOG,
				(errmsg("logical decoding found initial consistent point at %X/%X",
						(uint32) (lsn >> 32), (uint32) lsn),
				 errdetail("Waiting for transactions (approximately %d) older than %u to end.",
						   running->xcnt, running->nextXid)));

		SnapBuildWaitSnapshot(running, running->nextXid);
	}
	/*
	 * c) transition from FULL_SNAPSHOT to CONSISTENT.
	 *
	 * In FULL_SNAPSHOT state (see d) ), and this xl_running_xacts'
	 * oldestRunningXid is >= than nextXid from when we switched to
	 * FULL_SNAPSHOT.  This means all transactions that are currently in
	 * progress have a catalog snapshot, and all their changes have been
	 * collected.  Switch to CONSISTENT.
	 */
	else if (builder->state == SNAPBUILD_FULL_SNAPSHOT &&
			 TransactionIdPrecedesOrEquals(SnapBuildNextPhaseAt(builder),
										   running->oldestRunningXid))
	{
		builder->state = SNAPBUILD_CONSISTENT;
		SnapBuildStartNextPhaseAt(builder, InvalidTransactionId);

		ereport(LOG,
				(errmsg("logical decoding found consistent point at %X/%X",
						(uint32) (lsn >> 32), (uint32) lsn),
				 errdetail("There are no old transactions anymore.")));
	}

	/*
	 * We already started to track running xacts and need to wait for all
	 * in-progress ones to finish. We fall through to the normal processing of
	 * records so incremental cleanup can be performed.
	 */
	return true;

}

/* ---
 * Iterate through xids in record, wait for all older than the cutoff to
 * finish.  Then, if possible, log a new xl_running_xacts record.
 *
 * This isn't required for the correctness of decoding, but to:
 * a) allow isolationtester to notice that we're currently waiting for
 *    something.
 * b) log a new xl_running_xacts record where it'd be helpful, without having
 *    to write for bgwriter or checkpointer.
 * ---
 */
static void
SnapBuildWaitSnapshot(xl_running_xacts *running, TransactionId cutoff)
{
	int			off;

	for (off = 0; off < running->xcnt; off++)
	{
		TransactionId xid = running->xids[off];

		/*
		 * Upper layers should prevent that we ever need to wait on
		 * ourselves. Check anyway, since failing to do so would either
		 * result in an endless wait or an Assert() failure.
		 */
		if (TransactionIdIsCurrentTransactionId(xid))
			elog(ERROR, "waiting for ourselves");

		if (TransactionIdFollows(xid, cutoff))
			continue;

		XactLockTableWait(xid, NULL, NULL, XLTW_None);
	}

	/*
	 * All transactions we needed to finish finished - try to ensure there is
	 * another xl_running_xacts record in a timely manner, without having to
	 * write for bgwriter or checkpointer to log one.  During recovery we
	 * can't enforce that, so we'll have to wait.
	 */
	if (!RecoveryInProgress())
	{
		LogStandbySnapshot();
	}
}

/* -----------------------------------
 * Snapshot serialization support
 * -----------------------------------
 */

/*
 * We store current state of struct SnapBuild on disk in the following manner:
 *
 * struct SnapBuildOnDisk;
 * TransactionId * running.xcnt_space;
 * TransactionId * committed.xcnt; (*not xcnt_space*)
 *
 */
typedef struct SnapBuildOnDisk
{
	/* first part of this struct needs to be version independent */

	/* data not covered by checksum */
	uint32		magic;
	pg_crc32c	checksum;

	/* data covered by checksum */

	/* version, in case we want to support pg_upgrade */
	uint32		version;
	/* how large is the on disk data, excluding the constant sized part */
	uint32		length;

	/* version dependent part */
	SnapBuild	builder;

	/* variable amount of TransactionIds follows */
} SnapBuildOnDisk;

#define SnapBuildOnDiskConstantSize \
	offsetof(SnapBuildOnDisk, builder)
#define SnapBuildOnDiskNotChecksummedSize \
	offsetof(SnapBuildOnDisk, version)

#define SNAPBUILD_MAGIC 0x51A1E001
#define SNAPBUILD_VERSION 2

/*
 * Store/Load a snapshot from disk, depending on the snapshot builder's state.
 *
 * Supposed to be used by external (i.e. not snapbuild.c) code that just read
 * a record that's a potential location for a serialized snapshot.
 */
void
SnapBuildSerializationPoint(SnapBuild *builder, XLogRecPtr lsn)
{
	if (builder->state < SNAPBUILD_CONSISTENT)
		SnapBuildRestore(builder, lsn);
	else
		SnapBuildSerialize(builder, lsn);
}

/*
 * Serialize the snapshot 'builder' at the location 'lsn' if it hasn't already
 * been done by another decoding process.
 */
static void
SnapBuildSerialize(SnapBuild *builder, XLogRecPtr lsn)
{
	Size		needed_length;
	SnapBuildOnDisk *ondisk;
	char	   *ondisk_c;
	int			fd;
	char		tmppath[MAXPGPATH];
	char		path[MAXPGPATH];
	int			ret;
	struct stat stat_buf;
	Size		sz;

	Assert(lsn != InvalidXLogRecPtr);
	Assert(builder->last_serialized_snapshot == InvalidXLogRecPtr ||
		   builder->last_serialized_snapshot <= lsn);

	/*
	 * no point in serializing if we cannot continue to work immediately after
	 * restoring the snapshot
	 */
	if (builder->state < SNAPBUILD_CONSISTENT)
		return;

	/*
	 * We identify snapshots by the LSN they are valid for. We don't need to
	 * include timelines in the name as each LSN maps to exactly one timeline
	 * unless the user used pg_resetxlog or similar. If a user did so, there's
	 * no hope continuing to decode anyway.
	 */
	sprintf(path, "pg_logical/snapshots/%X-%X.snap",
			(uint32) (lsn >> 32), (uint32) lsn);

	/*
	 * first check whether some other backend already has written the snapshot
	 * for this LSN. It's perfectly fine if there's none, so we accept ENOENT
	 * as a valid state. Everything else is an unexpected error.
	 */
	ret = stat(path, &stat_buf);

	if (ret != 0 && errno != ENOENT)
		ereport(ERROR,
				(errmsg("could not stat file \"%s\": %m", path)));

	else if (ret == 0)
	{
		/*
		 * somebody else has already serialized to this point, don't overwrite
		 * but remember location, so we don't need to read old data again.
		 *
		 * To be sure it has been synced to disk after the rename() from the
		 * tempfile filename to the real filename, we just repeat the fsync.
		 * That ought to be cheap because in most scenarios it should already
		 * be safely on disk.
		 */
		fsync_fname(path, false);
		fsync_fname("pg_logical/snapshots", true);

		builder->last_serialized_snapshot = lsn;
		goto out;
	}

	/*
	 * there is an obvious race condition here between the time we stat(2) the
	 * file and us writing the file. But we rename the file into place
	 * atomically and all files created need to contain the same data anyway,
	 * so this is perfectly fine, although a bit of a resource waste. Locking
	 * seems like pointless complication.
	 */
	elog(DEBUG1, "serializing snapshot to %s", path);

	/* to make sure only we will write to this tempfile, include pid */
	sprintf(tmppath, "pg_logical/snapshots/%X-%X.snap.%u.tmp",
			(uint32) (lsn >> 32), (uint32) lsn, MyProcPid);

	/*
	 * Unlink temporary file if it already exists, needs to have been before a
	 * crash/error since we won't enter this function twice from within a
	 * single decoding slot/backend and the temporary file contains the pid of
	 * the current process.
	 */
	if (unlink(tmppath) != 0 && errno != ENOENT)
		ereport(ERROR,
				(errcode_for_file_access(),
				 errmsg("could not remove file \"%s\": %m", path)));

	needed_length = sizeof(SnapBuildOnDisk) +
		sizeof(TransactionId) * builder->committed.xcnt;

	ondisk_c = MemoryContextAllocZero(builder->context, needed_length);
	ondisk = (SnapBuildOnDisk *) ondisk_c;
	ondisk->magic = SNAPBUILD_MAGIC;
	ondisk->version = SNAPBUILD_VERSION;
	ondisk->length = needed_length;
	INIT_CRC32C(ondisk->checksum);
	COMP_CRC32C(ondisk->checksum,
				((char *) ondisk) + SnapBuildOnDiskNotChecksummedSize,
			SnapBuildOnDiskConstantSize - SnapBuildOnDiskNotChecksummedSize);
	ondisk_c += sizeof(SnapBuildOnDisk);

	memcpy(&ondisk->builder, builder, sizeof(SnapBuild));
	/* NULL-ify memory-only data */
	ondisk->builder.context = NULL;
	ondisk->builder.snapshot = NULL;
	ondisk->builder.reorder = NULL;
	ondisk->builder.committed.xip = NULL;

	COMP_CRC32C(ondisk->checksum,
				&ondisk->builder,
				sizeof(SnapBuild));

	/* there shouldn't be any running xacts */
	Assert(builder->was_running.was_xcnt == 0);

	/* copy committed xacts */
	sz = sizeof(TransactionId) * builder->committed.xcnt;
	memcpy(ondisk_c, builder->committed.xip, sz);
	COMP_CRC32C(ondisk->checksum, ondisk_c, sz);
	ondisk_c += sz;

	FIN_CRC32C(ondisk->checksum);

	/* we have valid data now, open tempfile and write it there */
	fd = OpenTransientFile(tmppath,
						   O_CREAT | O_EXCL | O_WRONLY | PG_BINARY,
						   S_IRUSR | S_IWUSR);
	if (fd < 0)
		ereport(ERROR,
				(errmsg("could not open file \"%s\": %m", path)));

	if ((write(fd, ondisk, needed_length)) != needed_length)
	{
		CloseTransientFile(fd);
		ereport(ERROR,
				(errcode_for_file_access(),
				 errmsg("could not write to file \"%s\": %m", tmppath)));
	}

	/*
	 * fsync the file before renaming so that even if we crash after this we
	 * have either a fully valid file or nothing.
	 *
	 * TODO: Do the fsync() via checkpoints/restartpoints, doing it here has
	 * some noticeable overhead since it's performed synchronously during
	 * decoding?
	 */
	if (pg_fsync(fd) != 0)
	{
		CloseTransientFile(fd);
		ereport(ERROR,
				(errcode_for_file_access(),
				 errmsg("could not fsync file \"%s\": %m", tmppath)));
	}
	CloseTransientFile(fd);

	fsync_fname("pg_logical/snapshots", true);

	/*
	 * We may overwrite the work from some other backend, but that's ok, our
	 * snapshot is valid as well, we'll just have done some superfluous work.
	 */
	if (rename(tmppath, path) != 0)
	{
		ereport(ERROR,
				(errcode_for_file_access(),
				 errmsg("could not rename file \"%s\" to \"%s\": %m",
						tmppath, path)));
	}

	/* make sure we persist */
	fsync_fname(path, false);
	fsync_fname("pg_logical/snapshots", true);

	/*
	 * Now there's no way we can loose the dumped state anymore, remember this
	 * as a serialization point.
	 */
	builder->last_serialized_snapshot = lsn;

out:
	ReorderBufferSetRestartPoint(builder->reorder,
								 builder->last_serialized_snapshot);
}

/*
 * Restore a snapshot into 'builder' if previously one has been stored at the
 * location indicated by 'lsn'. Returns true if successful, false otherwise.
 */
static bool
SnapBuildRestore(SnapBuild *builder, XLogRecPtr lsn)
{
	SnapBuildOnDisk ondisk;
	int			fd;
	char		path[MAXPGPATH];
	Size		sz;
	int			readBytes;
	pg_crc32c	checksum;

	/* no point in loading a snapshot if we're already there */
	if (builder->state == SNAPBUILD_CONSISTENT)
		return false;

	sprintf(path, "pg_logical/snapshots/%X-%X.snap",
			(uint32) (lsn >> 32), (uint32) lsn);

	fd = OpenTransientFile(path, O_RDONLY | PG_BINARY, 0);

	if (fd < 0 && errno == ENOENT)
		return false;
	else if (fd < 0)
		ereport(ERROR,
				(errcode_for_file_access(),
				 errmsg("could not open file \"%s\": %m", path)));

	/* ----
	 * Make sure the snapshot had been stored safely to disk, that's normally
	 * cheap.
	 * Note that we do not need PANIC here, nobody will be able to use the
	 * slot without fsyncing, and saving it won't succeed without an fsync()
	 * either...
	 * ----
	 */
	fsync_fname(path, false);
	fsync_fname("pg_logical/snapshots", true);


	/* read statically sized portion of snapshot */
	readBytes = read(fd, &ondisk, SnapBuildOnDiskConstantSize);
	if (readBytes != SnapBuildOnDiskConstantSize)
	{
		CloseTransientFile(fd);
		ereport(ERROR,
				(errcode_for_file_access(),
				 errmsg("could not read file \"%s\", read %d of %d: %m",
						path, readBytes, (int) SnapBuildOnDiskConstantSize)));
	}

	if (ondisk.magic != SNAPBUILD_MAGIC)
		ereport(ERROR,
				(errmsg("snapbuild state file \"%s\" has wrong magic number: %u instead of %u",
						path, ondisk.magic, SNAPBUILD_MAGIC)));

	if (ondisk.version != SNAPBUILD_VERSION)
		ereport(ERROR,
				(errmsg("snapbuild state file \"%s\" has unsupported version: %u instead of %u",
						path, ondisk.version, SNAPBUILD_VERSION)));

	INIT_CRC32C(checksum);
	COMP_CRC32C(checksum,
				((char *) &ondisk) + SnapBuildOnDiskNotChecksummedSize,
			SnapBuildOnDiskConstantSize - SnapBuildOnDiskNotChecksummedSize);

	/* read SnapBuild */
	readBytes = read(fd, &ondisk.builder, sizeof(SnapBuild));
	if (readBytes != sizeof(SnapBuild))
	{
		CloseTransientFile(fd);
		ereport(ERROR,
				(errcode_for_file_access(),
				 errmsg("could not read file \"%s\", read %d of %d: %m",
						path, readBytes, (int) sizeof(SnapBuild))));
	}
	COMP_CRC32C(checksum, &ondisk.builder, sizeof(SnapBuild));

	/* restore running xacts (dead, but kept for backward compat) */
	sz = sizeof(TransactionId) * ondisk.builder.was_running.was_xcnt_space;
	ondisk.builder.was_running.was_xip =
		MemoryContextAllocZero(builder->context, sz);
	readBytes = read(fd, ondisk.builder.was_running.was_xip, sz);
	if (readBytes != sz)
	{
		CloseTransientFile(fd);
		ereport(ERROR,
				(errcode_for_file_access(),
				 errmsg("could not read file \"%s\", read %d of %d: %m",
						path, readBytes, (int) sz)));
	}
	COMP_CRC32C(checksum, ondisk.builder.was_running.was_xip, sz);

	/* restore committed xacts information */
	sz = sizeof(TransactionId) * ondisk.builder.committed.xcnt;
	ondisk.builder.committed.xip = MemoryContextAllocZero(builder->context, sz);
	readBytes = read(fd, ondisk.builder.committed.xip, sz);
	if (readBytes != sz)
	{
		CloseTransientFile(fd);
		ereport(ERROR,
				(errcode_for_file_access(),
				 errmsg("could not read file \"%s\", read %d of %d: %m",
						path, readBytes, (int) sz)));
	}
	COMP_CRC32C(checksum, ondisk.builder.committed.xip, sz);

	CloseTransientFile(fd);

	FIN_CRC32C(checksum);

	/* verify checksum of what we've read */
	if (!EQ_CRC32C(checksum, ondisk.checksum))
		ereport(ERROR,
				(errcode_for_file_access(),
				 errmsg("checksum mismatch for snapbuild state file \"%s\": is %u, should be %u",
						path, checksum, ondisk.checksum)));

	/*
	 * ok, we now have a sensible snapshot here, figure out if it has more
	 * information than we have.
	 */

	/*
	 * We are only interested in consistent snapshots for now, comparing
	 * whether one incomplete snapshot is more "advanced" seems to be
	 * unnecessarily complex.
	 */
	if (ondisk.builder.state < SNAPBUILD_CONSISTENT)
		goto snapshot_not_interesting;

	/*
	 * Don't use a snapshot that requires an xmin that we cannot guarantee to
	 * be available.
	 */
	if (TransactionIdPrecedes(ondisk.builder.xmin, builder->initial_xmin_horizon))
		goto snapshot_not_interesting;


	/* ok, we think the snapshot is sensible, copy over everything important */
	builder->xmin = ondisk.builder.xmin;
	builder->xmax = ondisk.builder.xmax;
	builder->state = ondisk.builder.state;

	builder->committed.xcnt = ondisk.builder.committed.xcnt;
	/* We only allocated/stored xcnt, not xcnt_space xids ! */
	/* don't overwrite preallocated xip, if we don't have anything here */
	if (builder->committed.xcnt > 0)
	{
		pfree(builder->committed.xip);
		builder->committed.xcnt_space = ondisk.builder.committed.xcnt;
		builder->committed.xip = ondisk.builder.committed.xip;
	}
	ondisk.builder.committed.xip = NULL;

	/* our snapshot is not interesting anymore, build a new one */
	if (builder->snapshot != NULL)
	{
		SnapBuildSnapDecRefcount(builder->snapshot);
	}
	builder->snapshot = SnapBuildBuildSnapshot(builder, InvalidTransactionId);
	SnapBuildSnapIncRefcount(builder->snapshot);

	ReorderBufferSetRestartPoint(builder->reorder, lsn);

	Assert(builder->state == SNAPBUILD_CONSISTENT);

	ereport(LOG,
			(errmsg("logical decoding found consistent point at %X/%X",
					(uint32) (lsn >> 32), (uint32) lsn),
			 errdetail("Logical decoding will begin using saved snapshot.")));
	return true;

snapshot_not_interesting:
	if (ondisk.builder.committed.xip != NULL)
		pfree(ondisk.builder.committed.xip);
	return false;
}

/*
 * Remove all serialized snapshots that are not required anymore because no
 * slot can need them. This doesn't actually have to run during a checkpoint,
 * but it's a convenient point to schedule this.
 *
 * NB: We run this during checkpoints even if logical decoding is disabled so
 * we cleanup old slots at some point after it got disabled.
 */
void
CheckPointSnapBuild(void)
{
	XLogRecPtr	cutoff;
	XLogRecPtr	redo;
	DIR		   *snap_dir;
	struct dirent *snap_de;
	char		path[MAXPGPATH + 21];

	/*
	 * We start of with a minimum of the last redo pointer. No new replication
	 * slot will start before that, so that's a safe upper bound for removal.
	 */
	redo = GetRedoRecPtr();

	/* now check for the restart ptrs from existing slots */
	cutoff = ReplicationSlotsComputeLogicalRestartLSN();

	/* don't start earlier than the restart lsn */
	if (redo < cutoff)
		cutoff = redo;

	snap_dir = AllocateDir("pg_logical/snapshots");
	while ((snap_de = ReadDir(snap_dir, "pg_logical/snapshots")) != NULL)
	{
		uint32		hi;
		uint32		lo;
		XLogRecPtr	lsn;
		struct stat statbuf;

		if (strcmp(snap_de->d_name, ".") == 0 ||
			strcmp(snap_de->d_name, "..") == 0)
			continue;

		snprintf(path, sizeof(path), "pg_logical/snapshots/%s", snap_de->d_name);

		if (lstat(path, &statbuf) == 0 && !S_ISREG(statbuf.st_mode))
		{
			elog(DEBUG1, "only regular files expected: %s", path);
			continue;
		}

		/*
		 * temporary filenames from SnapBuildSerialize() include the LSN and
		 * everything but are postfixed by .$pid.tmp. We can just remove them
		 * the same as other files because there can be none that are
		 * currently being written that are older than cutoff.
		 *
		 * We just log a message if a file doesn't fit the pattern, it's
		 * probably some editors lock/state file or similar...
		 */
		if (sscanf(snap_de->d_name, "%X-%X.snap", &hi, &lo) != 2)
		{
			ereport(LOG,
					(errmsg("could not parse file name \"%s\"", path)));
			continue;
		}

		lsn = ((uint64) hi) << 32 | lo;

		/* check whether we still need it */
		if (lsn < cutoff || cutoff == InvalidXLogRecPtr)
		{
			elog(DEBUG1, "removing snapbuild snapshot %s", path);

			/*
			 * It's not particularly harmful, though strange, if we can't
			 * remove the file here. Don't prevent the checkpoint from
			 * completing, that'd be cure worse than the disease.
			 */
			if (unlink(path) < 0)
			{
				ereport(LOG,
						(errcode_for_file_access(),
						 errmsg("could not remove file \"%s\": %m",
								path)));
				continue;
			}
		}
	}
	FreeDir(snap_dir);
}<|MERGE_RESOLUTION|>--- conflicted
+++ resolved
@@ -982,19 +982,8 @@
 		}
 	}
 
-<<<<<<< HEAD
-	/*
-	 * Make sure toplevel txn is not tracked in running txn's anymore, switch
-	 * state to consistent if possible.
-	 */
-	if (isCommit)
-		SnapBuildEndTxn(builder, lsn, xid);
-
-	if (forced_timetravel)
-=======
 	/* if top-level modified catalog, it'll need a snapshot */
 	if (ReorderBufferXidHasCatalogChanges(builder->reorder, xid))
->>>>>>> 12ac252f
 	{
 		elog(DEBUG2, "found top level transaction %u, with catalog changes",
 			 xid);
