--- conflicted
+++ resolved
@@ -1885,7 +1885,6 @@
 			}
 		}
 
-<<<<<<< HEAD
 change_cleanuptxn:
 		/*
 		 * There's a speculative insertion remaining, just clean in up, it
@@ -1897,10 +1896,9 @@
 			ReorderBufferReturnChange(rb, specinsert);
 			specinsert = NULL;
 		}
-=======
+		
 		/* speculative insertion record must be freed by now */
-		Assert(!specinsert);
->>>>>>> 52262434
+		// Assert(!specinsert);
 
 		/* clean up the iterator */
 		ReorderBufferIterTXNFinish(rb, iterstate);
