--- conflicted
+++ resolved
@@ -3215,11 +3215,7 @@
 		if (sscanf(mapping_de->d_name, LOGICAL_REWRITE_FORMAT,
 				   &f_dboid, &f_relid, &f_lsn_hi, &f_lsn_lo,
 				   &f_mapped_xid_hi, &f_mapped_xid_lo,
-<<<<<<< HEAD
-				   &f_create_xid_hi, &f_create_xid_lo) != 6)
-=======
 				   &f_create_xid_hi, &f_create_xid_lo) != 8)
->>>>>>> 1c384530
 			elog(ERROR, "could not parse filename \"%s\"", mapping_de->d_name);
 
 		f_lsn = ((uint64) f_lsn_hi) << 32 | f_lsn_lo;
