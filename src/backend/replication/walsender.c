--- conflicted
+++ resolved
@@ -2504,11 +2504,6 @@
 		 * If the record we just wanted read is at or beyond the flushed
 		 * point, then we're caught up.
 		 */
-<<<<<<< HEAD
-		if (logical_decoding_ctx->reader->EndRecPtr >= GetFlushRecPtr()) {
-			WalSndCaughtUp = true;
-			LogicalDecodingCaughtUp(logical_decoding_ctx);
-=======
 		if (logical_decoding_ctx->reader->EndRecPtr >= GetFlushRecPtr())
 		{
 			WalSndCaughtUp = true;
@@ -2519,7 +2514,8 @@
 			 */
 			if (got_STOPPING)
 				got_SIGUSR2 = true;
->>>>>>> 12ac252f
+
+			LogicalDecodingCaughtUp(logical_decoding_ctx);
 		}
 	}
 
