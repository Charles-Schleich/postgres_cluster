# -*-makefile-*-
# src/Makefile.global.in
# @configure_input@

#------------------------------------------------------------------------------
# All PostgreSQL makefiles include this file and use the variables it sets,
# which in turn are put here by the configure script. There is no need for
# users to edit this file -- if it turns out to be necessary then that's a
# bug.
#
# A makefile that includes this file needs to set the variable `subdir' to
# the relative path from the top to itself and `top_builddir' to the relative
# path from itself to the top before including this file. (The "top" is the
# parent directory of the directory this file is in.)
#------------------------------------------------------------------------------


##########################################################################
#
# Meta configuration

standard_targets = all install installdirs uninstall distprep clean distclean maintainer-clean coverage check installcheck init-po update-po
# these targets should recurse even into subdirectories not being built:
standard_always_targets = distprep clean distclean maintainer-clean

.PHONY: $(standard_targets) install-strip html man installcheck-parallel maintainer-check

# make `all' the default target
all:

# Delete target files if the command fails after it has
# started to update the file.
.DELETE_ON_ERROR:

# Never delete any intermediate files automatically.
.SECONDARY:

# PostgreSQL version number
VERSION = @PACKAGE_VERSION@
MAJORVERSION = @PG_MAJORVERSION@
VERSION_NUM = @PG_VERSION_NUM@

PGPRO_VERSION = @PGPRO_VERSION@
PGPRO_PACKAGE_NAME = @PGPRO_PACKAGE_NAME@

# Set top_srcdir, srcdir, and VPATH.
ifdef PGXS
top_srcdir = $(top_builddir)

# If VPATH is set or Makefile is not in current directory we are building
# the extension with VPATH so we set the variable here.
ifdef VPATH
srcdir = $(VPATH)
else
ifeq ($(CURDIR),$(dir $(firstword $(MAKEFILE_LIST))))
srcdir = .
VPATH =
else
srcdir = $(dir $(firstword $(MAKEFILE_LIST)))
VPATH = $(srcdir)
endif
endif
else # not PGXS
vpath_build = @vpath_build@
abs_top_builddir = @abs_top_builddir@
abs_top_srcdir = @abs_top_srcdir@

ifneq ($(vpath_build),yes)
top_srcdir = $(top_builddir)
srcdir = .
else # vpath_build = yes
top_srcdir = $(abs_top_srcdir)
srcdir = $(top_srcdir)/$(subdir)
VPATH = $(srcdir)
endif
endif # not PGXS

vpathsearch = `for f in $(addsuffix /$(1),$(subst :, ,. $(VPATH))); do test -r $$f && echo $$f && break; done`

# Saved arguments from configure
configure_args = @configure_args@


##########################################################################
#
# Installation directories
#
# These are set by the equivalent --xxxdir configure options.  We
# append "postgresql" to some of them, if the string does not already
# contain "pgsql" or "postgres", in order to avoid directory clutter.
#
# In a PGXS build, we cannot use the values inserted into Makefile.global
# by configure, since the installation tree may have been relocated.
# Instead get the path values from pg_config.

ifndef PGXS

# Note that prefix, exec_prefix, and datarootdir aren't defined in a PGXS build;
# makefiles may only use the derived variables such as bindir.

prefix := @prefix@
exec_prefix := @exec_prefix@
datarootdir := @datarootdir@

bindir := @bindir@

datadir := @datadir@
ifeq "$(findstring pgsql, $(datadir))" ""
ifeq "$(findstring postgres, $(datadir))" ""
override datadir := $(datadir)/postgresql
endif
endif

sysconfdir := @sysconfdir@
ifeq "$(findstring pgsql, $(sysconfdir))" ""
ifeq "$(findstring postgres, $(sysconfdir))" ""
override sysconfdir := $(sysconfdir)/postgresql
endif
endif

libdir := @libdir@

pkglibdir = $(libdir)
ifeq "$(findstring pgsql, $(pkglibdir))" ""
ifeq "$(findstring postgres, $(pkglibdir))" ""
override pkglibdir := $(pkglibdir)/postgresql
endif
endif

includedir := @includedir@

pkgincludedir = $(includedir)
ifeq "$(findstring pgsql, $(pkgincludedir))" ""
ifeq "$(findstring postgres, $(pkgincludedir))" ""
override pkgincludedir := $(pkgincludedir)/postgresql
endif
endif

mandir := @mandir@

docdir := @docdir@
ifeq "$(findstring pgsql, $(docdir))" ""
ifeq "$(findstring postgres, $(docdir))" ""
override docdir := $(docdir)/postgresql
endif
endif

htmldir := @htmldir@

localedir := @localedir@

else # PGXS case

# Extension makefiles should set PG_CONFIG, but older ones might not
ifndef PG_CONFIG
PG_CONFIG = pg_config
endif

bindir := $(shell $(PG_CONFIG) --bindir)
datadir := $(shell $(PG_CONFIG) --sharedir)
sysconfdir := $(shell $(PG_CONFIG) --sysconfdir)
libdir := $(shell $(PG_CONFIG) --libdir)
pkglibdir := $(shell $(PG_CONFIG) --pkglibdir)
includedir := $(shell $(PG_CONFIG) --includedir)
pkgincludedir := $(shell $(PG_CONFIG) --pkgincludedir)
mandir := $(shell $(PG_CONFIG) --mandir)
docdir := $(shell $(PG_CONFIG) --docdir)
localedir := $(shell $(PG_CONFIG) --localedir)

endif # PGXS

# These derived path variables aren't separately configurable.

includedir_server = $(pkgincludedir)/server
includedir_internal = $(pkgincludedir)/internal
pgxsdir = $(pkglibdir)/pgxs


##########################################################################
#
# Features
#
# Records the choice of the various --enable-xxx and --with-xxx options.

with_perl	= @with_perl@
with_python	= @with_python@
with_tcl	= @with_tcl@
with_openssl	= @with_openssl@
with_selinux	= @with_selinux@
with_systemd	= @with_systemd@
with_libxml	= @with_libxml@
with_libxslt	= @with_libxslt@
with_system_tzdata = @with_system_tzdata@
with_uuid	= @with_uuid@
with_zlib	= @with_zlib@
<<<<<<< HEAD
with_zstd 	= @with_zstd@
=======
with_icu	= @with_icu@
>>>>>>> 4bd685cd
enable_rpath	= @enable_rpath@
enable_nls	= @enable_nls@
enable_debug	= @enable_debug@
enable_dtrace	= @enable_dtrace@
enable_coverage	= @enable_coverage@
enable_tap_tests	= @enable_tap_tests@
enable_thread_safety	= @enable_thread_safety@

python_includespec	= @python_includespec@
python_libdir		= @python_libdir@
python_libspec		= @python_libspec@
python_additional_libs	= @python_additional_libs@
python_majorversion	= @python_majorversion@
python_version		= @python_version@

krb_srvtab = @krb_srvtab@

TCLSH			= @TCLSH@
TCL_LIBS		= @TCL_LIBS@
TCL_LIB_SPEC		= @TCL_LIB_SPEC@
TCL_INCLUDE_SPEC	= @TCL_INCLUDE_SPEC@
TCL_SHARED_BUILD	= @TCL_SHARED_BUILD@
TCL_SHLIB_LD_LIBS	= @TCL_SHLIB_LD_LIBS@

PTHREAD_CFLAGS		= @PTHREAD_CFLAGS@
PTHREAD_LIBS		= @PTHREAD_LIBS@


##########################################################################
#
# Programs and flags

# Compilers

CPP = @CPP@
CPPFLAGS = @CPPFLAGS@

ifdef PGXS
override CPPFLAGS := -I$(includedir_server) -I$(includedir_internal) $(CPPFLAGS)
else # not PGXS
override CPPFLAGS := -I$(top_srcdir)/src/include $(CPPFLAGS)
ifdef VPATH
override CPPFLAGS := -I$(top_builddir)/src/include $(CPPFLAGS)
endif
endif # not PGXS

CC = @CC@
GCC = @GCC@
SUN_STUDIO_CC = @SUN_STUDIO_CC@
CFLAGS = @CFLAGS@
CFLAGS_VECTOR = @CFLAGS_VECTOR@
CFLAGS_SSE42 = @CFLAGS_SSE42@

# Kind-of compilers

BISON = @BISON@
BISONFLAGS = @BISONFLAGS@ $(YFLAGS)
FLEX = @FLEX@
FLEXFLAGS = @FLEXFLAGS@ $(LFLAGS)
DTRACE = @DTRACE@
DTRACEFLAGS = @DTRACEFLAGS@
ZIC = @ZIC@

# Linking

AR = @AR@
DLLTOOL = @DLLTOOL@
DLLWRAP = @DLLWRAP@
LIBS = @LIBS@
LDAP_LIBS_FE = @LDAP_LIBS_FE@
LDAP_LIBS_BE = @LDAP_LIBS_BE@
UUID_LIBS = @UUID_LIBS@
UUID_EXTRA_OBJS = @UUID_EXTRA_OBJS@
LD = @LD@
with_gnu_ld = @with_gnu_ld@
ld_R_works = @ld_R_works@

# We want -L for libpgport.a and libpgcommon.a to be first in LDFLAGS.  We
# also need LDFLAGS to be a "recursively expanded" variable, else adjustments
# to rpathdir don't work right.  So we must NOT do LDFLAGS := something,
# meaning this has to be done first and elsewhere we must only do LDFLAGS +=
# something.
ifdef PGXS
  LDFLAGS = -L$(libdir)
else
  LDFLAGS = -L$(top_builddir)/src/port -L$(top_builddir)/src/common
endif
LDFLAGS += @LDFLAGS@

LDFLAGS_EX = @LDFLAGS_EX@
# LDFLAGS_SL might have already been assigned by calling makefile
LDFLAGS_SL += @LDFLAGS_SL@
LDREL = -r
LDOUT = -o
RANLIB = @RANLIB@
WINDRES = @WINDRES@
X = @EXEEXT@

# Perl

ifneq (@PERL@,)
    # quoted to protect pathname with spaces
    PERL		= '@PERL@'
else
    PERL		= $(missing) perl
endif
perl_archlibexp		= @perl_archlibexp@
perl_privlibexp		= @perl_privlibexp@
perl_embed_ldflags	= @perl_embed_ldflags@

# Miscellaneous

AWK	= @AWK@
LN_S	= @LN_S@
MSGFMT  = @MSGFMT@
MSGFMT_FLAGS = @MSGFMT_FLAGS@
MSGMERGE = @MSGMERGE@
PYTHON	= @PYTHON@
TAR	= @TAR@
XGETTEXT = @XGETTEXT@

GZIP	= gzip
BZIP2	= bzip2

# Testing

check: temp-install

.PHONY: temp-install
temp-install:
ifndef NO_TEMP_INSTALL
ifneq ($(abs_top_builddir),)
ifeq ($(MAKELEVEL),0)
	rm -rf '$(abs_top_builddir)'/tmp_install
	$(MKDIR_P) '$(abs_top_builddir)'/tmp_install/log
	$(MAKE) -C '$(top_builddir)' DESTDIR='$(abs_top_builddir)'/tmp_install install >'$(abs_top_builddir)'/tmp_install/log/install.log 2>&1
endif
	$(if $(EXTRA_INSTALL),for extra in $(EXTRA_INSTALL); do $(MAKE) -C '$(top_builddir)'/$$extra DESTDIR='$(abs_top_builddir)'/tmp_install install >>'$(abs_top_builddir)'/tmp_install/log/install.log || exit; done)
endif
endif

PROVE = @PROVE@
# There are common routines in src/test/perl, and some test suites have
# extra perl modules in their own directory.
PG_PROVE_FLAGS = -I $(top_srcdir)/src/test/perl/ -I $(srcdir)
PROVE_FLAGS = --verbose

# prepend to path if already set, else just set it
define add_to_path
$(1)="$(if $($(1)),$(2):$$$(1),$(2))"
endef

# platform-specific environment variable to set shared library path
define ld_library_path_var
$(if $(filter $(PORTNAME),darwin),DYLD_LIBRARY_PATH,$(if $(filter $(PORTNAME),aix),LIBPATH,LD_LIBRARY_PATH))
endef

define with_temp_install
PATH="$(abs_top_builddir)/tmp_install$(bindir):$$PATH" $(call add_to_path,$(ld_library_path_var),$(abs_top_builddir)/tmp_install$(libdir))
endef

ifeq ($(enable_tap_tests),yes)

define prove_installcheck
rm -rf $(CURDIR)/tmp_check/log
cd $(srcdir) && TESTDIR='$(CURDIR)' PATH="$(bindir):$$PATH" PGPORT='6$(DEF_PGPORT)' top_builddir='$(CURDIR)/$(top_builddir)' PG_REGRESS='$(CURDIR)/$(top_builddir)/src/test/regress/pg_regress' $(PROVE) $(PG_PROVE_FLAGS) $(PROVE_FLAGS) t/*.pl
endef

define prove_check
rm -rf $(CURDIR)/tmp_check/log
cd $(srcdir) && TESTDIR='$(CURDIR)' $(with_temp_install) PGPORT='6$(DEF_PGPORT)' PG_REGRESS='$(CURDIR)/$(top_builddir)/src/test/regress/pg_regress' $(PROVE) $(PG_PROVE_FLAGS) $(PROVE_FLAGS) t/*.pl
endef

else
prove_installcheck = @echo "TAP tests not enabled"
prove_check = $(prove_installcheck)
endif

# Installation.

install_bin = @install_bin@
install_sh = $(SHELL) $(top_srcdir)/config/install-sh -c
INSTALL = $(if $(use_install_sh),$(install_sh),$(if $(install_bin),$(install_bin),$(install_sh)))

INSTALL_SCRIPT_MODE	= 755
INSTALL_DATA_MODE	= 644
INSTALL_PROGRAM	= $(INSTALL_PROGRAM_ENV) $(INSTALL) $(INSTALL_STRIP_FLAG)
INSTALL_SCRIPT	= $(INSTALL) -m $(INSTALL_SCRIPT_MODE)
INSTALL_DATA	= $(INSTALL) -m $(INSTALL_DATA_MODE)
INSTALL_STLIB	= $(INSTALL_STLIB_ENV) $(INSTALL_DATA) $(INSTALL_STRIP_FLAG)
INSTALL_SHLIB	= $(INSTALL_SHLIB_ENV) $(INSTALL) $(INSTALL_SHLIB_OPTS) $(INSTALL_STRIP_FLAG)
# Override in Makefile.port if necessary
INSTALL_SHLIB_OPTS = -m 755

MKDIR_P = @MKDIR_P@

missing		= $(SHELL) $(top_srcdir)/config/missing

STRIP		= @STRIP@
STRIP_STATIC_LIB = @STRIP_STATIC_LIB@
STRIP_SHARED_LIB = @STRIP_SHARED_LIB@

# Documentation

have_docbook	= @have_docbook@
COLLATEINDEX	= @COLLATEINDEX@
DBTOEPUB	= @DBTOEPUB@
DOCBOOKSTYLE	= @DOCBOOKSTYLE@
JADE			= @JADE@
NSGMLS			= @NSGMLS@
OSX				= @OSX@
XMLLINT			= @XMLLINT@
XSLTPROC		= @XSLTPROC@

# Code coverage

GCOV = @GCOV@
LCOV = @LCOV@
GENHTML = @GENHTML@

ifeq ($(enable_coverage),yes)
# ccache loses .gcno files
export CCACHE_DISABLE = 1
endif

# Feature settings

DEF_PGPORT = @default_port@
WANTED_LANGUAGES = @WANTED_LANGUAGES@


##########################################################################
#
# Additional platform-specific settings
#

# Name of the "template"
PORTNAME= @PORTNAME@

build_os = @build_os@

host_tuple = @host@
host_os = @host_os@
host_cpu = @host_cpu@

# Make HAVE_IPV6 available for initdb script creation
HAVE_IPV6= @HAVE_IPV6@

# This is mainly for use on FreeBSD, where we have both a.out and elf
# systems now.  May be applicable to other systems to?
ELF_SYSTEM= @ELF_SYS@

# Backend stack size limit has to be hard-wired on Windows (it's in bytes)
WIN32_STACK_RLIMIT=4194304

# Set if we have a working win32 crashdump header
have_win32_dbghelp = @have_win32_dbghelp@

# Pull in platform-specific magic
include $(top_builddir)/src/Makefile.port

# Set up rpath if enabled.  By default it will point to our libdir,
# but individual Makefiles can force other rpath paths if needed.
rpathdir = $(libdir)

ifeq ($(enable_rpath), yes)
LDFLAGS += $(rpath)
endif


##########################################################################
#
# Some variables needed to find some client interfaces

ifdef PGXS
# some contribs assumes headers and libs are in the source tree...
libpq_srcdir = $(includedir)
libpq_builddir = $(libdir)
else
libpq_srcdir = $(top_srcdir)/src/interfaces/libpq
libpq_builddir = $(top_builddir)/src/interfaces/libpq
endif

# This macro is for use by libraries linking to libpq.  (Because libpgport
# isn't created with the same link flags as libpq, it can't be used.)
libpq = -L$(libpq_builddir) -lpq

# This macro is for use by client executables (not libraries) that use libpq.
# We force clients to pull symbols from the non-shared libraries libpgport
# and libpgcommon rather than pulling some libpgport symbols from libpq just
# because libpq uses those functions too.  This makes applications less
# dependent on changes in libpq's usage of pgport.  To do this we link to
# pgport before libpq.  This does cause duplicate -lpgport's to appear
# on client link lines.
ifdef PGXS
libpq_pgport = -L$(libdir) -lpgcommon -lpgport $(libpq)
else
libpq_pgport = -L$(top_builddir)/src/common -lpgcommon -L$(top_builddir)/src/port -lpgport $(libpq)
endif

# Cygwin seems to need ldap libraries to be mentioned here, too
ifeq ($(PORTNAME),cygwin)
libpq_pgport += $(LDAP_LIBS_FE)
endif


##########################################################################
#
# Commonly used submake targets

submake-libpq:
	$(MAKE) -C $(libpq_builddir) all

submake-libpgport:
	$(MAKE) -C $(top_builddir)/src/port all
	$(MAKE) -C $(top_builddir)/src/common all

submake-libpgfeutils:
	$(MAKE) -C $(top_builddir)/src/port all
	$(MAKE) -C $(top_builddir)/src/common all
	$(MAKE) -C $(top_builddir)/src/fe_utils all

submake-generated-headers:
	$(MAKE) -C $(top_builddir)/src/backend generated-headers

.PHONY: submake-libpq submake-libpgport submake-libpgfeutils submake-generated-headers


##########################################################################
#
# Testing support

PL_TESTDB = pl_regression
CONTRIB_TESTDB = contrib_regression
ifneq ($(MODULE_big),)
  CONTRIB_TESTDB_MODULE = contrib_regression_$(MODULE_big)
else
  ifneq ($(MODULES),)
    CONTRIB_TESTDB_MODULE = contrib_regression_$(MODULES)
  else
    CONTRIB_TESTDB_MODULE = contrib_regression
  endif
endif

ifdef NO_LOCALE
NOLOCALE += --no-locale
endif

# file with extra config for temp build
TEMP_CONF =
ifdef TEMP_CONFIG
TEMP_CONF += --temp-config=$(TEMP_CONFIG)
endif

pg_regress_locale_flags = $(if $(ENCODING),--encoding=$(ENCODING)) $(NOLOCALE)

pg_regress_check = $(with_temp_install) $(top_builddir)/src/test/regress/pg_regress --inputdir=$(srcdir) --temp-instance=./tmp_check $(TEMP_CONF) --bindir= $(pg_regress_locale_flags) $(EXTRA_REGRESS_OPTS)
pg_regress_installcheck = $(top_builddir)/src/test/regress/pg_regress --inputdir=$(srcdir) --bindir='$(bindir)' $(pg_regress_locale_flags) $(EXTRA_REGRESS_OPTS)

pg_regress_clean_files = results/ regression.diffs regression.out tmp_check/ log/

pg_isolation_regress_check = $(with_temp_install) $(top_builddir)/src/test/isolation/pg_isolation_regress --inputdir=$(srcdir) --temp-instance=./tmp_check $(TEMP_CONF) --bindir= $(pg_regress_locale_flags) $(EXTRA_REGRESS_OPTS)
pg_isolation_regress_installcheck = $(top_builddir)/src/test/isolation/pg_isolation_regress --inputdir=$(srcdir) $(pg_regress_locale_flags) $(EXTRA_REGRESS_OPTS)

##########################################################################
#
# Customization
#
# This includes your local customizations if Makefile.custom exists
# in the source directory.  This file doesn't exist in the original
# distribution so that it doesn't get overwritten when you upgrade.
#
# NOTE:  Makefile.custom is from the pre-Autoconf days of PostgreSQL.
# You are liable to shoot yourself in the foot if you use it without
# knowing exactly what you're doing.  The preferred (and more
# reliable) method is to communicate what you want to do to the
# configure script, and leave the makefiles alone.

-include $(top_srcdir)/src/Makefile.custom

ifneq ($(CUSTOM_INSTALL),)
INSTALL= $(CUSTOM_INSTALL)
endif

ifneq ($(CUSTOM_CC),)
  CC= $(CUSTOM_CC)
endif

ifneq ($(CUSTOM_COPT),)
  COPT= $(CUSTOM_COPT)
endif

ifdef COPT
   CFLAGS += $(COPT)
   LDFLAGS += $(COPT)
endif

ifdef PROFILE
   CFLAGS += $(PROFILE)
   LDFLAGS += $(PROFILE)
endif


##########################################################################
#
# substitute implementations of C library routines (see src/port/)
# note we already included -L.../src/port in LDFLAGS above

LIBOBJS = @LIBOBJS@

# files needed for the chosen CRC-32C implementation
PG_CRC32C_OBJS = @PG_CRC32C_OBJS@

LIBS := -lpgcommon -lpgport $(LIBS)

# to make ws2_32.lib the last library
ifeq ($(PORTNAME),win32)
LIBS += -lws2_32
endif

# Not really standard libc functions, used by the backend.
TAS         = @TAS@


##########################################################################
#
# Global targets and rules

%.c: %.l
ifdef FLEX
	$(FLEX) $(if $(FLEX_NO_BACKUP),-b) $(FLEXFLAGS) -o'$@' $<
	@$(if $(FLEX_NO_BACKUP),if [ `wc -l <lex.backup` -eq 1 ]; then rm lex.backup; else echo "Scanner requires backup; see lex.backup." 1>&2; exit 1; fi)
else
	@$(missing) flex $< '$@'
endif

%.c: %.y
	$(if $(BISON_CHECK_CMD),$(BISON_CHECK_CMD))
ifdef BISON
	$(BISON) $(BISONFLAGS) -o $@ $<
else
	@$(missing) bison $< $@
endif

%.i: %.c
	$(CPP) $(CPPFLAGS) -o $@ $<

%.gz: %
	$(GZIP) --best -c $< >$@

%.bz2: %
	$(BZIP2) -c $< >$@

# Direct builds of foo.c -> foo are disabled to avoid generating
# *.dSYM junk on Macs.  All builds should normally go through the
# foo.c -> foo.o -> foo steps.  This also ensures that dependency
# tracking (see below) is used.
%: %.c

ifndef PGXS

# Remake Makefile.global from Makefile.global.in if the latter
# changed. In order to trigger this rule, the including file must
# write `include $(top_builddir)/src/Makefile.global', not some
# shortcut thereof.
$(top_builddir)/src/Makefile.global: $(top_srcdir)/src/Makefile.global.in $(top_builddir)/config.status
	cd $(top_builddir) && ./config.status src/Makefile.global

# Remake pg_config.h from pg_config.h.in if the latter changed.
# config.status will not change the timestamp on pg_config.h if it
# doesn't change, so as to avoid recompiling the entire tree
# unnecessarily. Therefore we make config.status update a timestamp file
# stamp-h every time it runs, so that we don't trigger this rule every time.
# (We do trigger the null rule for stamp-h to pg_config.h every time; so it's
# important for that rule to be empty!)
#
# Of course you need to turn on dependency tracking to get any
# dependencies on pg_config.h.
$(top_builddir)/src/include/pg_config.h: $(top_builddir)/src/include/stamp-h ;

$(top_builddir)/src/include/stamp-h: $(top_srcdir)/src/include/pg_config.h.in $(top_builddir)/config.status
	cd $(top_builddir) && ./config.status src/include/pg_config.h

# Also remake pg_config_ext.h from pg_config_ext.h.in, same logic as above.
$(top_builddir)/src/include/pg_config_ext.h: $(top_builddir)/src/include/stamp-ext-h ;

$(top_builddir)/src/include/stamp-ext-h: $(top_srcdir)/src/include/pg_config_ext.h.in $(top_builddir)/config.status
	cd $(top_builddir) && ./config.status src/include/pg_config_ext.h

# Also remake ecpg_config.h from ecpg_config.h.in if the latter changed, same
# logic as above.
$(top_builddir)/src/interfaces/ecpg/include/ecpg_config.h: $(top_builddir)/src/interfaces/ecpg/include/stamp-h ;

 $(top_builddir)/src/interfaces/ecpg/include/stamp-h: $(top_builddir)/src/interfaces/ecpg/include/ecpg_config.h.in $(top_builddir)/config.status
	cd $(top_builddir) && ./config.status src/interfaces/ecpg/include/ecpg_config.h

# When configure changes, rerun configure with the same options as
# last time. To change configure, you need to run autoconf manually.
$(top_builddir)/config.status: $(top_srcdir)/configure
	cd $(top_builddir) && ./config.status --recheck

endif # not PGXS


install-strip:
# install-strip always uses install-sh, so that strip options can be
# passed.
	$(MAKE) use_install_sh=yes \
	    INSTALL_PROGRAM_ENV="STRIPPROG='$(STRIP)'" \
	    INSTALL_STLIB_ENV="STRIPPROG='$(STRIP_STATIC_LIB)'" \
	    INSTALL_SHLIB_ENV="STRIPPROG='$(STRIP_SHARED_LIB)'" \
	    INSTALL_STRIP_FLAG=-s \
	    install


##########################################################################
#
# Recursive make support
# ----------------------
# Instead of recursing through subdirectories with a for loop or
# repeated $(MAKE) -C whatever calls, this is a little smarter: it
# allows parallel make across directories and lets make -k and -q work
# correctly.

# We need the $(eval) function and order-only prerequisites, which are
# available in GNU make 3.80.  That also happens to be the version
# where the .VARIABLES variable was introduced, so this is a simple check.
ifndef .VARIABLES
$(error GNU make 3.80 or newer is required.  You are using version $(MAKE_VERSION))
endif

# This function is only for internal use below.  It should be called
# using $(eval).  It will set up a target so that it recurses into
# a given subdirectory.  Note that to avoid a nasty bug in make 3.80,
# this function has to avoid using any complicated constructs (like
# multiple targets on a line) and also not contain any lines that expand
# to more than about 200 bytes.  This is why we make it apply to just one
# subdirectory at a time, rather than to a list of subdirectories.
# $1: target name, e.g., all
# $2: subdir name
# $3: target to run in subdir, usually same as $1
define _create_recursive_target
.PHONY: $(1)-$(2)-recurse
$(1): $(1)-$(2)-recurse
$(1)-$(2)-recurse: $(if $(filter check, $(3)), temp-install)
	$$(MAKE) -C $(2) $(3)
endef
# Note that the use of $$ on the last line above is important; we want
# $(MAKE) to be evaluated when the rule is run, not when the $(eval) is run
# to create the rule.  This is necessary to get make -q working.

# Call this function in a makefile that needs to recurse into subdirectories.
# In the normal case all arguments can be defaulted.
# $1: targets to make recursive (defaults to list of standard targets)
# $2: list of subdirs (defaults to SUBDIRS variable)
# $3: target to run in subdir (defaults to current element of $1)
recurse = $(foreach target,$(if $1,$1,$(standard_targets)),$(foreach subdir,$(if $2,$2,$(SUBDIRS)),$(eval $(call _create_recursive_target,$(target),$(subdir),$(if $3,$3,$(target))))))

# If a makefile's list of SUBDIRS varies depending on configuration, then
# any subdirectories excluded from SUBDIRS should instead be added to
# ALWAYS_SUBDIRS, and then it must call recurse_always as well as recurse.
# This ensures that distprep, distclean, etc will apply to all subdirectories.
# In the normal case all arguments will be defaulted.
# $1: targets to make recursive (defaults to standard_always_targets)
# $2: list of subdirs (defaults to ALWAYS_SUBDIRS variable)
# $3: target to run in subdir (defaults to current element of $1)
recurse_always = $(foreach target,$(if $1,$1,$(standard_always_targets)),$(foreach subdir,$(if $2,$2,$(ALWAYS_SUBDIRS)),$(eval $(call _create_recursive_target,$(target),$(subdir),$(if $3,$3,$(target))))))


##########################################################################
#
# Automatic dependency generation
# -------------------------------
# When we configure with --enable-depend then we override the default
# compilation rule with the magic below. While or after creating the
# actual output file we also create a dependency list for the .c file.
# Next time we invoke make we will have top-notch information about
# whether this file needs to be updated. The dependency files are kept
# in the .deps subdirectory of each directory.

autodepend = @autodepend@

ifeq ($(autodepend), yes)

ifndef COMPILE.c
COMPILE.c = $(CC) $(CFLAGS) $(CPPFLAGS) -c
endif

DEPDIR = .deps

ifeq ($(GCC), yes)

# GCC allows us to create object and dependency file in one invocation.
%.o : %.c
	@if test ! -d $(DEPDIR); then mkdir -p $(DEPDIR); fi
	$(COMPILE.c) -o $@ $< -MMD -MP -MF $(DEPDIR)/$(*F).Po

endif # GCC

# Include all the dependency files generated for the current
# directory. Note that make would complain if include was called with
# no arguments.
Po_files := $(wildcard $(DEPDIR)/*.Po)
ifneq (,$(Po_files))
include $(Po_files)
endif

# hook for clean-up
clean distclean maintainer-clean: clean-deps

.PHONY: clean-deps
clean-deps:
	@rm -rf $(DEPDIR)

endif # autodepend


##########################################################################
#
# Native language support

ifeq ($(enable_nls), yes)
ifneq (,$(wildcard $(srcdir)/nls.mk))

include $(top_srcdir)/src/nls-global.mk

endif # nls.mk
endif # enable_nls


##########################################################################
#
# Coverage

# Explanation of involved files:
#   foo.c	source file
#   foo.o	object file
#   foo.gcno	gcov graph (a.k.a. "notes") file, created at compile time
#		(by gcc -ftest-coverage)
#   foo.gcda	gcov data file, created when the program is run (for
#		programs compiled with gcc -fprofile-arcs)
#   foo.c.gcov	gcov output file with coverage information, created by
#		gcov from foo.gcda (by "make coverage")
#   foo.c.gcov.out  stdout captured when foo.c.gcov is created, mildly
#		interesting
#   lcov.info	lcov tracefile, built from gcda files in one directory,
#		later collected by "make coverage-html"

ifeq ($(enable_coverage), yes)

# There is a strange interaction between lcov and existing .gcov
# output files.  Hence the rm command and the ordering dependency.

gcda_files := $(wildcard *.gcda)

lcov.info: $(gcda_files)
	rm -f *.gcov
	$(if $^,$(LCOV) -d . -c -o $@ $(LCOVFLAGS) --gcov-tool $(GCOV))

%.c.gcov: %.gcda | lcov.info
	$(GCOV) -b -f -p -o . $(GCOVFLAGS) $*.c >$*.c.gcov.out

coverage: $(gcda_files:.gcda=.c.gcov) lcov.info

.PHONY: coverage-html
coverage-html: coverage
	rm -rf coverage
	mkdir coverage
	$(GENHTML) --show-details --legend --output-directory=coverage --title=PostgreSQL --num-spaces=4 --prefix=$(abs_top_srcdir) `find . -name lcov.info -print`


# hook for clean-up
clean distclean maintainer-clean: clean-coverage

.PHONY: clean-coverage
clean-coverage:
	rm -rf coverage
	rm -f *.gcda *.gcno lcov.info *.gcov *.gcov.out


# User-callable target to reset counts between test runs
coverage-clean:
	rm -f `find . -name '*.gcda' -print`

endif # enable_coverage<|MERGE_RESOLUTION|>--- conflicted
+++ resolved
@@ -193,11 +193,8 @@
 with_system_tzdata = @with_system_tzdata@
 with_uuid	= @with_uuid@
 with_zlib	= @with_zlib@
-<<<<<<< HEAD
 with_zstd 	= @with_zstd@
-=======
 with_icu	= @with_icu@
->>>>>>> 4bd685cd
 enable_rpath	= @enable_rpath@
 enable_nls	= @enable_nls@
 enable_debug	= @enable_debug@
