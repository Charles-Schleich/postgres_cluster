package Solution;

#
# Package that encapsulates a Visual C++ solution file generation
#
# src/tools/msvc/Solution.pm
#
use Carp;
use strict;
use warnings;
use VSObjectFactory;

sub _new
{
	my $classname = shift;
	my $options   = shift;
	my $self      = {
		projects                   => {},
		options                    => $options,
		numver                     => '',
		strver                     => '',
		pgprover                   => '',
		VisualStudioVersion        => undef,
		MinimumVisualStudioVersion => undef,
		vcver                      => undef,
		platform                   => undef, };
	bless($self, $classname);

	$self->DeterminePlatform();
	my $bits = $self->{platform} eq 'Win32' ? 32 : 64;

	# integer_datetimes is now the default
	$options->{integer_datetimes} = 1
	  unless exists $options->{integer_datetimes};
	$options->{float4byval} = 1
	  unless exists $options->{float4byval};
	$options->{float8byval} = ($bits == 64)
	  unless exists $options->{float8byval};
	die "float8byval not permitted on 32 bit platforms"
	  if $options->{float8byval} && $bits == 32;
	if ($options->{xml})
	{
		if (!($options->{xslt} && $options->{iconv}))
		{
			die "XML requires both XSLT and ICONV\n";
		}
	}
	$options->{blocksize} = 8
	  unless $options->{blocksize};    # undef or 0 means default
	die "Bad blocksize $options->{blocksize}"
	  unless grep { $_ == $options->{blocksize} } (1, 2, 4, 8, 16, 32);
	$options->{segsize} = 1
	  unless $options->{segsize};      # undef or 0 means default
	 # only allow segsize 1 for now, as we can't do large files yet in windows
	die "Bad segsize $options->{segsize}"
	  unless $options->{segsize} == 1;
	$options->{wal_blocksize} = 8
	  unless $options->{wal_blocksize};    # undef or 0 means default
	die "Bad wal_blocksize $options->{wal_blocksize}"
	  unless grep { $_ == $options->{wal_blocksize} }
		  (1, 2, 4, 8, 16, 32, 64);
	$options->{wal_segsize} = 16
	  unless $options->{wal_segsize};      # undef or 0 means default
	die "Bad wal_segsize $options->{wal_segsize}"
	  unless grep { $_ == $options->{wal_segsize} } (1, 2, 4, 8, 16, 32, 64);

	return $self;
}

sub GetAdditionalHeaders
{
	return '';
}

sub DeterminePlatform
{
	my $self = shift;

	# Examine CL help output to determine if we are in 32 or 64-bit mode.
	my $output = `cl /? 2>&1`;
	$? >> 8 == 0 or die "cl command not found";
	$self->{platform} = ($output =~ /^\/favor:<.+AMD64/m) ? 'x64' : 'Win32';
	print "Detected hardware platform: $self->{platform}\n";
}

# Return 1 if $oldfile is newer than $newfile, or if $newfile doesn't exist.
# Special case - if config.pl has changed, always return 1
sub IsNewer
{
	my ($newfile, $oldfile) = @_;
	if (   $oldfile ne 'src/tools/msvc/config.pl'
		&& $oldfile ne 'src/tools/msvc/config_default.pl')
	{
		return 1
		  if (-f 'src/tools/msvc/config.pl')
		  && IsNewer($newfile, 'src/tools/msvc/config.pl');
		return 1
		  if (-f 'src/tools/msvc/config_default.pl')
		  && IsNewer($newfile, 'src/tools/msvc/config_default.pl');
	}
	return 1 if (!(-e $newfile));
	my @nstat = stat($newfile);
	my @ostat = stat($oldfile);
	return 1 if ($nstat[9] < $ostat[9]);
	return 0;
}

# Copy a file, *not* preserving date. Only works for text files.
sub copyFile
{
	my ($src, $dest) = @_;
	open(I, $src)     || croak "Could not open $src";
	open(O, ">$dest") || croak "Could not open $dest";
	while (<I>)
	{
		print O;
	}
	close(I);
	close(O);
}

sub GenerateFiles
{
	my $self = shift;
	my $bits = $self->{platform} eq 'Win32' ? 32 : 64;

	# Parse configure.in to get version numbers
	open(C, "configure.in")
	  || confess("Could not open configure.in for reading\n");
	while (<C>)
	{
		if (/^AC_INIT\(\[PostgreSQL\], \[([^\]]+)\]/)
		{
			$self->{strver} = $1;
			if ($self->{strver} !~ /^(\d+)\.(\d+)(?:\.(\d+))*/)
			{
				confess "Bad format of version: $self->{strver}\n";
			}
			$self->{numver} = sprintf("%d%02d%02d", $1, $2, $3 ? $3 : 0);
			$self->{majorver} = sprintf("%d.%d", $1, $2);
		}
		if ( /^PGPRO_VERSION="\$PACKAGE_VERSION\.(\d+)"/) {
			$self->{pgprover} = $1;
		}
	}
	close(C);
	confess "Unable to parse configure.in for all variables!"
	  if ($self->{strver} eq '' || $self->{numver} eq '' || $self->{pgprover} eq '');

	if (IsNewer("src/include/pg_config_os.h", "src/include/port/win32.h"))
	{
		print "Copying pg_config_os.h...\n";
		copyFile("src/include/port/win32.h", "src/include/pg_config_os.h");
	}

	if (IsNewer("src/include/pg_config.h", "src/include/pg_config.h.win32"))
	{
		print "Generating pg_config.h...\n";
		open(I, "src/include/pg_config.h.win32")
		  || confess "Could not open pg_config.h.win32\n";
		open(O, ">src/include/pg_config.h")
		  || confess "Could not write to pg_config.h\n";
		my $extraver = $self->{options}->{extraver};
		$extraver = '' unless defined $extraver;
		while (<I>)
		{
			s{PG_VERSION "[^"]+"}{PG_VERSION "$self->{strver}$extraver"};
			s{PG_VERSION_NUM \d+}{PG_VERSION_NUM $self->{numver}};
			s{PG_VERSION_STR "[^"]+"}{__STRINGIFY(x) #x\n#define __STRINGIFY2(z) __STRINGIFY(z)\n#define PG_VERSION_STR "PostgreSQL $self->{strver}$extraver, compiled by Visual C++ build " __STRINGIFY2(_MSC_VER) ", $bits-bit"};
			s{PGPRO_PACKAGE_VERSION "[^"]+"}{PGRPO_PACKAGE_VERSION "$self->{strver}.$self->{pgprover}"};
			s{PGPRO_PACKAGE_STR "[^"]+"}{PGPRO_PACKAGE_STR "PostgresPro $self->{strver}.$self->{pgprover}"};
			s{#define PGPRO_VERSION_STR "[^"]+"}{#define PGPRO_VERSION_STR PGPRO_PACKAGE_STR " compiled by Visual C++ build" __STRINGIFY2(_MSC_VER) ", $bits-bit"};
			print O;
		}
		print O "#define PG_MAJORVERSION \"$self->{majorver}\"\n";
		print O "#define LOCALEDIR \"/share/locale\"\n"
		  if ($self->{options}->{nls});
		print O "#define LC_MESSAGES 6\n"
			if ($self->{options}->{nls});
		print O "/* defines added by config steps */\n";
		print O "#ifndef IGNORE_CONFIGURED_SETTINGS\n";
		print O "#define USE_ASSERT_CHECKING 1\n"
		  if ($self->{options}->{asserts});
		print O "#define USE_INTEGER_DATETIMES 1\n"
		  if ($self->{options}->{integer_datetimes});
		print O "#define USE_LDAP 1\n"    if ($self->{options}->{ldap});
		print O "#define HAVE_LIBZ 1\n"   if ($self->{options}->{zlib});
		print O "#define USE_OPENSSL 1\n" if ($self->{options}->{openssl});
		print O "#define ENABLE_NLS 1\n"  if ($self->{options}->{nls});

		print O "#define BLCKSZ ", 1024 * $self->{options}->{blocksize}, "\n";
		print O "#define RELSEG_SIZE ",
		  (1024 / $self->{options}->{blocksize}) *
		  $self->{options}->{segsize} *
		  1024, "\n";
		print O "#define XLOG_BLCKSZ ",
		  1024 * $self->{options}->{wal_blocksize}, "\n";
		print O "#define XLOG_SEG_SIZE (", $self->{options}->{wal_segsize},
		  " * 1024 * 1024)\n";

		if ($self->{options}->{float4byval})
		{
			print O "#define USE_FLOAT4_BYVAL 1\n";
			print O "#define FLOAT4PASSBYVAL true\n";
		}
		else
		{
			print O "#define FLOAT4PASSBYVAL false\n";
		}
		if ($self->{options}->{float8byval})
		{
			print O "#define USE_FLOAT8_BYVAL 1\n";
			print O "#define FLOAT8PASSBYVAL true\n";
		}
		else
		{
			print O "#define FLOAT8PASSBYVAL false\n";
		}

		if ($self->{options}->{uuid})
		{
			print O "#define HAVE_UUID_OSSP\n";
			print O "#define HAVE_UUID_H\n";
		}
		if ($self->{options}->{xml})
		{
			print O "#define HAVE_LIBXML2\n";
			print O "#define USE_LIBXML\n";
		}
		if ($self->{options}->{xslt})
		{
			print O "#define HAVE_LIBXSLT\n";
			print O "#define USE_LIBXSLT\n";
		}
		if ($self->{options}->{gss})
		{
			print O "#define ENABLE_GSS 1\n";
		}
		if (my $port = $self->{options}->{"--with-pgport"})
		{
			print O "#undef DEF_PGPORT\n";
			print O "#undef DEF_PGPORT_STR\n";
			print O "#define DEF_PGPORT $port\n";
			print O "#define DEF_PGPORT_STR \"$port\"\n";
		}
<<<<<<< HEAD
		if ($self->{options}->{libedit})
		{
			print O "#define HAVE_EDITLINE_READLINE_H\n";
			print O "#define HAVE_LIBREADLINE\n";
			print O "#define HAVE_WIN32_LIBEDIT\n";
			print O "#define HAVE_RL_FILENAME_COMPLETION_FUNCTION\n";
			print O "#define HAVE_RL_COMPLETION_MATCHES\n";
=======
		if ($self->{options}->{icu}) 
		{
			print O "#define USE_ICU\n";
>>>>>>> 7aa9bb1f
		}
		print O "#define VAL_CONFIGURE \""
		  . $self->GetFakeConfigure() . "\"\n";
		print O "#endif /* IGNORE_CONFIGURED_SETTINGS */\n";
		close(O);
		close(I);
	}

	if (IsNewer(
			"src/include/pg_config_ext.h",
			"src/include/pg_config_ext.h.win32"))
	{
		print "Copying pg_config_ext.h...\n";
		copyFile(
			"src/include/pg_config_ext.h.win32",
			"src/include/pg_config_ext.h");
	}

	$self->GenerateDefFile(
		"src/interfaces/libpq/libpqdll.def",
		"src/interfaces/libpq/exports.txt",
		"LIBPQ");
	$self->GenerateDefFile(
		"src/interfaces/ecpg/ecpglib/ecpglib.def",
		"src/interfaces/ecpg/ecpglib/exports.txt",
		"LIBECPG");
	$self->GenerateDefFile(
		"src/interfaces/ecpg/compatlib/compatlib.def",
		"src/interfaces/ecpg/compatlib/exports.txt",
		"LIBECPG_COMPAT");
	$self->GenerateDefFile(
		"src/interfaces/ecpg/pgtypeslib/pgtypeslib.def",
		"src/interfaces/ecpg/pgtypeslib/exports.txt",
		"LIBPGTYPES");

	if (IsNewer(
			'src/backend/utils/fmgrtab.c', 'src/include/catalog/pg_proc.h'))
	{
		print "Generating fmgrtab.c and fmgroids.h...\n";
		chdir('src/backend/utils');
		system(
"perl -I ../catalog Gen_fmgrtab.pl ../../../src/include/catalog/pg_proc.h");
		chdir('../../..');
	}
	if (IsNewer(
			'src/include/utils/fmgroids.h',
			'src/backend/utils/fmgroids.h'))
	{
		copyFile('src/backend/utils/fmgroids.h',
			'src/include/utils/fmgroids.h');
	}

	if (IsNewer(
			'src/include/storage/lwlocknames.h',
			'src/backend/storage/lmgr/lwlocknames.txt'))
	{
		print "Generating lwlocknames.c and lwlocknames.h...\n";
		chdir('src/backend/storage/lmgr');
		system('perl generate-lwlocknames.pl lwlocknames.txt');
		chdir('../../../..');
	}
	if (IsNewer(
			'src/include/storage/lwlocknames.h',
			'src/backend/storage/lmgr/lwlocknames.h'))
	{
		copyFile(
			'src/backend/storage/lmgr/lwlocknames.h',
			'src/include/storage/lwlocknames.h');
	}

	if (IsNewer(
			'src/include/dynloader.h', 'src/backend/port/dynloader/win32.h'))
	{
		copyFile('src/backend/port/dynloader/win32.h',
			'src/include/dynloader.h');
	}

	if (IsNewer('src/include/utils/probes.h', 'src/backend/utils/probes.d'))
	{
		print "Generating probes.h...\n";
		system(
'perl src/backend/utils/Gen_dummy_probes.pl src/backend/utils/probes.d > src/include/utils/probes.h'
		);
	}

	if ($self->{options}->{python}
		&& IsNewer(
			'src/pl/plpython/spiexceptions.h',
			'src/include/backend/errcodes.txt'))
	{
		print "Generating spiexceptions.h...\n";
		system(
'perl src/pl/plpython/generate-spiexceptions.pl src/backend/utils/errcodes.txt > src/pl/plpython/spiexceptions.h'
		);
	}

	if (IsNewer(
			'src/include/utils/errcodes.h',
			'src/backend/utils/errcodes.txt'))
	{
		print "Generating errcodes.h...\n";
		system(
'perl src/backend/utils/generate-errcodes.pl src/backend/utils/errcodes.txt > src/backend/utils/errcodes.h'
		);
		copyFile('src/backend/utils/errcodes.h',
			'src/include/utils/errcodes.h');
	}

	if (IsNewer(
			'src/pl/plpgsql/src/plerrcodes.h',
			'src/backend/utils/errcodes.txt'))
	{
		print "Generating plerrcodes.h...\n";
		system(
'perl src/pl/plpgsql/src/generate-plerrcodes.pl src/backend/utils/errcodes.txt > src/pl/plpgsql/src/plerrcodes.h'
		);
	}

	if ($self->{options}->{tcl}
		&& IsNewer(
			'src/pl/tcl/pltclerrcodes.h', 'src/backend/utils/errcodes.txt'))
	{
		print "Generating pltclerrcodes.h...\n";
		system(
'perl src/pl/tcl/generate-pltclerrcodes.pl src/backend/utils/errcodes.txt > src/pl/tcl/pltclerrcodes.h'
		);
	}

	if (IsNewer(
			'src/backend/utils/sort/qsort_tuple.c',
			'src/backend/utils/sort/gen_qsort_tuple.pl'))
	{
		print "Generating qsort_tuple.c...\n";
		system(
'perl src/backend/utils/sort/gen_qsort_tuple.pl > src/backend/utils/sort/qsort_tuple.c'
		);
	}

	if (IsNewer(
			'src/interfaces/libpq/libpq.rc',
			'src/interfaces/libpq/libpq.rc.in'))
	{
		print "Generating libpq.rc...\n";
		my ($sec, $min, $hour, $mday, $mon, $year, $wday, $yday, $isdst) =
		  localtime(time);
		my $d = ($year - 100) . "$yday";
		open(I, '<', 'src/interfaces/libpq/libpq.rc.in')
		  || confess "Could not open libpq.rc.in";
		open(O, '>', 'src/interfaces/libpq/libpq.rc')
		  || confess "Could not open libpq.rc";
		while (<I>)
		{
			s/(VERSION.*),0/$1,$d/;
			print O;
		}
		close(I);
		close(O);
	}

	if (IsNewer('src/bin/psql/sql_help.h', 'src/bin/psql/create_help.pl'))
	{
		print "Generating sql_help.h...\n";
		chdir('src/bin/psql');
		system("perl create_help.pl ../../../doc/src/sgml/ref sql_help");
		chdir('../../..');
	}

	if (IsNewer(
			'src/interfaces/ecpg/preproc/preproc.y',
			'src/backend/parser/gram.y'))
	{
		print "Generating preproc.y...\n";
		chdir('src/interfaces/ecpg/preproc');
		system('perl parse.pl < ../../../backend/parser/gram.y > preproc.y');
		chdir('../../../..');
	}

	if (IsNewer(
			'src/interfaces/ecpg/include/ecpg_config.h',
			'src/interfaces/ecpg/include/ecpg_config.h.in'))
	{
		print "Generating ecpg_config.h...\n";
		open(O, '>', 'src/interfaces/ecpg/include/ecpg_config.h')
		  || confess "Could not open ecpg_config.h";
		print O <<EOF;
#if (_MSC_VER > 1200)
#define HAVE_LONG_LONG_INT_64
#define ENABLE_THREAD_SAFETY 1
EOF
		print O "#define USE_INTEGER_DATETIMES 1\n"
		  if ($self->{options}->{integer_datetimes});
		print O "#endif\n";
		close(O);
	}

	unless (-f "src/port/pg_config_paths.h")
	{
		print "Generating pg_config_paths.h...\n";
		open(O, '>', 'src/port/pg_config_paths.h')
		  || confess "Could not open pg_config_paths.h";
		print O <<EOF;
#define PGBINDIR "/bin"
#define PGSHAREDIR "/share"
#define SYSCONFDIR "/etc"
#define INCLUDEDIR "/include"
#define PKGINCLUDEDIR "/include"
#define INCLUDEDIRSERVER "/include/server"
#define LIBDIR "/lib"
#define PKGLIBDIR "/lib"
#define LOCALEDIR "/share/locale"
#define DOCDIR "/doc"
#define HTMLDIR "/doc"
#define MANDIR "/man"
EOF
		close(O);
	}

	my $mf = Project::read_file('src/backend/catalog/Makefile');
	$mf =~ s{\\\r?\n}{}g;
	$mf =~ /^POSTGRES_BKI_SRCS\s*:?=[^,]+,(.*)\)$/gm
	  || croak "Could not find POSTGRES_BKI_SRCS in Makefile\n";
	my @allbki = split /\s+/, $1;
	foreach my $bki (@allbki)
	{
		next if $bki eq "";
		if (IsNewer(
				'src/backend/catalog/postgres.bki',
				"src/include/catalog/$bki"))
		{
			print "Generating postgres.bki and schemapg.h...\n";
			chdir('src/backend/catalog');
			my $bki_srcs = join(' ../../../src/include/catalog/', @allbki);
			system(
"perl genbki.pl -I../../../src/include/catalog --set-version=$self->{majorver} $bki_srcs"
			);
			chdir('../../..');
			copyFile(
				'src/backend/catalog/schemapg.h',
				'src/include/catalog/schemapg.h');
			last;
		}
	}

	open(O, ">doc/src/sgml/version.sgml")
	  || croak "Could not write to version.sgml\n";
	print O <<EOF;
<!ENTITY version "$self->{strver}">
<!ENTITY majorversion "$self->{majorver}">
EOF
	close(O);
}

sub GenerateDefFile
{
	my ($self, $deffile, $txtfile, $libname) = @_;

	if (IsNewer($deffile, $txtfile))
	{
		print "Generating $deffile...\n";
		open(I, $txtfile)    || confess("Could not open $txtfile\n");
		open(O, ">$deffile") || confess("Could not open $deffile\n");
		print O "LIBRARY $libname\nEXPORTS\n";
		while (<I>)
		{
			next if (/^#/);
			next if (/^\s*$/);
			my ($f, $o) = split;
			print O " $f @ $o\n";
		}
		close(O);
		close(I);
	}
}

sub AddProject
{
	my ($self, $name, $type, $folder, $initialdir) = @_;

	my $proj =
	  VSObjectFactory::CreateProject($self->{vcver}, $name, $type, $self);
	push @{ $self->{projects}->{$folder} }, $proj;
	$proj->AddDir($initialdir) if ($initialdir);
	if ($self->{options}->{zlib})
	{
		$proj->AddIncludeDir($self->{options}->{zlib} . '\include');
		$proj->AddLibrary($self->{options}->{zlib} . '\lib\zdll.lib');
	}
	if ($self->{options}->{openssl})
	{
		$proj->AddIncludeDir($self->{options}->{openssl} . '\include');
		$proj->AddLibrary(
			$self->{options}->{openssl} . '\lib\VC\ssleay32.lib', 1);
		$proj->AddLibrary(
			$self->{options}->{openssl} . '\lib\VC\libeay32.lib', 1);
	}
	if ($self->{options}->{nls})
	{
		$proj->AddIncludeDir($self->{options}->{nls} . '\include');
		$proj->AddLibrary($self->{options}->{nls} . '\lib\libintl.lib');
	}
	if ($self->{options}->{gss})
	{
		$proj->AddIncludeDir($self->{options}->{gss} . '\inc\krb5');
		$proj->AddLibrary($self->{options}->{gss} . '\lib\i386\krb5_32.lib');
		$proj->AddLibrary($self->{options}->{gss} . '\lib\i386\comerr32.lib');
		$proj->AddLibrary($self->{options}->{gss} . '\lib\i386\gssapi32.lib');
	}
	if ($self->{options}->{iconv})
	{
		$proj->AddIncludeDir($self->{options}->{iconv} . '\include');
		$proj->AddLibrary($self->{options}->{iconv} . '\lib\iconv.lib');
	}
	if ($self->{options}->{xml})
	{
		$proj->AddIncludeDir($self->{options}->{xml} . '\include');
		$proj->AddLibrary($self->{options}->{xml} . '\lib\libxml2.lib');
	}
	if ($self->{options}->{xslt})
	{
		$proj->AddIncludeDir($self->{options}->{xslt} . '\include');
		$proj->AddLibrary($self->{options}->{xslt} . '\lib\libxslt.lib');
	}
<<<<<<< HEAD
	if ($self->{options}->{libedit})
	{
		$proj->AddIncludeDir($self->{options}->{libedit} . '\include');
		$proj->AddLibrary($self->{options}->{libedit} . "\\" .
			($self->{platform} eq 'x64'? 'lib64': 'lib32').'\edit.lib');
	}
=======
	if ($self->{options}->{icu})
	{
		my $libdir = $self->{options}->{icu}.'\lib';
		$libdir .= '\lib64' if $self->{platform} eq 'x64' and -d $libdir.'\lib64';
		$proj->AddIncludeDir($self->{options}->{icu} . '\include');
		$proj->AddLibrary($libdir.'\icuin.lib');
		$proj->AddLibrary($libdir.'\icuuc.lib');
	}	
>>>>>>> 7aa9bb1f
	return $proj;
}

sub Save
{
	my ($self) = @_;
	my %flduid;

	$self->GenerateFiles();
	foreach my $fld (keys %{ $self->{projects} })
	{
		foreach my $proj (@{ $self->{projects}->{$fld} })
		{
			$proj->Save();
		}
	}

	open(SLN, ">pgsql.sln") || croak "Could not write to pgsql.sln\n";
	print SLN <<EOF;
Microsoft Visual Studio Solution File, Format Version $self->{solutionFileVersion}
# $self->{visualStudioName}
EOF

	print SLN $self->GetAdditionalHeaders();

	foreach my $fld (keys %{ $self->{projects} })
	{
		foreach my $proj (@{ $self->{projects}->{$fld} })
		{
			print SLN <<EOF;
Project("{8BC9CEB8-8B4A-11D0-8D11-00A0C91BC942}") = "$proj->{name}", "$proj->{name}$proj->{filenameExtension}", "$proj->{guid}"
EndProject
EOF
		}
		if ($fld ne "")
		{
			$flduid{$fld} = Win32::GuidGen();
			print SLN <<EOF;
Project("{2150E333-8FDC-42A3-9474-1A3956D46DE8}") = "$fld", "$fld", "$flduid{$fld}"
EndProject
EOF
		}
	}

	print SLN <<EOF;
Global
	GlobalSection(SolutionConfigurationPlatforms) = preSolution
		Debug|$self->{platform}= Debug|$self->{platform}
		Release|$self->{platform} = Release|$self->{platform}
	EndGlobalSection
	GlobalSection(ProjectConfigurationPlatforms) = postSolution
EOF

	foreach my $fld (keys %{ $self->{projects} })
	{
		foreach my $proj (@{ $self->{projects}->{$fld} })
		{
			print SLN <<EOF;
		$proj->{guid}.Debug|$self->{platform}.ActiveCfg = Debug|$self->{platform}
		$proj->{guid}.Debug|$self->{platform}.Build.0  = Debug|$self->{platform}
		$proj->{guid}.Release|$self->{platform}.ActiveCfg = Release|$self->{platform}
		$proj->{guid}.Release|$self->{platform}.Build.0 = Release|$self->{platform}
EOF
		}
	}

	print SLN <<EOF;
	EndGlobalSection
	GlobalSection(SolutionProperties) = preSolution
		HideSolutionNode = FALSE
	EndGlobalSection
	GlobalSection(NestedProjects) = preSolution
EOF

	foreach my $fld (keys %{ $self->{projects} })
	{
		next if ($fld eq "");
		foreach my $proj (@{ $self->{projects}->{$fld} })
		{
			print SLN "\t\t$proj->{guid} = $flduid{$fld}\n";
		}
	}

	print SLN <<EOF;
	EndGlobalSection
EndGlobal
EOF
	close(SLN);
}

sub GetFakeConfigure
{
	my $self = shift;

	my $cfg = '--enable-thread-safety';
	$cfg .= ' --enable-cassert' if ($self->{options}->{asserts});
	$cfg .= ' --enable-integer-datetimes'
	  if ($self->{options}->{integer_datetimes});
	$cfg .= ' --enable-nls'       if ($self->{options}->{nls});
	$cfg .= ' --enable-tap-tests' if ($self->{options}->{tap_tests});
	$cfg .= ' --with-ldap'        if ($self->{options}->{ldap});
	$cfg .= ' --without-zlib' unless ($self->{options}->{zlib});
	$cfg .= ' --with-extra-version' if ($self->{options}->{extraver});
	$cfg .= ' --with-openssl'       if ($self->{options}->{openssl});
	$cfg .= ' --with-ossp-uuid'     if ($self->{options}->{uuid});
	$cfg .= ' --with-libxml'        if ($self->{options}->{xml});
	$cfg .= ' --with-libxslt'       if ($self->{options}->{xslt});
	$cfg .= ' --with-gssapi'        if ($self->{options}->{gss});
	$cfg .= ' --with-tcl'           if ($self->{options}->{tcl});
	$cfg .= ' --with-perl'          if ($self->{options}->{perl});
	$cfg .= ' --with-python'        if ($self->{options}->{python});
	$cfg .=' --with-icu'			if ($self->{options}->{icu});
	return $cfg;
}

package VS2005Solution;

#
# Package that encapsulates a Visual Studio 2005 solution file
#

use strict;
use warnings;
use base qw(Solution);

sub new
{
	my $classname = shift;
	my $self      = $classname->SUPER::_new(@_);
	bless($self, $classname);

	$self->{solutionFileVersion} = '9.00';
	$self->{vcver}               = '8.00';
	$self->{visualStudioName}    = 'Visual Studio 2005';

	return $self;
}

package VS2008Solution;

#
# Package that encapsulates a Visual Studio 2008 solution file
#

use strict;
use warnings;
use base qw(Solution);

sub new
{
	my $classname = shift;
	my $self      = $classname->SUPER::_new(@_);
	bless($self, $classname);

	$self->{solutionFileVersion} = '10.00';
	$self->{vcver}               = '9.00';
	$self->{visualStudioName}    = 'Visual Studio 2008';

	return $self;
}

package VS2010Solution;

#
# Package that encapsulates a Visual Studio 2010 solution file
#

use Carp;
use strict;
use warnings;
use base qw(Solution);

sub new
{
	my $classname = shift;
	my $self      = $classname->SUPER::_new(@_);
	bless($self, $classname);

	$self->{solutionFileVersion} = '11.00';
	$self->{vcver}               = '10.00';
	$self->{visualStudioName}    = 'Visual Studio 2010';

	return $self;
}

package VS2012Solution;

#
# Package that encapsulates a Visual Studio 2012 solution file
#

use Carp;
use strict;
use warnings;
use base qw(Solution);

sub new
{
	my $classname = shift;
	my $self      = $classname->SUPER::_new(@_);
	bless($self, $classname);

	$self->{solutionFileVersion} = '12.00';
	$self->{vcver}               = '11.00';
	$self->{visualStudioName}    = 'Visual Studio 2012';

	return $self;
}

package VS2013Solution;

#
# Package that encapsulates a Visual Studio 2013 solution file
#

use Carp;
use strict;
use warnings;
use base qw(Solution);

sub new
{
	my $classname = shift;
	my $self      = $classname->SUPER::_new(@_);
	bless($self, $classname);

	$self->{solutionFileVersion}        = '12.00';
	$self->{vcver}                      = '12.00';
	$self->{visualStudioName}           = 'Visual Studio 2013';
	$self->{VisualStudioVersion}        = '12.0.21005.1';
	$self->{MinimumVisualStudioVersion} = '10.0.40219.1';

	return $self;
}

package VS2015Solution;

#
# Package that encapsulates a Visual Studio 2015 solution file
#

use Carp;
use strict;
use warnings;
use base qw(Solution);

sub new
{
	my $classname = shift;
	my $self      = $classname->SUPER::_new(@_);
	bless($self, $classname);

	$self->{solutionFileVersion}        = '12.00';
	$self->{vcver}                      = '14.00';
	$self->{visualStudioName}           = 'Visual Studio 2015';
	$self->{VisualStudioVersion}        = '14.0.24730.2';
	$self->{MinimumVisualStudioVersion} = '10.0.40219.1';

	return $self;
}

sub GetAdditionalHeaders
{
	my ($self, $f) = @_;

	return qq|VisualStudioVersion = $self->{VisualStudioVersion}
MinimumVisualStudioVersion = $self->{MinimumVisualStudioVersion}
|;
}

1;<|MERGE_RESOLUTION|>--- conflicted
+++ resolved
@@ -243,7 +243,6 @@
 			print O "#define DEF_PGPORT $port\n";
 			print O "#define DEF_PGPORT_STR \"$port\"\n";
 		}
-<<<<<<< HEAD
 		if ($self->{options}->{libedit})
 		{
 			print O "#define HAVE_EDITLINE_READLINE_H\n";
@@ -251,11 +250,10 @@
 			print O "#define HAVE_WIN32_LIBEDIT\n";
 			print O "#define HAVE_RL_FILENAME_COMPLETION_FUNCTION\n";
 			print O "#define HAVE_RL_COMPLETION_MATCHES\n";
-=======
+		}
 		if ($self->{options}->{icu}) 
 		{
 			print O "#define USE_ICU\n";
->>>>>>> 7aa9bb1f
 		}
 		print O "#define VAL_CONFIGURE \""
 		  . $self->GetFakeConfigure() . "\"\n";
@@ -578,14 +576,12 @@
 		$proj->AddIncludeDir($self->{options}->{xslt} . '\include');
 		$proj->AddLibrary($self->{options}->{xslt} . '\lib\libxslt.lib');
 	}
-<<<<<<< HEAD
 	if ($self->{options}->{libedit})
 	{
 		$proj->AddIncludeDir($self->{options}->{libedit} . '\include');
 		$proj->AddLibrary($self->{options}->{libedit} . "\\" .
 			($self->{platform} eq 'x64'? 'lib64': 'lib32').'\edit.lib');
 	}
-=======
 	if ($self->{options}->{icu})
 	{
 		my $libdir = $self->{options}->{icu}.'\lib';
@@ -594,7 +590,6 @@
 		$proj->AddLibrary($libdir.'\icuin.lib');
 		$proj->AddLibrary($libdir.'\icuuc.lib');
 	}	
->>>>>>> 7aa9bb1f
 	return $proj;
 }
 
