--- conflicted
+++ resolved
@@ -643,19 +643,15 @@
 void
 begin_append_common(CustomScanState *node, EState *estate, int eflags)
 {
-<<<<<<< HEAD
 	RuntimeAppendState *scan_state = (RuntimeAppendState *) node;
 
+#if PG_VERSION_NUM < 100000
 	node->ss.ps.ps_TupFromTlist = false;
+#endif
 
 	/* Prepare custom expression according to set_set_customscan_references() */
 	scan_state->canon_custom_exprs =
 			canonicalize_custom_exprs(scan_state->custom_exprs);
-=======
-#if PG_VERSION_NUM < 100000
-	node->ss.ps.ps_TupFromTlist = false;
-#endif
->>>>>>> d1557d21
 }
 
 TupleTableSlot *
