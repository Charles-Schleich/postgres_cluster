--- conflicted
+++ resolved
@@ -30,15 +30,6 @@
 
 
 static bool clause_contains_params_walker(Node *node, void *context);
-<<<<<<< HEAD
-static List *get_tableoids_list(List *tlist);
-static void lock_rows_visitor(Plan *plan, void *context);
-static bool rowmark_add_tableoids_walker(Node *node, void *context);
-=======
-static void change_varnos_in_restrinct_info(RestrictInfo *rinfo,
-											change_varno_context *context);
-static bool change_varno_walker(Node *node, change_varno_context *context);
->>>>>>> 032d81f1
 
 
 /*
@@ -65,116 +56,6 @@
 }
 
 /*
-<<<<<<< HEAD
- * Extract target entries with resnames beginning with TABLEOID_STR
- * and var->varoattno == TableOidAttributeNumber
- */
-static List *
-get_tableoids_list(List *tlist)
-{
-	List	   *result = NIL;
-	ListCell   *lc;
-
-	foreach (lc, tlist)
-	{
-		TargetEntry	   *te = (TargetEntry *) lfirst(lc);
-		Var			   *var = (Var *) te->expr;
-
-		if (!IsA(var, Var))
-			continue;
-
-		/* Check that column name begins with TABLEOID_STR & it's tableoid */
-		if (var->varoattno == TableOidAttributeNumber &&
-			(te->resname && strlen(te->resname) > TABLEOID_STR_BASE_LEN) &&
-			0 == strncmp(te->resname, TABLEOID_STR(""), TABLEOID_STR_BASE_LEN))
-		{
-			result = lappend(result, te);
-		}
-	}
-
-	return result;
-}
-
-/*
- * Find 'TABLEOID_STR%u' attributes that were manually
- * created for partitioned tables and replace Oids
- * (used for '%u') with expected rc->rowmarkIds
- */
-static void
-lock_rows_visitor(Plan *plan, void *context)
-{
-	List		   *rtable = (List *) context;
-	LockRows	   *lock_rows = (LockRows *) plan;
-	Plan		   *lock_child = outerPlan(plan);
-	List		   *tableoids;
-	ListCell	   *lc;
-
-	if (!IsA(lock_rows, LockRows))
-		return;
-
-	Assert(rtable && IsA(rtable, List) && lock_child);
-
-	/* Select tableoid attributes that must be renamed */
-	tableoids = get_tableoids_list(lock_child->targetlist);
-	if (!tableoids)
-		return; /* this LockRows has nothing to do with partitioned table */
-
-	foreach (lc, lock_rows->rowMarks)
-	{
-		PlanRowMark	   *rc = (PlanRowMark *) lfirst(lc);
-		Oid				parent_oid = getrelid(rc->rti, rtable);
-		ListCell	   *mark_lc;
-		List		   *finished_tes = NIL; /* postprocessed target entries */
-
-		foreach (mark_lc, tableoids)
-		{
-			TargetEntry	   *te = (TargetEntry *) lfirst(mark_lc);
-			const char	   *cur_oid_str = &(te->resname[TABLEOID_STR_BASE_LEN]);
-			Datum			cur_oid_datum;
-
-			cur_oid_datum = DirectFunctionCall1(oidin, CStringGetDatum(cur_oid_str));
-
-			if (DatumGetObjectId(cur_oid_datum) == parent_oid)
-			{
-				char resname[64];
-
-				/* Replace 'TABLEOID_STR:Oid' with 'tableoid:rowmarkId' */
-				snprintf(resname, sizeof(resname), "tableoid%u", rc->rowmarkId);
-				te->resname = pstrdup(resname);
-
-				finished_tes = lappend(finished_tes, te);
-			}
-		}
-
-		/* Remove target entries that have been processed in this step */
-		foreach (mark_lc, finished_tes)
-			tableoids = list_delete_ptr(tableoids, lfirst(mark_lc));
-
-		if (list_length(tableoids) == 0)
-			break; /* nothing to do */
-	}
-=======
- * Print Bitmapset as cstring.
- */
-#ifdef __GNUC__
-__attribute__((unused))
-#endif
-static char *
-bms_print(Bitmapset *bms)
-{
-  StringInfoData str;
-  int x;
-
-  initStringInfo(&str);
-  x = -1;
-  while ((x = bms_next_member(bms, x)) >= 0)
-	appendStringInfo(&str, " %d", x);
-
-  return str.data;
->>>>>>> 032d81f1
-}
-
-/*
  * Get BTORDER_PROC for two types described by Oids
  */
 void
@@ -210,258 +91,6 @@
 		result = lcons(lfirst(lc), result);
 	}
 	return result;
-}
-
-/*
-<<<<<<< HEAD
- * Basic plan tree walker
- *
- * 'visitor' is applied right before return
- */
-void
-plan_tree_walker(Plan *plan,
-				 void (*visitor) (Plan *plan, void *context),
-				 void *context)
-{
-	ListCell   *l;
-
-	if (plan == NULL)
-		return;
-
-	check_stack_depth();
-
-	/* Plan-type-specific fixes */
-	switch (nodeTag(plan))
-	{
-		case T_SubqueryScan:
-			plan_tree_walker(((SubqueryScan *) plan)->subplan, visitor, context);
-			break;
-
-		case T_CustomScan:
-			foreach(l, ((CustomScan *) plan)->custom_plans)
-				plan_tree_walker((Plan *) lfirst(l), visitor, context);
-			break;
-
-		case T_ModifyTable:
-			foreach (l, ((ModifyTable *) plan)->plans)
-				plan_tree_walker((Plan *) lfirst(l), visitor, context);
-			break;
-
-		/* Since they look alike */
-		case T_MergeAppend:
-		case T_Append:
-			foreach(l, ((Append *) plan)->appendplans)
-				plan_tree_walker((Plan *) lfirst(l), visitor, context);
-			break;
-
-		case T_BitmapAnd:
-			foreach(l, ((BitmapAnd *) plan)->bitmapplans)
-				plan_tree_walker((Plan *) lfirst(l), visitor, context);
-			break;
-
-		case T_BitmapOr:
-			foreach(l, ((BitmapOr *) plan)->bitmapplans)
-				plan_tree_walker((Plan *) lfirst(l), visitor, context);
-			break;
-=======
- * Changes varno attribute in all variables nested in the node
- */
-void
-change_varnos(Node *node, Oid old_varno, Oid new_varno)
-{
-	change_varno_context context;
-	context.old_varno = old_varno;
-	context.new_varno = new_varno;
-
-	change_varno_walker(node, &context);
-}
-
-static bool
-change_varno_walker(Node *node, change_varno_context *context)
-{
-	ListCell   *lc;
-	Var		   *var;
-	EquivalenceClass *ec;
-	EquivalenceMember *em;
-
-	if (node == NULL)
-		return false;
-
-	switch(node->type)
-	{
-		case T_Var:
-			var = (Var *) node;
-			if (var->varno == context->old_varno)
-			{
-				var->varno = context->new_varno;
-				var->varnoold = context->new_varno;
-			}
-			return false;
-
-		case T_RestrictInfo:
-			change_varnos_in_restrinct_info((RestrictInfo *) node, context);
-			return false;
-
-		case T_PathKey:
-			change_varno_walker((Node *) ((PathKey *) node)->pk_eclass, context);
-			return false;
-
-		case T_EquivalenceClass:
-			ec = (EquivalenceClass *) node;
-
-			foreach(lc, ec->ec_members)
-				change_varno_walker((Node *) lfirst(lc), context);
-			foreach(lc, ec->ec_derives)
-				change_varno_walker((Node *) lfirst(lc), context);
-			return false;
-
-		case T_EquivalenceMember:
-			em = (EquivalenceMember *) node;
-			change_varno_walker((Node *) em->em_expr, context);
-			if (bms_is_member(context->old_varno, em->em_relids))
-			{
-				em->em_relids = bms_del_member(em->em_relids, context->old_varno);
-				em->em_relids = bms_add_member(em->em_relids, context->new_varno);
-			}
-			return false;
-
-		case T_TargetEntry:
-			change_varno_walker((Node *) ((TargetEntry *) node)->expr, context);
-			return false;
-
-		case T_List:
-			foreach(lc, (List *) node)
-				change_varno_walker((Node *) lfirst(lc), context);
-			return false;
->>>>>>> 032d81f1
-
-		default:
-			break;
-	}
-
-<<<<<<< HEAD
-	plan_tree_walker(plan->lefttree, visitor, context);
-	plan_tree_walker(plan->righttree, visitor, context);
-
-	/* Apply visitor to the current node */
-	visitor(plan, context);
-}
-
-static bool
-rowmark_add_tableoids_walker(Node *node, void *context)
-{
-	if (node == NULL)
-		return false;
-
-	if (IsA(node, Query))
-	{
-		Query	   *parse = (Query *) node;
-		ListCell   *lc;
-
-		/* Generate 'tableoid' for partitioned table rowmark */
-		foreach (lc, parse->rowMarks)
-		{
-			RowMarkClause  *rc = (RowMarkClause *) lfirst(lc);
-			Oid				parent = getrelid(rc->rti, parse->rtable);
-			Var			   *var;
-			TargetEntry	   *tle;
-			char			resname[64];
-
-			/* Check that table is partitioned */
-			if (!get_pathman_relation_info(parent))
-				continue;
-
-			var = makeVar(rc->rti,
-						  TableOidAttributeNumber,
-						  OIDOID,
-						  -1,
-						  InvalidOid,
-						  0);
-
-			/* Use parent's Oid as TABLEOID_STR's key (%u) */
-			snprintf(resname, sizeof(resname), TABLEOID_STR("%u"), parent);
-
-			tle = makeTargetEntry((Expr *) var,
-								  list_length(parse->targetList) + 1,
-								  pstrdup(resname),
-								  true);
-
-			/* There's no problem here since new attribute is junk */
-			parse->targetList = lappend(parse->targetList, tle);
-		}
-
-		return query_tree_walker((Query *) node,
-								 rowmark_add_tableoids_walker,
-								 NULL, 0);
-	}
-
-	return expression_tree_walker(node, rowmark_add_tableoids_walker, NULL);
-}
-
-/*
- * Add missing 'TABLEOID_STR%u' junk attributes for inherited partitions
- *
- * This is necessary since preprocess_targetlist() heavily
- * depends on the 'inh' flag which we have to unset.
- *
- * postprocess_lock_rows() will later transform 'TABLEOID_STR:Oid'
- * relnames into 'tableoid:rowmarkId'.
- */
-void
-rowmark_add_tableoids(Query *parse)
-{
-	rowmark_add_tableoids_walker((Node *) parse, NULL);
-}
-
-/*
- * Final rowmark processing for partitioned tables
- */
-void
-postprocess_lock_rows(List *rtable, Plan *plan)
-{
-	plan_tree_walker(plan, lock_rows_visitor, rtable);
-=======
-	/* Should not find an unplanned subquery */
-	Assert(!IsA(node, Query));
-
-	return expression_tree_walker(node, change_varno_walker, (void *) context);
-}
-
-static void
-change_varnos_in_restrinct_info(RestrictInfo *rinfo, change_varno_context *context)
-{
-	ListCell *lc;
-
-	change_varno_walker((Node *) rinfo->clause, context);
-	if (rinfo->left_em)
-		change_varno_walker((Node *) rinfo->left_em->em_expr, context);
-
-	if (rinfo->right_em)
-		change_varno_walker((Node *) rinfo->right_em->em_expr, context);
-
-	if (rinfo->orclause)
-		foreach(lc, ((BoolExpr *) rinfo->orclause)->args)
-		{
-			Node *node = (Node *) lfirst(lc);
-			change_varno_walker(node, context);
-		}
-
-	if (bms_is_member(context->old_varno, rinfo->clause_relids))
-	{
-		rinfo->clause_relids = bms_del_member(rinfo->clause_relids, context->old_varno);
-		rinfo->clause_relids = bms_add_member(rinfo->clause_relids, context->new_varno);
-	}
-	if (bms_is_member(context->old_varno, rinfo->left_relids))
-	{
-		rinfo->left_relids = bms_del_member(rinfo->left_relids, context->old_varno);
-		rinfo->left_relids = bms_add_member(rinfo->left_relids, context->new_varno);
-	}
-	if (bms_is_member(context->old_varno, rinfo->right_relids))
-	{
-		rinfo->right_relids = bms_del_member(rinfo->right_relids, context->old_varno);
-		rinfo->right_relids = bms_add_member(rinfo->right_relids, context->new_varno);
-	}
->>>>>>> 032d81f1
 }
 
 /*
