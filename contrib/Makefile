# contrib/Makefile

subdir = contrib
top_builddir = ..
include $(top_builddir)/src/Makefile.global

SUBDIRS = \
		adminpack	\
		auth_delay	\
		auto_explain	\
		bloom		\
		btree_gin	\
		btree_gist	\
		chkpass		\
		citext		\
		cube		\
		dblink		\
		dict_int	\
		dict_xsyn	\
		earthdistance	\
		file_fdw	\
		fuzzystrmatch	\
		hstore		\
		intagg		\
		intarray	\
		isn		\
		lo		\
		ltree		\
		oid2name	\
		pageinspect	\
		passwordcheck	\
		pg_buffercache	\
		pg_freespacemap \
		pg_prewarm	\
		pg_query_state \
		pg_standby	\
		pg_stat_statements \
		pg_trgm		\
		pgcrypto	\
		pgrowlocks	\
		pgstattuple	\
		pg_visibility	\
		postgres_fdw	\
		rum		\
		seg		\
		spi		\
		tablefunc	\
		tcn		\
		test_decoding	\
		tsm_system_rows \
		tsm_system_time \
		tsearch2	\
		unaccent	\
		vacuumlo	\
		dump_stat	\
		hunspell_en_us	\
		hunspell_fr	\
		hunspell_nl_nl	\
		hunspell_ru_ru	\
		pg_variables	\
		jsquery		\
		sr_plan		\
		pg_probackup	\
		pg_pathman	\
		shared_ispell   \
<<<<<<< HEAD
		pg_hint_plan	\
                vacuumlo        \
=======
>>>>>>> 4bd685cd
                fulleq          \
                fasttrun        \
                online_analyze  \
                plantuner

ifeq ($(with_openssl),yes)
SUBDIRS += sslinfo
else
ALWAYS_SUBDIRS += sslinfo
endif

ifneq ($(with_uuid),no)
SUBDIRS += uuid-ossp
else
ALWAYS_SUBDIRS += uuid-ossp
endif

ifeq ($(with_libxml),yes)
SUBDIRS += xml2
else
ALWAYS_SUBDIRS += xml2
endif

ifeq ($(with_selinux),yes)
SUBDIRS += sepgsql
else
ALWAYS_SUBDIRS += sepgsql
endif

ifeq ($(with_perl),yes)
SUBDIRS += hstore_plperl
else
ALWAYS_SUBDIRS += hstore_plperl
endif

ifeq ($(with_python),yes)
SUBDIRS += hstore_plpython ltree_plpython
else
ALWAYS_SUBDIRS += hstore_plpython ltree_plpython
endif

ifeq ($(with_icu),yes)
SUBDIRS += mchar
else
ALWAYS_SUBDIRS += mchar
endif

# Missing:
#		start-scripts	\ (does not have a makefile)


$(recurse)
$(recurse_always)<|MERGE_RESOLUTION|>--- conflicted
+++ resolved
@@ -63,15 +63,12 @@
 		pg_probackup	\
 		pg_pathman	\
 		shared_ispell   \
-<<<<<<< HEAD
+        vacuumlo        \
 		pg_hint_plan	\
-                vacuumlo        \
-=======
->>>>>>> 4bd685cd
-                fulleq          \
-                fasttrun        \
-                online_analyze  \
-                plantuner
+        fulleq          \
+        fasttrun        \
+        online_analyze  \
+        plantuner
 
 ifeq ($(with_openssl),yes)
 SUBDIRS += sslinfo
