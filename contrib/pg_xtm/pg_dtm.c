/*
 * pg_dtm.c
 *
 * Pluggable distributed transaction manager
 *
 */

#include <unistd.h>
#include <sys/time.h>
#include <time.h>

#include "postgres.h"
#include "fmgr.h"
#include "miscadmin.h"
#include "storage/s_lock.h"
#include "storage/spin.h"
#include "storage/lmgr.h"
#include "storage/shmem.h"
#include "storage/ipc.h"
#include "access/xlogdefs.h"
#include "access/xact.h"
#include "access/xtm.h"
#include "access/transam.h"
#include "access/xlog.h"
#include "storage/proc.h"
#include "storage/procarray.h"
#include "access/twophase.h"
#include <utils/guc.h>
#include "utils/hsearch.h"
#include "utils/tqual.h"
#include "utils/array.h"
#include "utils/builtins.h"

#include "libdtm.h"

#define MIN_DELAY  10000
#define MAX_DELAY 100000

void _PG_init(void);
void _PG_fini(void);

static void DtmEnsureConnection(void);
static Snapshot DtmGetSnapshot(Snapshot snapshot);
static void DtmCopySnapshot(Snapshot dst, Snapshot src);
static XidStatus DtmGetTransactionStatus(TransactionId xid, XLogRecPtr *lsn);
static void DtmSetTransactionStatus(TransactionId xid, int nsubxids, TransactionId *subxids, XidStatus status, XLogRecPtr lsn);
static XidStatus DtmGetGloabalTransStatus(TransactionId xid);
static void DtmUpdateRecentXmin(void);
// static bool IsInDtmSnapshot(TransactionId xid);
static bool DtmTransactionIsInProgress(TransactionId xid);

static NodeId DtmNodeId;
static DTMConn DtmConn;
static SnapshotData DtmSnapshot = { HeapTupleSatisfiesMVCC };
static bool DtmHasSnapshot = false;
static bool DtmGlobalTransaction = false;
static TransactionManager DtmTM = { DtmGetTransactionStatus, DtmSetTransactionStatus, DtmGetSnapshot, DtmTransactionIsInProgress };
static DTMConn DtmConn;

#define XTM_TRACE(fmt, ...) fprintf(stderr, fmt, ## __VA_ARGS__)
#define XTM_CONNECT_ATTEMPTS 10

static void DtmEnsureConnection(void)
{
    int attempt = 0;
    XTM_TRACE("XTM: DtmEnsureConnection\n");
    while (attempt < XTM_CONNECT_ATTEMPTS) { 
        if (DtmConn) {
            break;
        }
        XTM_TRACE("XTM: DtmEnsureConnection, attempt #%u\n", attempt);
        DtmConn = DtmConnect("127.0.0.1", 5431);
        attempt++;
    }
}

static void DumpSnapshot(Snapshot s, char *name)
{
	int i;
	char buf[10000];
	char *cursor = buf;
	cursor += sprintf(
		cursor,
		"snapshot %s: xmin=%d, xmax=%d, active=[",
		name, s->xmin, s->xmax
	);
	for (i = 0; i < s->xcnt; i++) {
		if (i == 0) {
			cursor += sprintf(cursor, "%d", s->xip[i]);
		} else {
			cursor += sprintf(cursor, ", %d", s->xip[i]);
		}
	}
	cursor += sprintf(cursor, "]");
	XTM_TRACE("%s\n", buf);
}

static void DtmCopySnapshot(Snapshot dst, Snapshot src)
{
    int i, j, n;
    static TransactionId* buf;
    TransactionId prev = InvalidTransactionId;

    XTM_TRACE("XTM: DtmCopySnapshot for transaction%u\n", GetCurrentTransactionId());
    DumpSnapshot(dst, "local");
    DumpSnapshot(src, "DTM");

    if (buf == NULL) { 
        buf = (TransactionId *)malloc(GetMaxSnapshotXidCount() * sizeof(TransactionId) * 2);
    }    

    GetLocalSnapshotData(dst);

    if (dst->xmin > src->xmin) { 
        dst->xmin = src->xmin;
    }
    if (dst->xmax > src->xmax) { 
        dst->xmax = src->xmax;
    }
    
    memcpy(buf, dst->xip, dst->xcnt*sizeof(TransactionId));
    memcpy(buf + dst->xcnt, src->xip, src->xcnt*sizeof(TransactionId));
    qsort(buf, dst->xcnt + src->xcnt, sizeof(TransactionId), xidComparator);    
    for (i = 0, j = 0, n = dst->xcnt + src->xcnt; i < n && buf[i] < dst->xmax; i++) { 
        if (buf[i] != prev) { 
            dst->xip[j++] = prev = buf[i];
        }
    }
    dst->xcnt = j;
    DumpSnapshot(dst, "Merged");
}

static void DtmUpdateRecentXmin(void)
{
    TransactionId xmin = DtmSnapshot.xmin;

    XTM_TRACE("XTM: DtmUpdateRecentXmin \n");

    if (xmin != InvalidTransactionId) { 
        xmin -= vacuum_defer_cleanup_age;        
        if (!TransactionIdIsNormal(xmin)) {
            xmin = FirstNormalTransactionId;
        }
        if (RecentGlobalDataXmin > xmin) { 
            RecentGlobalDataXmin = xmin;
        }
        if (RecentGlobalXmin > xmin) { 
            RecentGlobalXmin = xmin;
        }
        //RecentXmin = xmin;
    }   
}

static Snapshot DtmGetSnapshot(Snapshot snapshot)
{
    XTM_TRACE("XTM: DtmGetSnapshot \n");
    snapshot = GetLocalSnapshotData(snapshot);        
    if (DtmHasSnapshot) {  
        DtmCopySnapshot(snapshot, &DtmSnapshot);
        //DtmUpdateRecentXmin();
    }
    return snapshot;
}

static bool IsInDtmSnapshot(TransactionId xid)
{
    return DtmHasSnapshot
        && (xid >= DtmSnapshot.xmax 
            || bsearch(&xid, DtmSnapshot.xip, DtmSnapshot.xcnt, sizeof(TransactionId), xidComparator) != NULL);
}
<<<<<<< HEAD
#endif

=======
        
>>>>>>> ff9dab5e
static bool DtmTransactionIsInProgress(TransactionId xid)
{
#if 0
    if (IsInDtmSnapshot(xid)) { 
        unsigned delay = MIN_DELAY;
        XLogRecPtr lsn;
        while (CLOGTransactionIdGetStatus(xid, &lsn) == TRANSACTION_STATUS_IN_PROGRESS) { 
            pg_usleep(delay);
            if (delay < MAX_DELAY)  { 
                delay *= 2;
            }
        }
        return false;
    }
#endif
    XTM_TRACE("XTM: DtmTransactionIsInProgress \n");
    return TransactionIdIsRunning(xid);// || IsInDtmSnapshot(xid);
}

static XidStatus DtmGetGloabalTransStatus(TransactionId xid)
{
<<<<<<< HEAD
=======
    unsigned delay = MIN_DELAY;
>>>>>>> ff9dab5e
    XTM_TRACE("XTM: DtmGetGloabalTransStatus \n");
    while (true) { 
        XidStatus status;
<<<<<<< HEAD
        DtmEnsureConnection();
        status = DtmGlobalGetTransStatus(DtmConn, DtmNodeId, xid, true);
        if (status == TRANSACTION_STATUS_IN_PROGRESS) {
		elog(ERROR, "DTMD reported status in progress");
=======
        DtmEnsureConnection();    
        status = DtmGlobalGetTransStatus(DtmConn, DtmNodeId, xid);
        if (status == TRANSACTION_STATUS_IN_PROGRESS) { 
            pg_usleep(delay);
            if (delay < MAX_DELAY)  { 
                delay *= 2;
            }
>>>>>>> ff9dab5e
        } else { 
            return status;
        }
    }
}

static XidStatus DtmGetTransactionStatus(TransactionId xid, XLogRecPtr *lsn)
{
#if 0
    if (IsInDtmSnapshot(xid)) {
        return TRANSACTION_STATUS_IN_PROGRESS;
    }
#endif
    XidStatus status = CLOGTransactionIdGetStatus(xid, lsn);
    XTM_TRACE("XTM: DtmGetTransactionStatus \n");
#if 0
    if (status == TRANSACTION_STATUS_IN_PROGRESS) { 
        status = DtmGetGloabalTransStatus(xid);
        if (status == TRANSACTION_STATUS_UNKNOWN) { 
            status = TRANSACTION_STATUS_IN_PROGRESS;
        }
    }
#endif
    return status;
}


static void DtmSetTransactionStatus(TransactionId xid, int nsubxids, TransactionId *subxids, XidStatus status, XLogRecPtr lsn)
{
    XTM_TRACE("XTM: DtmSetTransactionStatus %u = %u \n", xid, status);
    if (!RecoveryInProgress()) { 
        if (DtmGlobalTransaction) { 
            /* Already should be IN_PROGRESS */
            /* CLOGTransactionIdSetTreeStatus(xid, nsubxids, subxids, TRANSACTION_STATUS_IN_PROGRESS, lsn); */

            DtmHasSnapshot = false;
            DtmGlobalTransaction = false;
            DtmEnsureConnection();
            if (!DtmGlobalSetTransStatus(DtmConn, DtmNodeId, xid, status) && status != TRANSACTION_STATUS_ABORTED) { 
                elog(ERROR, "DTMD failed to set transaction status");
            }
            status = DtmGetGloabalTransStatus(xid);
            Assert(status == TRANSACTION_STATUS_ABORTED || status == TRANSACTION_STATUS_COMMITTED);
        } else {
            elog(WARNING, "Set transaction %u status in local CLOG" , xid);
        }
    } else { 
        XidStatus gs = DtmGetGloabalTransStatus(xid);
        if (gs != TRANSACTION_STATUS_UNKNOWN) { 
            status = gs;
        }
    }
    CLOGTransactionIdSetTreeStatus(xid, nsubxids, subxids, status, lsn);
}

/*
 *  ***************************************************************************
 */

void
_PG_init(void)
{
    TM = &DtmTM;
    // TransactionIsInCurrentSnapshot = TransactionIsInDtmSnapshot;

	DefineCustomIntVariable("dtm.node_id",
                            "Identifier of node in distributed cluster for DTM",
							NULL,
							&DtmNodeId,
							0,
							0, 
                            INT_MAX,
							PGC_BACKEND,
							0,
							NULL,
							NULL,
							NULL);
}

/*
 * Module unload callback
 */
void
_PG_fini(void)
{
}

/*
 *  ***************************************************************************
 */

PG_MODULE_MAGIC;

PG_FUNCTION_INFO_V1(dtm_begin_transaction);
PG_FUNCTION_INFO_V1(dtm_get_snapshot);

Datum
dtm_begin_transaction(PG_FUNCTION_ARGS)
{
    GlobalTransactionId gtid;
    ArrayType* nodes = PG_GETARG_ARRAYTYPE_P(0);
    ArrayType* xids = PG_GETARG_ARRAYTYPE_P(1);
    gtid.xids = (TransactionId*)ARR_DATA_PTR(xids);
    gtid.nodes = (NodeId*)ARR_DATA_PTR(nodes);
    gtid.nNodes = ArrayGetNItems(ARR_NDIM(nodes), ARR_DIMS(nodes));    
    DtmGlobalTransaction = true;
    XTM_TRACE("XTM: dtm_begin_transaction \n");
    if (DtmNodeId == gtid.nodes[0]) { 
        DtmEnsureConnection();
        DtmGlobalStartTransaction(DtmConn, &gtid);
    }
	PG_RETURN_VOID();
}

Datum
dtm_get_snapshot(PG_FUNCTION_ARGS)
{
    DtmEnsureConnection();
    DtmGlobalGetSnapshot(DtmConn, DtmNodeId, GetCurrentTransactionId(), &DtmSnapshot);

    XTM_TRACE("XTM: dtm_get_snapshot \n");

    /* Move it to DtmGlobalGetSnapshot? */
    Assert(!DtmHasSnapshot);
    DtmHasSnapshot = true;
    DtmGlobalTransaction = true;
	PG_RETURN_VOID();
}
<|MERGE_RESOLUTION|>--- conflicted
+++ resolved
@@ -168,12 +168,7 @@
         && (xid >= DtmSnapshot.xmax 
             || bsearch(&xid, DtmSnapshot.xip, DtmSnapshot.xcnt, sizeof(TransactionId), xidComparator) != NULL);
 }
-<<<<<<< HEAD
-#endif
-
-=======
-        
->>>>>>> ff9dab5e
+
 static bool DtmTransactionIsInProgress(TransactionId xid)
 {
 #if 0
@@ -195,27 +190,13 @@
 
 static XidStatus DtmGetGloabalTransStatus(TransactionId xid)
 {
-<<<<<<< HEAD
-=======
-    unsigned delay = MIN_DELAY;
->>>>>>> ff9dab5e
     XTM_TRACE("XTM: DtmGetGloabalTransStatus \n");
     while (true) { 
         XidStatus status;
-<<<<<<< HEAD
         DtmEnsureConnection();
         status = DtmGlobalGetTransStatus(DtmConn, DtmNodeId, xid, true);
         if (status == TRANSACTION_STATUS_IN_PROGRESS) {
 		elog(ERROR, "DTMD reported status in progress");
-=======
-        DtmEnsureConnection();    
-        status = DtmGlobalGetTransStatus(DtmConn, DtmNodeId, xid);
-        if (status == TRANSACTION_STATUS_IN_PROGRESS) { 
-            pg_usleep(delay);
-            if (delay < MAX_DELAY)  { 
-                delay *= 2;
-            }
->>>>>>> ff9dab5e
         } else { 
             return status;
         }
