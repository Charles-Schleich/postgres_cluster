--- conflicted
+++ resolved
@@ -169,7 +169,6 @@
         
 static bool DtmTransactionIsInProgress(TransactionId xid)
 {
-<<<<<<< HEAD
 #if 0
     if (IsInDtmSnapshot(xid)) { 
         unsigned delay = MIN_DELAY;
@@ -183,23 +182,14 @@
         return false;
     }
 #endif
+    XTM_TRACE("XTM: DtmTransactionIsInProgress \n");
     return TransactionIdIsRunning(xid) && !IsInDtmSnapshot(xid);
-=======
-    XTM_TRACE("XTM: DtmTransactionIsInProgress \n");
-    return /*IsInDtmSnapshot(xid) || */ TransactionIdIsRunning(xid);
->>>>>>> cf6ae891
 }
 
 static XidStatus DtmGetGloabalTransStatus(TransactionId xid)
 {
-<<<<<<< HEAD
     unsigned delay = MIN_DELAY;
-=======
-    unsigned delay = 1000;
-
     XTM_TRACE("XTM: DtmGetGloabalTransStatus \n");
-
->>>>>>> cf6ae891
     while (true) { 
         XidStatus status;
         DtmEnsureConnection();    
@@ -217,16 +207,6 @@
 
 static XidStatus DtmGetTransactionStatus(TransactionId xid, XLogRecPtr *lsn)
 {
-<<<<<<< HEAD
-    if (IsInDtmSnapshot(xid)) { 
-        unsigned delay = MIN_DELAY;
-        XLogRecPtr lsn;
-        while (CLOGTransactionIdGetStatus(xid, &lsn) == TRANSACTION_STATUS_IN_PROGRESS) { 
-            pg_usleep(delay);
-            if (delay < MAX_DELAY)  { 
-                delay *= 2;
-            }
-=======
     XTM_TRACE("XTM: DtmGetTransactionStatus \n");
     XidStatus status = CLOGTransactionIdGetStatus(xid, lsn);
 #if 0
@@ -234,9 +214,9 @@
         status = DtmGetGloabalTransStatus(xid);
         if (status == TRANSACTION_STATUS_UNKNOWN) { 
             status = TRANSACTION_STATUS_IN_PROGRESS;
->>>>>>> cf6ae891
-        }
-    }
+        }
+    }
+#endif
     return CLOGTransactionIdGetStatus(xid, lsn);
 }
 
