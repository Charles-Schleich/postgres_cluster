/*
 * pg_dtm.c
 *
 * Pluggable distributed transaction manager
 *
 */

#include <unistd.h>
#include <sys/time.h>
#include <time.h>

#include "postgres.h"
#include "fmgr.h"
#include "miscadmin.h"
#include "storage/s_lock.h"
#include "storage/spin.h"
#include "storage/lmgr.h"
#include "storage/shmem.h"
#include "storage/ipc.h"
#include "access/xlogdefs.h"
#include "access/xact.h"
#include "access/xtm.h"
#include "access/transam.h"
#include "access/subtrans.h"
#include "access/commit_ts.h"
#include "access/xlog.h"
#include "storage/proc.h"
#include "storage/procarray.h"
#include "access/twophase.h"
#include <utils/guc.h>
#include "utils/hsearch.h"
#include "utils/tqual.h"
#include "utils/array.h"
#include "utils/builtins.h"
#include "utils/memutils.h"
#include "commands/dbcommands.h"
#include "miscadmin.h"
#include "postmaster/autovacuum.h"
#include "storage/pmsignal.h"
#include "storage/proc.h"
#include "utils/syscache.h"

#include "libdtm.h"

typedef struct
{
	LWLockId hashLock;
	LWLockId xidLock;    
	TransactionId nextXid;
	size_t nReservedXids;
    SnapshotData activeSnapshot;
} DtmState;


#define DTM_SHMEM_SIZE (1024*1024)
#define DTM_HASH_SIZE  1003
#define XTM_CONNECT_ATTEMPTS 10


void _PG_init(void);
void _PG_fini(void);

static Snapshot DtmGetSnapshot(Snapshot snapshot);
static void DtmMergeSnapshots(Snapshot dst, Snapshot src);
static void DtmMergeWithActiveSnapshot(Snapshot snapshot);
static void DtmMergeWithGlobalSnapshot(Snapshot snapshot);
static XidStatus DtmGetTransactionStatus(TransactionId xid, XLogRecPtr *lsn);
static void DtmSetTransactionStatus(TransactionId xid, int nsubxids, TransactionId *subxids, XidStatus status, XLogRecPtr lsn);
static void DtmUpdateRecentXmin(Snapshot snapshot);
static void DtmInitialize(void);
static void DtmXactCallback(XactEvent event, void *arg);
static TransactionId DtmGetNextXid(void);
static TransactionId DtmGetNewTransactionId(bool isSubXact);
static TransactionId DtmGetOldestXmin(Relation rel, bool ignoreVacuum);

static bool TransactionIdIsInSnapshot(TransactionId xid, Snapshot snapshot);
static bool TransactionIdIsInDoubt(TransactionId xid);

static void dtm_shmem_startup(void);

static shmem_startup_hook_type prev_shmem_startup_hook;
static HTAB* xid_in_doubt;
static DtmState* dtm;
static Snapshot CurrentTransactionSnapshot;

static TransactionId DtmNextXid;
static SnapshotData DtmSnapshot = { HeapTupleSatisfiesMVCC };
static TransactionId DtmMinXid;
static bool DtmHasGlobalSnapshot;
static bool DtmIsGlobalTransaction;
static int DtmLocalXidReserve;
static int DtmCurcid;
static Snapshot DtmLastSnapshot;
static TransactionManager DtmTM = { DtmGetTransactionStatus, DtmSetTransactionStatus, DtmGetSnapshot, DtmGetNewTransactionId, DtmGetOldestXmin };


#define XTM_TRACE(fmt, ...)
#define XTM_INFO(fmt, ...) fprintf(stderr, fmt, ## __VA_ARGS__)
//#define XTM_INFO(fmt, ...)

static void DumpSnapshot(Snapshot s, char *name)
{
	int i;
	char buf[10000];
	char *cursor = buf;
	cursor += sprintf(
		cursor,
		"snapshot %s(%p) for transaction %d: xmin=%d, xmax=%d, active=[",
		name, s, GetCurrentTransactionId(), s->xmin, s->xmax
	);
	for (i = 0; i < s->xcnt; i++) {
		if (i == 0) {
			cursor += sprintf(cursor, "%d", s->xip[i]);
		} else {
			cursor += sprintf(cursor, ", %d", s->xip[i]);
		}
	}
	cursor += sprintf(cursor, "]");
	XTM_INFO("%s\n", buf);
}

static bool TransactionIdIsInSnapshot(TransactionId xid, Snapshot snapshot)
{
	return xid >= snapshot->xmax
		|| bsearch(&xid, snapshot->xip, snapshot->xcnt, sizeof(TransactionId), xidComparator) != NULL;
}


static bool TransactionIdIsInDoubt(TransactionId xid)
{
	bool inDoubt;

	if (!TransactionIdIsInSnapshot(xid, &DtmSnapshot)) {
		LWLockAcquire(dtm->hashLock, LW_SHARED);
		inDoubt = hash_search(xid_in_doubt, &xid, HASH_FIND, NULL) != NULL;
		LWLockRelease(dtm->hashLock);
		if (!inDoubt) {
            XLogRecPtr lsn;
			inDoubt = DtmGetTransactionStatus(xid, &lsn) != TRANSACTION_STATUS_IN_PROGRESS;
		}
		if (inDoubt) {
			XTM_INFO("Wait for transaction %d to complete\n", xid);
			XactLockTableWait(xid, NULL, NULL, XLTW_None);
			return true;
		}
	}
	return false;
}


static void DtmMergeSnapshots(Snapshot dst, Snapshot src)
{
	int i, j, n;
    TransactionId prev; 

    if (src->xmin < dst->xmin) { 
        dst->xmin = src->xmin;
    }

	n = dst->xcnt;
	Assert(src->xcnt + n <= GetMaxSnapshotXidCount());
	memcpy(dst->xip + n, src->xip, src->xcnt*sizeof(TransactionId));
	n += src->xcnt;

	qsort(dst->xip, n, sizeof(TransactionId), xidComparator);
	prev = InvalidTransactionId;

	for (i = 0, j = 0; i < n && dst->xip[i] < dst->xmax; i++) {
		if (dst->xip[i] != prev) {
			dst->xip[j++] = prev = dst->xip[i];
		}
	}
	dst->xcnt = j;
}

static void DtmMergeWithActiveSnapshot(Snapshot dst)
{
<<<<<<< HEAD
	LWLockAcquire(dtm->xidLock, LW_EXCLUSIVE);
	if (dtm->activeSnapshot.xcnt > 0) {
		Assert(dtm->activeSnapshot.xmin != 0);
		Assert(dtm->activeSnapshot.xmax != 0);
		DtmMergeSnapshots(dst, &dtm->activeSnapshot); 
	} else {
		Assert(dtm->activeSnapshot.xmin == 0);
		Assert(dtm->activeSnapshot.xmax == 0);
	}
	LWLockRelease(dtm->xidLock);
=======
    int i, j;
    XLogRecPtr lsn;
    Snapshot src = &dtm->activeSnapshot;

    LWLockAcquire(dtm->xidLock, LW_EXCLUSIVE);
    for (i = 0, j = 0; i < src->xcnt; i++) { 
        if (!TransactionIdIsInSnapshot(src->xip[i], dst)
            && DtmGetTransactionStatus(src->xip[i], &lsn) == TRANSACTION_STATUS_IN_PROGRESS)
        {
            src->xip[j++] = src->xip[i];
        }
    }
    src->xcnt = j;
    if (j != 0) { 
        src->xmin = src->xip[0];            
        DtmMergeSnapshots(dst, src);
    } 
    LWLockRelease(dtm->xidLock);
>>>>>>> 6bb3f5ae
}

static void DtmMergeWithGlobalSnapshot(Snapshot dst)
{
	int i;
	TransactionId xid;
    Snapshot src = &DtmSnapshot;

	Assert(TransactionIdIsValid(src->xmin) && TransactionIdIsValid(src->xmax));

GetLocalSnapshot:
	dst = GetLocalSnapshotData(dst);
	for (i = 0; i < dst->xcnt; i++) {
		if (TransactionIdIsInDoubt(dst->xip[i])) {
			goto GetLocalSnapshot;
		}
	}
	for (xid = dst->xmax; xid < src->xmax; xid++) {
		if (TransactionIdIsInDoubt(xid)) {
			goto GetLocalSnapshot;
		}
	}
	DumpSnapshot(dst, "local");
	DumpSnapshot(src, "DTM");

    if (src->xmax < dst->xmax) dst->xmax = src->xmax;

    DtmMergeSnapshots(dst, src);

	DumpSnapshot(dst, "merged");
}

    

static TransactionId DtmGetOldestXmin(Relation rel, bool ignoreVacuum)
{
    TransactionId localXmin = GetOldestLocalXmin(rel, ignoreVacuum);
    TransactionId globalXmin = DtmMinXid;
    if (TransactionIdIsValid(globalXmin)) { 
		globalXmin -= vacuum_defer_cleanup_age;
		if (!TransactionIdIsNormal(globalXmin)) {
			globalXmin = FirstNormalTransactionId;
		}
        if (TransactionIdPrecedes(globalXmin, localXmin)) { 
            localXmin = globalXmin;
        }
    }
    return localXmin;
}

static void DtmUpdateRecentXmin(Snapshot snapshot)
{
	TransactionId xmin = DtmMinXid;//DtmSnapshot.xmin;
	XTM_INFO("XTM: DtmUpdateRecentXmin global xmin=%d, snapshot xmin %d\n", DtmMinXid, DtmSnapshot.xmin);

	if (TransactionIdIsValid(xmin)) {
		xmin -= vacuum_defer_cleanup_age;
        //xmin =  FirstNormalTransactionId;
		if (!TransactionIdIsNormal(xmin)) {
			xmin = FirstNormalTransactionId;
		}
		if (TransactionIdFollows(RecentGlobalDataXmin, xmin)) {
			RecentGlobalDataXmin = xmin;
		}
		if (TransactionIdFollows(RecentGlobalXmin, xmin)) {
			RecentGlobalXmin = xmin;
		}
    }    
    if (TransactionIdFollows(RecentXmin, snapshot->xmin)) {
        ProcArrayInstallImportedXmin(snapshot->xmin, GetCurrentTransactionId());
        RecentXmin = snapshot->xmin;
	}
}

static TransactionId DtmGetNextXid()
{
	TransactionId xid;
    LWLockAcquire(dtm->xidLock, LW_EXCLUSIVE);
	if (TransactionIdIsValid(DtmNextXid)) {
        XTM_INFO("Use global XID %d\n", DtmNextXid);
		xid = DtmNextXid;
        if (TransactionIdPrecedesOrEquals(ShmemVariableCache->nextXid, xid)) { 
            while (TransactionIdPrecedes(ShmemVariableCache->nextXid, xid)) { 
                XTM_INFO("Extend CLOG for global transaction to %d\n", ShmemVariableCache->nextXid);
                ExtendCLOG(ShmemVariableCache->nextXid);
                ExtendCommitTs(ShmemVariableCache->nextXid);
                ExtendSUBTRANS(ShmemVariableCache->nextXid);
                TransactionIdAdvance(ShmemVariableCache->nextXid);
            }
            dtm->nReservedXids = 0;
        }
	} else {
		if (dtm->nReservedXids == 0) {
			dtm->nReservedXids = DtmGlobalReserve(ShmemVariableCache->nextXid, DtmLocalXidReserve, &dtm->nextXid, &dtm->activeSnapshot);
            Assert(dtm->nReservedXids > 0);
            Assert(TransactionIdFollowsOrEquals(dtm->nextXid, ShmemVariableCache->nextXid));
 
            while (TransactionIdPrecedes(ShmemVariableCache->nextXid, dtm->nextXid)) { 
                XTM_INFO("Extend CLOG for local transaction to %d\n", ShmemVariableCache->nextXid);
                ExtendCLOG(ShmemVariableCache->nextXid);
                ExtendCommitTs(ShmemVariableCache->nextXid);
                ExtendSUBTRANS(ShmemVariableCache->nextXid);
                TransactionIdAdvance(ShmemVariableCache->nextXid);
            }
            Assert(ShmemVariableCache->nextXid == dtm->nextXid);
		} else { 
            Assert(ShmemVariableCache->nextXid == dtm->nextXid);
        }
        xid = dtm->nextXid++;
		dtm->nReservedXids -= 1;
        XTM_INFO("Obtain new local XID %d\n", xid);
	}
    LWLockRelease(dtm->xidLock);
	return xid;
}

TransactionId
DtmGetNewTransactionId(bool isSubXact)
{
	TransactionId xid;

	/*
	 * Workers synchronize transaction state at the beginning of each parallel
	 * operation, so we can't account for new XIDs after that point.
	 */
	if (IsInParallelMode())
		elog(ERROR, "cannot assign TransactionIds during a parallel operation");

	/*
	 * During bootstrap initialization, we return the special bootstrap
	 * transaction id.
	 */
	if (IsBootstrapProcessingMode())
	{
		Assert(!isSubXact);
		MyPgXact->xid = BootstrapTransactionId;
		return BootstrapTransactionId;
	}

	/* safety check, we should never get this far in a HS slave */
	if (RecoveryInProgress())
		elog(ERROR, "cannot assign TransactionIds during recovery");

	LWLockAcquire(XidGenLock, LW_EXCLUSIVE);
    xid = DtmGetNextXid();

	/*----------
	 * Check to see if it's safe to assign another XID.  This protects against
	 * catastrophic data loss due to XID wraparound.  The basic rules are:
	 *
	 * If we're past xidVacLimit, start trying to force autovacuum cycles.
	 * If we're past xidWarnLimit, start issuing warnings.
	 * If we're past xidStopLimit, refuse to execute transactions, unless
	 * we are running in single-user mode (which gives an escape hatch
	 * to the DBA who somehow got past the earlier defenses).
	 *
	 * Note that this coding also appears in GetNewMultiXactId.
	 *----------
	 */
	if (TransactionIdFollowsOrEquals(xid, ShmemVariableCache->xidVacLimit))
	{
		/*
		 * For safety's sake, we release XidGenLock while sending signals,
		 * warnings, etc.  This is not so much because we care about
		 * preserving concurrency in this situation, as to avoid any
		 * possibility of deadlock while doing get_database_name(). First,
		 * copy all the shared values we'll need in this path.
		 */
		TransactionId xidWarnLimit = ShmemVariableCache->xidWarnLimit;
		TransactionId xidStopLimit = ShmemVariableCache->xidStopLimit;
		TransactionId xidWrapLimit = ShmemVariableCache->xidWrapLimit;
		Oid			oldest_datoid = ShmemVariableCache->oldestXidDB;

		LWLockRelease(XidGenLock);

		/*
		 * To avoid swamping the postmaster with signals, we issue the autovac
		 * request only once per 64K transaction starts.  This still gives
		 * plenty of chances before we get into real trouble.
		 */
		if (IsUnderPostmaster && (xid % 65536) == 0)
			SendPostmasterSignal(PMSIGNAL_START_AUTOVAC_LAUNCHER);

		if (IsUnderPostmaster &&
			TransactionIdFollowsOrEquals(xid, xidStopLimit))
		{
			char	   *oldest_datname = get_database_name(oldest_datoid);

			/* complain even if that DB has disappeared */
			if (oldest_datname)
				ereport(ERROR,
						(errcode(ERRCODE_PROGRAM_LIMIT_EXCEEDED),
						 errmsg("database is not accepting commands to avoid wraparound data loss in database \"%s\"",
								oldest_datname),
						 errhint("Stop the postmaster and vacuum that database in single-user mode.\n"
								 "You might also need to commit or roll back old prepared transactions.")));
			else
				ereport(ERROR,
						(errcode(ERRCODE_PROGRAM_LIMIT_EXCEEDED),
						 errmsg("database is not accepting commands to avoid wraparound data loss in database with OID %u",
								oldest_datoid),
						 errhint("Stop the postmaster and vacuum that database in single-user mode.\n"
								 "You might also need to commit or roll back old prepared transactions.")));
		}
		else if (TransactionIdFollowsOrEquals(xid, xidWarnLimit))
		{
			char	   *oldest_datname = get_database_name(oldest_datoid);

			/* complain even if that DB has disappeared */
			if (oldest_datname)
				ereport(WARNING,
						(errmsg("database \"%s\" must be vacuumed within %u transactions",
								oldest_datname,
								xidWrapLimit - xid),
						 errhint("To avoid a database shutdown, execute a database-wide VACUUM in that database.\n"
								 "You might also need to commit or roll back old prepared transactions.")));
			else
				ereport(WARNING,
						(errmsg("database with OID %u must be vacuumed within %u transactions",
								oldest_datoid,
								xidWrapLimit - xid),
						 errhint("To avoid a database shutdown, execute a database-wide VACUUM in that database.\n"
								 "You might also need to commit or roll back old prepared transactions.")));
		}

		/* Re-acquire lock and start over */
		LWLockAcquire(XidGenLock, LW_EXCLUSIVE);
		xid = DtmGetNextXid();
	}

	/*
	 * If we are allocating the first XID of a new page of the commit log,
	 * zero out that commit-log page before returning. We must do this while
	 * holding XidGenLock, else another xact could acquire and commit a later
	 * XID before we zero the page.  Fortunately, a page of the commit log
	 * holds 32K or more transactions, so we don't have to do this very often.
	 *
	 * Extend pg_subtrans and pg_commit_ts too.
	 */
    if (TransactionIdFollowsOrEquals(xid, ShmemVariableCache->nextXid)) {
        ExtendCLOG(xid);
        ExtendCommitTs(xid);
        ExtendSUBTRANS(xid);
    }
	/*
	 * Now advance the nextXid counter.  This must not happen until after we
	 * have successfully completed ExtendCLOG() --- if that routine fails, we
	 * want the next incoming transaction to try it again.  We cannot assign
	 * more XIDs until there is CLOG space for them.
	 */
    if (xid == ShmemVariableCache->nextXid) { 
        TransactionIdAdvance(ShmemVariableCache->nextXid);
    } else { 
        Assert(TransactionIdPrecedes(xid, ShmemVariableCache->nextXid));
    }

	/*
	 * We must store the new XID into the shared ProcArray before releasing
	 * XidGenLock.  This ensures that every active XID older than
	 * latestCompletedXid is present in the ProcArray, which is essential for
	 * correct OldestXmin tracking; see src/backend/access/transam/README.
	 *
	 * XXX by storing xid into MyPgXact without acquiring ProcArrayLock, we
	 * are relying on fetch/store of an xid to be atomic, else other backends
	 * might see a partially-set xid here.  But holding both locks at once
	 * would be a nasty concurrency hit.  So for now, assume atomicity.
	 *
	 * Note that readers of PGXACT xid fields should be careful to fetch the
	 * value only once, rather than assume they can read a value multiple
	 * times and get the same answer each time.
	 *
	 * The same comments apply to the subxact xid count and overflow fields.
	 *
	 * A solution to the atomic-store problem would be to give each PGXACT its
	 * own spinlock used only for fetching/storing that PGXACT's xid and
	 * related fields.
	 *
	 * If there's no room to fit a subtransaction XID into PGPROC, set the
	 * cache-overflowed flag instead.  This forces readers to look in
	 * pg_subtrans to map subtransaction XIDs up to top-level XIDs. There is a
	 * race-condition window, in that the new XID will not appear as running
	 * until its parent link has been placed into pg_subtrans. However, that
	 * will happen before anyone could possibly have a reason to inquire about
	 * the status of the XID, so it seems OK.  (Snapshots taken during this
	 * window *will* include the parent XID, so they will deliver the correct
	 * answer later on when someone does have a reason to inquire.)
	 */
	{
		/*
		 * Use volatile pointer to prevent code rearrangement; other backends
		 * could be examining my subxids info concurrently, and we don't want
		 * them to see an invalid intermediate state, such as incrementing
		 * nxids before filling the array entry.  Note we are assuming that
		 * TransactionId and int fetch/store are atomic.
		 */
		volatile PGPROC *myproc = MyProc;
		volatile PGXACT *mypgxact = MyPgXact;

		if (!isSubXact)
			mypgxact->xid = xid;
		else
		{
			int			nxids = mypgxact->nxids;

			if (nxids < PGPROC_MAX_CACHED_SUBXIDS)
			{
				myproc->subxids.xids[nxids] = xid;
				mypgxact->nxids = nxids + 1;
			}
			else
				mypgxact->overflowed = true;
		}
	}

	LWLockRelease(XidGenLock);

	return xid;
}


static Snapshot DtmGetSnapshot(Snapshot snapshot)
{
	if (TransactionIdIsValid(DtmNextXid) /*&& IsMVCCSnapshot(snapshot)*/ && snapshot != &CatalogSnapshotData) { 
		if (!DtmHasGlobalSnapshot && (snapshot != DtmLastSnapshot || DtmCurcid != snapshot->curcid)) {
			DtmGlobalGetSnapshot(DtmNextXid, &DtmSnapshot, &DtmMinXid);
		}
        DtmCurcid = snapshot->curcid;
        DtmLastSnapshot = snapshot;
		DtmMergeWithGlobalSnapshot(snapshot);
		if (!IsolationUsesXactSnapshot()) {
			DtmHasGlobalSnapshot = false;
		}
	} else { 
		snapshot = GetLocalSnapshotData(snapshot);
	}
    DtmMergeWithActiveSnapshot(snapshot);
    DtmUpdateRecentXmin(snapshot);
	CurrentTransactionSnapshot = snapshot;
	return snapshot;
}

static XidStatus DtmGetTransactionStatus(TransactionId xid, XLogRecPtr *lsn)
{
	XidStatus status = xid >= ShmemVariableCache->nextXid 
        ? TRANSACTION_STATUS_IN_PROGRESS
        : CLOGTransactionIdGetStatus(xid, lsn);
	XTM_TRACE("XTM: DtmGetTransactionStatus\n");
	return status;
}

static void DtmSetTransactionStatus(TransactionId xid, int nsubxids, TransactionId *subxids, XidStatus status, XLogRecPtr lsn)
{
	XTM_TRACE("XTM: DtmSetTransactionStatus %u = %u \n", xid, status);
	if (!RecoveryInProgress()) {
		if (TransactionIdIsValid(DtmNextXid)) {
			/* Already should be IN_PROGRESS */
			/* CLOGTransactionIdSetTreeStatus(xid, nsubxids, subxids, TRANSACTION_STATUS_IN_PROGRESS, lsn); */
			CurrentTransactionSnapshot = NULL;
			if (status == TRANSACTION_STATUS_ABORTED) {
				CLOGTransactionIdSetTreeStatus(xid, nsubxids, subxids, status, lsn);
				DtmGlobalSetTransStatus(xid, status, false);
				XTM_INFO("Abort transaction %d\n", xid);
				return;
			} else {
				XTM_INFO("Begin commit transaction %d\n", xid);
				LWLockAcquire(dtm->hashLock, LW_EXCLUSIVE);
				hash_search(xid_in_doubt, &DtmNextXid, HASH_ENTER, NULL);
				LWLockRelease(dtm->hashLock);
				DtmGlobalSetTransStatus(xid, status, true);
				XTM_INFO("Commit transaction %d\n", xid);
			}
		} else {
			XTM_INFO("Set transaction %u status in local CLOG" , xid);
		}
	} else {
		XidStatus gs;
		gs = DtmGlobalGetTransStatus(xid, false);
		if (gs != TRANSACTION_STATUS_UNKNOWN) {
			status = gs;
		}
	}
	CLOGTransactionIdSetTreeStatus(xid, nsubxids, subxids, status, lsn);
}

static uint32 dtm_xid_hash_fn(const void *key, Size keysize)
{
	return (uint32)*(TransactionId*)key;
}

static int dtm_xid_match_fn(const void *key1, const void *key2, Size keysize)
{
	return *(TransactionId*)key1 - *(TransactionId*)key2;
}


static void DtmInitialize()
{
	bool found;
	static HASHCTL info;

	LWLockAcquire(AddinShmemInitLock, LW_EXCLUSIVE);
	dtm = ShmemInitStruct("dtm", sizeof(DtmState), &found);
	if (!found)
	{
		dtm->hashLock = LWLockAssign();
		dtm->xidLock = LWLockAssign();
		dtm->nReservedXids = 0;
        dtm->activeSnapshot.xip = (TransactionId*)ShmemAlloc(GetMaxSnapshotXidCount() * sizeof(TransactionId));
        dtm->activeSnapshot.subxip = (TransactionId*)ShmemAlloc(GetMaxSnapshotSubxidCount() * sizeof(TransactionId));
	}
	LWLockRelease(AddinShmemInitLock);

	info.keysize = sizeof(TransactionId);
	info.entrysize = sizeof(TransactionId);
	info.hash = dtm_xid_hash_fn;
	info.match = dtm_xid_match_fn;
	xid_in_doubt = ShmemInitHash(
		"xid_in_doubt",
		DTM_HASH_SIZE, DTM_HASH_SIZE,
		&info,
		HASH_ELEM | HASH_FUNCTION | HASH_COMPARE
	);

	RegisterXactCallback(DtmXactCallback, NULL);

	TM = &DtmTM;
}

static void
DtmXactCallback(XactEvent event, void *arg)
{
    if (event == XACT_EVENT_COMMIT || event == XACT_EVENT_ABORT) { 
        XTM_INFO("%d: DtmXactCallbackevent=%d isGlobal=%d, nextxid=%d\n", getpid(), event, DtmIsGlobalTransaction, DtmNextXid);
        if (DtmIsGlobalTransaction) { 
            DtmIsGlobalTransaction = false;
        } else if (TransactionIdIsValid(DtmNextXid)) {
            if (event == XACT_EVENT_COMMIT) { 
				LWLockAcquire(dtm->hashLock, LW_EXCLUSIVE);
				hash_search(xid_in_doubt, &DtmNextXid, HASH_REMOVE, NULL);
				LWLockRelease(dtm->hashLock);
            }
            DtmNextXid = InvalidTransactionId;
            DtmLastSnapshot = NULL;
		}
	}
}


/*
 *  ***************************************************************************
 */

void
_PG_init(void)
{
	/*
	 * In order to create our shared memory area, we have to be loaded via
	 * shared_preload_libraries.  If not, fall out without hooking into any of
	 * the main system.  (We don't throw error here because it seems useful to
	 * allow the cs_* functions to be created even when the
	 * module isn't active.  The functions must protect themselves against
	 * being called then, however.)
	 */
	if (!process_shared_preload_libraries_in_progress)
		return;

	/*
	 * Request additional shared resources.  (These are no-ops if we're not in
	 * the postmaster process.)  We'll allocate or attach to the shared
	 * resources in imcs_shmem_startup().
	 */
	RequestAddinShmemSpace(DTM_SHMEM_SIZE);
	RequestAddinLWLocks(2);
 
	DefineCustomIntVariable(
		"dtm.local_xid_reserve",
		"Number of XIDs reserved by node for local transactions",
		NULL,
		&DtmLocalXidReserve,
		100,
		1,
		INT_MAX,
		PGC_BACKEND,
		0,
		NULL,
		NULL,
		NULL
	);

	/*
	 * Install hooks.
	 */
	prev_shmem_startup_hook = shmem_startup_hook;
	shmem_startup_hook = dtm_shmem_startup;
}

/*
 * Module unload callback
 */
void
_PG_fini(void)
{
	shmem_startup_hook = prev_shmem_startup_hook;
}


static void dtm_shmem_startup(void)
{
	if (prev_shmem_startup_hook) {
		prev_shmem_startup_hook();
	}
	DtmInitialize();
}

/*
 *  ***************************************************************************
 */

PG_MODULE_MAGIC;

PG_FUNCTION_INFO_V1(dtm_begin_transaction);
PG_FUNCTION_INFO_V1(dtm_join_transaction);
PG_FUNCTION_INFO_V1(dtm_get_current_snapshot_xmax);
PG_FUNCTION_INFO_V1(dtm_get_current_snapshot_xmin);

Datum
dtm_get_current_snapshot_xmin(PG_FUNCTION_ARGS)
{
	PG_RETURN_INT32(CurrentTransactionSnapshot->xmin);
}

Datum
dtm_get_current_snapshot_xmax(PG_FUNCTION_ARGS)
{
	PG_RETURN_INT32(CurrentTransactionSnapshot->xmax);
}

Datum
dtm_begin_transaction(PG_FUNCTION_ARGS)
{
	int nParticipants = PG_GETARG_INT32(0);
	Assert(!TransactionIdIsValid(DtmNextXid));

	DtmNextXid = DtmGlobalStartTransaction(nParticipants, &DtmSnapshot, &DtmMinXid);
	Assert(TransactionIdIsValid(DtmNextXid));
    XTM_INFO("%d: Start global transaction %d\n", getpid(), DtmNextXid);

	DtmHasGlobalSnapshot = true;
    DtmIsGlobalTransaction = true;
    DtmLastSnapshot = NULL;

	PG_RETURN_INT32(DtmNextXid);
}

Datum dtm_join_transaction(PG_FUNCTION_ARGS)
{
	Assert(!TransactionIdIsValid(DtmNextXid));
	DtmNextXid = PG_GETARG_INT32(0);
	Assert(TransactionIdIsValid(DtmNextXid));
    XTM_INFO("%d: Join global transaction %d\n", getpid(), DtmNextXid);

	DtmGlobalGetSnapshot(DtmNextXid, &DtmSnapshot, &DtmMinXid);

	DtmHasGlobalSnapshot = true;
    DtmIsGlobalTransaction = true;
    DtmLastSnapshot = NULL;

	PG_RETURN_VOID();
}
<|MERGE_RESOLUTION|>--- conflicted
+++ resolved
@@ -45,10 +45,10 @@
 typedef struct
 {
 	LWLockId hashLock;
-	LWLockId xidLock;    
+	LWLockId xidLock;
 	TransactionId nextXid;
 	size_t nReservedXids;
-    SnapshotData activeSnapshot;
+	SnapshotData activeSnapshot;
 } DtmState;
 
 
@@ -135,7 +135,7 @@
 		inDoubt = hash_search(xid_in_doubt, &xid, HASH_FIND, NULL) != NULL;
 		LWLockRelease(dtm->hashLock);
 		if (!inDoubt) {
-            XLogRecPtr lsn;
+			XLogRecPtr lsn;
 			inDoubt = DtmGetTransactionStatus(xid, &lsn) != TRANSACTION_STATUS_IN_PROGRESS;
 		}
 		if (inDoubt) {
@@ -151,11 +151,11 @@
 static void DtmMergeSnapshots(Snapshot dst, Snapshot src)
 {
 	int i, j, n;
-    TransactionId prev; 
-
-    if (src->xmin < dst->xmin) { 
-        dst->xmin = src->xmin;
-    }
+	TransactionId prev;
+
+	if (src->xmin < dst->xmin) {
+		dst->xmin = src->xmin;
+	}
 
 	n = dst->xcnt;
 	Assert(src->xcnt + n <= GetMaxSnapshotXidCount());
@@ -175,44 +175,31 @@
 
 static void DtmMergeWithActiveSnapshot(Snapshot dst)
 {
-<<<<<<< HEAD
+	int i, j;
+	XLogRecPtr lsn;
+	Snapshot src = &dtm->activeSnapshot;
+
 	LWLockAcquire(dtm->xidLock, LW_EXCLUSIVE);
-	if (dtm->activeSnapshot.xcnt > 0) {
-		Assert(dtm->activeSnapshot.xmin != 0);
-		Assert(dtm->activeSnapshot.xmax != 0);
-		DtmMergeSnapshots(dst, &dtm->activeSnapshot); 
-	} else {
-		Assert(dtm->activeSnapshot.xmin == 0);
-		Assert(dtm->activeSnapshot.xmax == 0);
+	for (i = 0, j = 0; i < src->xcnt; i++) {
+		if (!TransactionIdIsInSnapshot(src->xip[i], dst)
+				&& DtmGetTransactionStatus(src->xip[i], &lsn) == TRANSACTION_STATUS_IN_PROGRESS)
+		{
+			src->xip[j++] = src->xip[i];
+		}
+	}
+	src->xcnt = j;
+	if (j != 0) {
+		src->xmin = src->xip[0];
+		DtmMergeSnapshots(dst, src);
 	}
 	LWLockRelease(dtm->xidLock);
-=======
-    int i, j;
-    XLogRecPtr lsn;
-    Snapshot src = &dtm->activeSnapshot;
-
-    LWLockAcquire(dtm->xidLock, LW_EXCLUSIVE);
-    for (i = 0, j = 0; i < src->xcnt; i++) { 
-        if (!TransactionIdIsInSnapshot(src->xip[i], dst)
-            && DtmGetTransactionStatus(src->xip[i], &lsn) == TRANSACTION_STATUS_IN_PROGRESS)
-        {
-            src->xip[j++] = src->xip[i];
-        }
-    }
-    src->xcnt = j;
-    if (j != 0) { 
-        src->xmin = src->xip[0];            
-        DtmMergeSnapshots(dst, src);
-    } 
-    LWLockRelease(dtm->xidLock);
->>>>>>> 6bb3f5ae
 }
 
 static void DtmMergeWithGlobalSnapshot(Snapshot dst)
 {
 	int i;
 	TransactionId xid;
-    Snapshot src = &DtmSnapshot;
+	Snapshot src = &DtmSnapshot;
 
 	Assert(TransactionIdIsValid(src->xmin) && TransactionIdIsValid(src->xmax));
 
@@ -231,29 +218,27 @@
 	DumpSnapshot(dst, "local");
 	DumpSnapshot(src, "DTM");
 
-    if (src->xmax < dst->xmax) dst->xmax = src->xmax;
-
-    DtmMergeSnapshots(dst, src);
+	if (src->xmax < dst->xmax) dst->xmax = src->xmax;
+
+	DtmMergeSnapshots(dst, src);
 
 	DumpSnapshot(dst, "merged");
 }
 
-    
-
 static TransactionId DtmGetOldestXmin(Relation rel, bool ignoreVacuum)
 {
-    TransactionId localXmin = GetOldestLocalXmin(rel, ignoreVacuum);
-    TransactionId globalXmin = DtmMinXid;
-    if (TransactionIdIsValid(globalXmin)) { 
+	TransactionId localXmin = GetOldestLocalXmin(rel, ignoreVacuum);
+	TransactionId globalXmin = DtmMinXid;
+	if (TransactionIdIsValid(globalXmin)) {
 		globalXmin -= vacuum_defer_cleanup_age;
 		if (!TransactionIdIsNormal(globalXmin)) {
 			globalXmin = FirstNormalTransactionId;
 		}
-        if (TransactionIdPrecedes(globalXmin, localXmin)) { 
-            localXmin = globalXmin;
-        }
-    }
-    return localXmin;
+		if (TransactionIdPrecedes(globalXmin, localXmin)) {
+			localXmin = globalXmin;
+		}
+	}
+	return localXmin;
 }
 
 static void DtmUpdateRecentXmin(Snapshot snapshot)
@@ -263,7 +248,7 @@
 
 	if (TransactionIdIsValid(xmin)) {
 		xmin -= vacuum_defer_cleanup_age;
-        //xmin =  FirstNormalTransactionId;
+		//xmin =  FirstNormalTransactionId;
 		if (!TransactionIdIsNormal(xmin)) {
 			xmin = FirstNormalTransactionId;
 		}
@@ -273,56 +258,56 @@
 		if (TransactionIdFollows(RecentGlobalXmin, xmin)) {
 			RecentGlobalXmin = xmin;
 		}
-    }    
-    if (TransactionIdFollows(RecentXmin, snapshot->xmin)) {
-        ProcArrayInstallImportedXmin(snapshot->xmin, GetCurrentTransactionId());
-        RecentXmin = snapshot->xmin;
+	}
+	if (TransactionIdFollows(RecentXmin, snapshot->xmin)) {
+		ProcArrayInstallImportedXmin(snapshot->xmin, GetCurrentTransactionId());
+		RecentXmin = snapshot->xmin;
 	}
 }
 
 static TransactionId DtmGetNextXid()
 {
 	TransactionId xid;
-    LWLockAcquire(dtm->xidLock, LW_EXCLUSIVE);
+	LWLockAcquire(dtm->xidLock, LW_EXCLUSIVE);
 	if (TransactionIdIsValid(DtmNextXid)) {
-        XTM_INFO("Use global XID %d\n", DtmNextXid);
+		XTM_INFO("Use global XID %d\n", DtmNextXid);
 		xid = DtmNextXid;
-        if (TransactionIdPrecedesOrEquals(ShmemVariableCache->nextXid, xid)) { 
-            while (TransactionIdPrecedes(ShmemVariableCache->nextXid, xid)) { 
-                XTM_INFO("Extend CLOG for global transaction to %d\n", ShmemVariableCache->nextXid);
-                ExtendCLOG(ShmemVariableCache->nextXid);
-                ExtendCommitTs(ShmemVariableCache->nextXid);
-                ExtendSUBTRANS(ShmemVariableCache->nextXid);
-                TransactionIdAdvance(ShmemVariableCache->nextXid);
-            }
-            dtm->nReservedXids = 0;
-        }
+		if (TransactionIdPrecedesOrEquals(ShmemVariableCache->nextXid, xid)) {
+			while (TransactionIdPrecedes(ShmemVariableCache->nextXid, xid)) {
+				XTM_INFO("Extend CLOG for global transaction to %d\n", ShmemVariableCache->nextXid);
+				ExtendCLOG(ShmemVariableCache->nextXid);
+				ExtendCommitTs(ShmemVariableCache->nextXid);
+				ExtendSUBTRANS(ShmemVariableCache->nextXid);
+				TransactionIdAdvance(ShmemVariableCache->nextXid);
+			}
+			dtm->nReservedXids = 0;
+		}
 	} else {
 		if (dtm->nReservedXids == 0) {
 			dtm->nReservedXids = DtmGlobalReserve(ShmemVariableCache->nextXid, DtmLocalXidReserve, &dtm->nextXid, &dtm->activeSnapshot);
-            Assert(dtm->nReservedXids > 0);
-            Assert(TransactionIdFollowsOrEquals(dtm->nextXid, ShmemVariableCache->nextXid));
- 
-            while (TransactionIdPrecedes(ShmemVariableCache->nextXid, dtm->nextXid)) { 
-                XTM_INFO("Extend CLOG for local transaction to %d\n", ShmemVariableCache->nextXid);
-                ExtendCLOG(ShmemVariableCache->nextXid);
-                ExtendCommitTs(ShmemVariableCache->nextXid);
-                ExtendSUBTRANS(ShmemVariableCache->nextXid);
-                TransactionIdAdvance(ShmemVariableCache->nextXid);
-            }
-            Assert(ShmemVariableCache->nextXid == dtm->nextXid);
-		} else { 
-            Assert(ShmemVariableCache->nextXid == dtm->nextXid);
-        }
-        xid = dtm->nextXid++;
+			Assert(dtm->nReservedXids > 0);
+			Assert(TransactionIdFollowsOrEquals(dtm->nextXid, ShmemVariableCache->nextXid));
+
+			while (TransactionIdPrecedes(ShmemVariableCache->nextXid, dtm->nextXid)) {
+				XTM_INFO("Extend CLOG for local transaction to %d\n", ShmemVariableCache->nextXid);
+				ExtendCLOG(ShmemVariableCache->nextXid);
+				ExtendCommitTs(ShmemVariableCache->nextXid);
+				ExtendSUBTRANS(ShmemVariableCache->nextXid);
+				TransactionIdAdvance(ShmemVariableCache->nextXid);
+			}
+			Assert(ShmemVariableCache->nextXid == dtm->nextXid);
+		} else {
+			Assert(ShmemVariableCache->nextXid == dtm->nextXid);
+		}
+		xid = dtm->nextXid++;
 		dtm->nReservedXids -= 1;
-        XTM_INFO("Obtain new local XID %d\n", xid);
-	}
-    LWLockRelease(dtm->xidLock);
+		XTM_INFO("Obtain new local XID %d\n", xid);
+	}
+	LWLockRelease(dtm->xidLock);
 	return xid;
 }
 
-TransactionId
+	TransactionId
 DtmGetNewTransactionId(bool isSubXact)
 {
 	TransactionId xid;
@@ -350,7 +335,7 @@
 		elog(ERROR, "cannot assign TransactionIds during recovery");
 
 	LWLockAcquire(XidGenLock, LW_EXCLUSIVE);
-    xid = DtmGetNextXid();
+	xid = DtmGetNextXid();
 
 	/*----------
 	 * Check to see if it's safe to assign another XID.  This protects against
@@ -445,22 +430,22 @@
 	 *
 	 * Extend pg_subtrans and pg_commit_ts too.
 	 */
-    if (TransactionIdFollowsOrEquals(xid, ShmemVariableCache->nextXid)) {
-        ExtendCLOG(xid);
-        ExtendCommitTs(xid);
-        ExtendSUBTRANS(xid);
-    }
+	if (TransactionIdFollowsOrEquals(xid, ShmemVariableCache->nextXid)) {
+		ExtendCLOG(xid);
+		ExtendCommitTs(xid);
+		ExtendSUBTRANS(xid);
+	}
 	/*
 	 * Now advance the nextXid counter.  This must not happen until after we
 	 * have successfully completed ExtendCLOG() --- if that routine fails, we
 	 * want the next incoming transaction to try it again.  We cannot assign
 	 * more XIDs until there is CLOG space for them.
 	 */
-    if (xid == ShmemVariableCache->nextXid) { 
-        TransactionIdAdvance(ShmemVariableCache->nextXid);
-    } else { 
-        Assert(TransactionIdPrecedes(xid, ShmemVariableCache->nextXid));
-    }
+	if (xid == ShmemVariableCache->nextXid) {
+		TransactionIdAdvance(ShmemVariableCache->nextXid);
+	} else {
+		Assert(TransactionIdPrecedes(xid, ShmemVariableCache->nextXid));
+	}
 
 	/*
 	 * We must store the new XID into the shared ProcArray before releasing
@@ -528,30 +513,30 @@
 
 static Snapshot DtmGetSnapshot(Snapshot snapshot)
 {
-	if (TransactionIdIsValid(DtmNextXid) /*&& IsMVCCSnapshot(snapshot)*/ && snapshot != &CatalogSnapshotData) { 
+	if (TransactionIdIsValid(DtmNextXid) /*&& IsMVCCSnapshot(snapshot)*/ && snapshot != &CatalogSnapshotData) {
 		if (!DtmHasGlobalSnapshot && (snapshot != DtmLastSnapshot || DtmCurcid != snapshot->curcid)) {
 			DtmGlobalGetSnapshot(DtmNextXid, &DtmSnapshot, &DtmMinXid);
 		}
-        DtmCurcid = snapshot->curcid;
-        DtmLastSnapshot = snapshot;
+		DtmCurcid = snapshot->curcid;
+		DtmLastSnapshot = snapshot;
 		DtmMergeWithGlobalSnapshot(snapshot);
 		if (!IsolationUsesXactSnapshot()) {
 			DtmHasGlobalSnapshot = false;
 		}
-	} else { 
+	} else {
 		snapshot = GetLocalSnapshotData(snapshot);
 	}
-    DtmMergeWithActiveSnapshot(snapshot);
-    DtmUpdateRecentXmin(snapshot);
+	DtmMergeWithActiveSnapshot(snapshot);
+	DtmUpdateRecentXmin(snapshot);
 	CurrentTransactionSnapshot = snapshot;
 	return snapshot;
 }
 
 static XidStatus DtmGetTransactionStatus(TransactionId xid, XLogRecPtr *lsn)
 {
-	XidStatus status = xid >= ShmemVariableCache->nextXid 
-        ? TRANSACTION_STATUS_IN_PROGRESS
-        : CLOGTransactionIdGetStatus(xid, lsn);
+	XidStatus status = xid >= ShmemVariableCache->nextXid
+		? TRANSACTION_STATUS_IN_PROGRESS
+		: CLOGTransactionIdGetStatus(xid, lsn);
 	XTM_TRACE("XTM: DtmGetTransactionStatus\n");
 	return status;
 }
@@ -613,8 +598,8 @@
 		dtm->hashLock = LWLockAssign();
 		dtm->xidLock = LWLockAssign();
 		dtm->nReservedXids = 0;
-        dtm->activeSnapshot.xip = (TransactionId*)ShmemAlloc(GetMaxSnapshotXidCount() * sizeof(TransactionId));
-        dtm->activeSnapshot.subxip = (TransactionId*)ShmemAlloc(GetMaxSnapshotSubxidCount() * sizeof(TransactionId));
+		dtm->activeSnapshot.xip = (TransactionId*)ShmemAlloc(GetMaxSnapshotXidCount() * sizeof(TransactionId));
+		dtm->activeSnapshot.subxip = (TransactionId*)ShmemAlloc(GetMaxSnapshotSubxidCount() * sizeof(TransactionId));
 	}
 	LWLockRelease(AddinShmemInitLock);
 
@@ -637,18 +622,18 @@
 static void
 DtmXactCallback(XactEvent event, void *arg)
 {
-    if (event == XACT_EVENT_COMMIT || event == XACT_EVENT_ABORT) { 
-        XTM_INFO("%d: DtmXactCallbackevent=%d isGlobal=%d, nextxid=%d\n", getpid(), event, DtmIsGlobalTransaction, DtmNextXid);
-        if (DtmIsGlobalTransaction) { 
-            DtmIsGlobalTransaction = false;
-        } else if (TransactionIdIsValid(DtmNextXid)) {
-            if (event == XACT_EVENT_COMMIT) { 
+	if (event == XACT_EVENT_COMMIT || event == XACT_EVENT_ABORT) {
+		XTM_INFO("%d: DtmXactCallbackevent=%d isGlobal=%d, nextxid=%d\n", getpid(), event, DtmIsGlobalTransaction, DtmNextXid);
+		if (DtmIsGlobalTransaction) {
+			DtmIsGlobalTransaction = false;
+		} else if (TransactionIdIsValid(DtmNextXid)) {
+			if (event == XACT_EVENT_COMMIT) {
 				LWLockAcquire(dtm->hashLock, LW_EXCLUSIVE);
 				hash_search(xid_in_doubt, &DtmNextXid, HASH_REMOVE, NULL);
 				LWLockRelease(dtm->hashLock);
-            }
-            DtmNextXid = InvalidTransactionId;
-            DtmLastSnapshot = NULL;
+			}
+			DtmNextXid = InvalidTransactionId;
+			DtmLastSnapshot = NULL;
 		}
 	}
 }
@@ -679,7 +664,7 @@
 	 */
 	RequestAddinShmemSpace(DTM_SHMEM_SIZE);
 	RequestAddinLWLocks(2);
- 
+
 	DefineCustomIntVariable(
 		"dtm.local_xid_reserve",
 		"Number of XIDs reserved by node for local transactions",
@@ -751,11 +736,11 @@
 
 	DtmNextXid = DtmGlobalStartTransaction(nParticipants, &DtmSnapshot, &DtmMinXid);
 	Assert(TransactionIdIsValid(DtmNextXid));
-    XTM_INFO("%d: Start global transaction %d\n", getpid(), DtmNextXid);
+	XTM_INFO("%d: Start global transaction %d\n", getpid(), DtmNextXid);
 
 	DtmHasGlobalSnapshot = true;
-    DtmIsGlobalTransaction = true;
-    DtmLastSnapshot = NULL;
+	DtmIsGlobalTransaction = true;
+	DtmLastSnapshot = NULL;
 
 	PG_RETURN_INT32(DtmNextXid);
 }
@@ -765,13 +750,13 @@
 	Assert(!TransactionIdIsValid(DtmNextXid));
 	DtmNextXid = PG_GETARG_INT32(0);
 	Assert(TransactionIdIsValid(DtmNextXid));
-    XTM_INFO("%d: Join global transaction %d\n", getpid(), DtmNextXid);
+	XTM_INFO("%d: Join global transaction %d\n", getpid(), DtmNextXid);
 
 	DtmGlobalGetSnapshot(DtmNextXid, &DtmSnapshot, &DtmMinXid);
 
 	DtmHasGlobalSnapshot = true;
-    DtmIsGlobalTransaction = true;
-    DtmLastSnapshot = NULL;
+	DtmIsGlobalTransaction = true;
+	DtmLastSnapshot = NULL;
 
 	PG_RETURN_VOID();
 }
