/*
 * pg_dtm.c
 *
 * Pluggable distributed transaction manager
 *
 */

#include <unistd.h>
#include <sys/time.h>
#include <time.h>

#include "postgres.h"
#include "fmgr.h"
#include "miscadmin.h"
#include "storage/s_lock.h"
#include "storage/spin.h"
#include "storage/lmgr.h"
#include "storage/shmem.h"
#include "storage/ipc.h"
#include "access/xlogdefs.h"
#include "access/xact.h"
#include "access/xtm.h"
#include "access/transam.h"
#include "access/xlog.h"
#include "storage/proc.h"
#include "storage/procarray.h"
#include "access/twophase.h"
#include <utils/guc.h>
#include "utils/hsearch.h"
#include "utils/tqual.h"
#include "utils/array.h"
#include "utils/builtins.h"

#include "libdtm.h"

#define MIN_DELAY  10000
#define MAX_DELAY 100000

void _PG_init(void);
void _PG_fini(void);

static void DtmEnsureConnection(void);
static Snapshot DtmGetSnapshot(Snapshot snapshot);
static void DtmCopySnapshot(Snapshot dst, Snapshot src);
static XidStatus DtmGetTransactionStatus(TransactionId xid, XLogRecPtr *lsn);
static void DtmSetTransactionStatus(TransactionId xid, int nsubxids, TransactionId *subxids, XidStatus status, XLogRecPtr lsn);
<<<<<<< HEAD
static XidStatus DtmGetGlobalTransStatus(TransactionId xid);
=======
>>>>>>> c8be45a0
static void DtmUpdateRecentXmin(void);
// static bool IsInDtmSnapshot(TransactionId xid);
static bool DtmTransactionIsInProgress(TransactionId xid);

static NodeId DtmNodeId;
static DTMConn DtmConn;
static SnapshotData DtmSnapshot = { HeapTupleSatisfiesMVCC };
static bool DtmHasSnapshot = false;
static bool DtmGlobalTransaction = false;
static TransactionManager DtmTM = { DtmGetTransactionStatus, DtmSetTransactionStatus, DtmGetSnapshot, DtmTransactionIsInProgress };
static DTMConn DtmConn;

#define XTM_TRACE(fmt, ...) 
//#define XTM_TRACE(fmt, ...) fprintf(stderr, fmt, ## __VA_ARGS__)
#define XTM_INFO(fmt, ...) fprintf(stderr, fmt, ## __VA_ARGS__)
#define XTM_CONNECT_ATTEMPTS 10

static void DtmEnsureConnection(void)
{
    int attempt = 0;
    XTM_TRACE("XTM: DtmEnsureConnection\n");
    while (attempt < XTM_CONNECT_ATTEMPTS) { 
        if (DtmConn) {
            break;
        }
        XTM_TRACE("XTM: DtmEnsureConnection, attempt #%u\n", attempt);
        DtmConn = DtmConnect("127.0.0.1", 5431);
        attempt++;
    }
}

static void DumpSnapshot(Snapshot s, char *name)
{
	int i;
	char buf[10000];
	char *cursor = buf;
	cursor += sprintf(
		cursor,
		"snapshot %s for transaction %d: xmin=%d, xmax=%d, active=[",
		name, GetCurrentTransactionId(), s->xmin, s->xmax
	);
	for (i = 0; i < s->xcnt; i++) {
		if (i == 0) {
			cursor += sprintf(cursor, "%d", s->xip[i]);
		} else {
			cursor += sprintf(cursor, ", %d", s->xip[i]);
		}
	}
	cursor += sprintf(cursor, "]");
	XTM_INFO("%s\n", buf);
}

static bool IsInSnapshot(Snapshot s, TransactionId xid)
{
    int i;
    if (xid < s->xmin) { 
        return false;
    }
    if (xid >= s->xmax) { 
        return true;
    }
    for (i = 0; i < s->xcnt; i++) {
        if (s->xip[i] == xid) { 
            return true;
        }
    }
    return false;
}


static void DtmCopySnapshot(Snapshot dst, Snapshot src)
{
    int i, j, n;
    static TransactionId* buf;
    TransactionId xid;

    if (buf == NULL) { 
        buf = (TransactionId *)malloc(GetMaxSnapshotXidCount() * sizeof(TransactionId) * 2);
    }    

    DumpSnapshot(dst, "local");
    DumpSnapshot(src, "DTM");

    Assert(TransactionIdIsValid(src->xmin) && TransactionIdIsValid(src->xmax));

  RefreshLocalSnapshot:
    GetLocalSnapshotData(dst);
    xid = src->xmin < dst->xmin ? src->xmin : dst->xmin;
    for (i = 0; i < src->xcnt; i++) { 
        while (src->xip[i] > xid) { /* XID is completed according to global snapshot... */
            if (IsInSnapshot(dst, xid)) { /* ...but still marked as running in local snapshot */
                pg_usleep(MIN_DELAY);
                goto RefreshLocalSnapshot;
            } else {
                xid += 1; /* XID is also marked completed in local snapshot */
            }
        } 
        /* XID is considered as running in global snapshot */
        /* doesn't matter what local snapshot thinks about it */
        xid = src->xip[i]+1;
    }
    while (xid < src->xmax) { 
        if (IsInSnapshot(dst, xid)) { /* ...but still marked as running in local snapshot */
            pg_usleep(MIN_DELAY);
            goto RefreshLocalSnapshot;
        } else {
            xid += 1; /* XID is also marked completed in local snapshot */
        }
    } 
    /* At this point we are sure that all transactions marked as completed in global snapshot are also finished locally */

    /* merge two snapshots: produce most restrictive snapshots whihc includes running transactions from both of them */
    if (dst->xmin > src->xmin) { 
        dst->xmin = src->xmin;
    }
    if (dst->xmax > src->xmax) { 
        dst->xmax = src->xmax;
    }
    
    memcpy(buf, dst->xip, dst->xcnt*sizeof(TransactionId));
    memcpy(buf + dst->xcnt, src->xip, src->xcnt*sizeof(TransactionId));
    qsort(buf, dst->xcnt + src->xcnt, sizeof(TransactionId), xidComparator); 
    xid = InvalidTransactionId;
    for (i = 0, j = 0, n = dst->xcnt + src->xcnt; i < n && buf[i] < dst->xmax; i++) { 
        if (buf[i] != xid) { 
            dst->xip[j++] = xid = buf[i];
        }
    }
    dst->xcnt = j;
    DumpSnapshot(dst, "merged");
}

static void DtmUpdateRecentXmin(void)
{
    TransactionId xmin = DtmSnapshot.xmin;

    XTM_TRACE("XTM: DtmUpdateRecentXmin \n");

    if (xmin != InvalidTransactionId) { 
        xmin -= vacuum_defer_cleanup_age;        
        if (!TransactionIdIsNormal(xmin)) {
            xmin = FirstNormalTransactionId;
        }
        if (RecentGlobalDataXmin > xmin) { 
            RecentGlobalDataXmin = xmin;
        }
        if (RecentGlobalXmin > xmin) { 
            RecentGlobalXmin = xmin;
        }
        //RecentXmin = xmin;
    }   
}

static Snapshot DtmGetSnapshot(Snapshot snapshot)
{
    XTM_TRACE("XTM: DtmGetSnapshot \n");
    snapshot = GetLocalSnapshotData(snapshot);        
    if (DtmHasSnapshot) {  
        DtmCopySnapshot(snapshot, &DtmSnapshot);
        DtmUpdateRecentXmin();
    }
    return snapshot;
}


static bool DtmTransactionIsInProgress(TransactionId xid)
{
    XTM_TRACE("XTM: DtmTransactionIsInProgress \n");
    return TransactionIdIsRunning(xid);
}

<<<<<<< HEAD
static XidStatus DtmGetGlobalTransStatus(TransactionId xid)
{
    XTM_TRACE("XTM: DtmGetGlobalTransStatus \n");
    while (true) { 
        XidStatus status;
        DtmEnsureConnection();
        status = DtmGlobalGetTransStatus(DtmConn, DtmNodeId, xid, true);
        if (status == TRANSACTION_STATUS_IN_PROGRESS) {
		elog(ERROR, "DTMD reported status in progress");
        } else { 
            return status;
        }
    }
}
=======
>>>>>>> c8be45a0

static XidStatus DtmGetTransactionStatus(TransactionId xid, XLogRecPtr *lsn)
{
    XidStatus status = CLOGTransactionIdGetStatus(xid, lsn);
    XTM_TRACE("XTM: DtmGetTransactionStatus \n");
<<<<<<< HEAD
#if 0
    if (status == TRANSACTION_STATUS_IN_PROGRESS) { 
        status = DtmGetGlobalTransStatus(xid);
        if (status == TRANSACTION_STATUS_UNKNOWN) { 
            status = TRANSACTION_STATUS_IN_PROGRESS;
        }
    }
#endif
=======
>>>>>>> c8be45a0
    return status;
}


static void DtmSetTransactionStatus(TransactionId xid, int nsubxids, TransactionId *subxids, XidStatus status, XLogRecPtr lsn)
{
    XTM_TRACE("XTM: DtmSetTransactionStatus %u = %u \n", xid, status);
    if (!RecoveryInProgress()) { 
        if (DtmGlobalTransaction) { 
            /* Already should be IN_PROGRESS */
            /* CLOGTransactionIdSetTreeStatus(xid, nsubxids, subxids, TRANSACTION_STATUS_IN_PROGRESS, lsn); */
            DtmHasSnapshot = false;
            DtmGlobalTransaction = false;
            DtmEnsureConnection();
            if (!DtmGlobalSetTransStatus(DtmConn, DtmNodeId, xid, status) && status != TRANSACTION_STATUS_ABORTED) { 
                elog(ERROR, "DTMD failed to set transaction status");
            }
<<<<<<< HEAD
            status = DtmGetGlobalTransStatus(xid);
=======
            status = DtmGlobalGetTransStatus(DtmConn, DtmNodeId, xid, true);
            XTM_INFO("Commit transaction %d\n", xid);
>>>>>>> c8be45a0
            Assert(status == TRANSACTION_STATUS_ABORTED || status == TRANSACTION_STATUS_COMMITTED);
        } else {
            elog(WARNING, "Set transaction %u status in local CLOG" , xid);
        }
    } else { 
<<<<<<< HEAD
        XidStatus gs = DtmGetGlobalTransStatus(xid);
=======
        XidStatus gs;
        DtmEnsureConnection();
        gs = DtmGlobalGetTransStatus(DtmConn, DtmNodeId, xid, false);
>>>>>>> c8be45a0
        if (gs != TRANSACTION_STATUS_UNKNOWN) { 
            status = gs;
        }
    }
    CLOGTransactionIdSetTreeStatus(xid, nsubxids, subxids, status, lsn);
}

/*
 *  ***************************************************************************
 */

void
_PG_init(void)
{
    TM = &DtmTM;

	DefineCustomIntVariable("dtm.node_id",
                            "Identifier of node in distributed cluster for DTM",
							NULL,
							&DtmNodeId,
							0,
							0, 
                            INT_MAX,
							PGC_BACKEND,
							0,
							NULL,
							NULL,
							NULL);
}

/*
 * Module unload callback
 */
void
_PG_fini(void)
{
}

/*
 *  ***************************************************************************
 */

PG_MODULE_MAGIC;

PG_FUNCTION_INFO_V1(dtm_begin_transaction);
PG_FUNCTION_INFO_V1(dtm_get_snapshot);

Datum
dtm_begin_transaction(PG_FUNCTION_ARGS)
{
    GlobalTransactionId gtid;
    ArrayType* nodes = PG_GETARG_ARRAYTYPE_P(0);
    ArrayType* xids = PG_GETARG_ARRAYTYPE_P(1);
    gtid.xids = (TransactionId*)ARR_DATA_PTR(xids);
    gtid.nodes = (NodeId*)ARR_DATA_PTR(nodes);
    gtid.nNodes = ArrayGetNItems(ARR_NDIM(nodes), ARR_DIMS(nodes));    
    DtmGlobalTransaction = true;
    XTM_INFO("Start transaction {%d,%d} at node %d\n", gtid.xids[0], gtid.xids[1], DtmNodeId);
    XTM_TRACE("XTM: dtm_begin_transaction \n");
    if (DtmNodeId == gtid.nodes[0]) { 
        DtmEnsureConnection();
        DtmGlobalStartTransaction(DtmConn, &gtid);
    }
	PG_RETURN_VOID();
}

Datum
dtm_get_snapshot(PG_FUNCTION_ARGS)
{
    DtmEnsureConnection();
    DtmGlobalGetSnapshot(DtmConn, DtmNodeId, GetCurrentTransactionId(), &DtmSnapshot);

    XTM_TRACE("XTM: dtm_get_snapshot \n");
    Assert(!DtmHasSnapshot);
    DtmHasSnapshot = true;
    DtmGlobalTransaction = true;
	PG_RETURN_VOID();
}
<|MERGE_RESOLUTION|>--- conflicted
+++ resolved
@@ -44,10 +44,6 @@
 static void DtmCopySnapshot(Snapshot dst, Snapshot src);
 static XidStatus DtmGetTransactionStatus(TransactionId xid, XLogRecPtr *lsn);
 static void DtmSetTransactionStatus(TransactionId xid, int nsubxids, TransactionId *subxids, XidStatus status, XLogRecPtr lsn);
-<<<<<<< HEAD
-static XidStatus DtmGetGlobalTransStatus(TransactionId xid);
-=======
->>>>>>> c8be45a0
 static void DtmUpdateRecentXmin(void);
 // static bool IsInDtmSnapshot(TransactionId xid);
 static bool DtmTransactionIsInProgress(TransactionId xid);
@@ -219,39 +215,10 @@
     return TransactionIdIsRunning(xid);
 }
 
-<<<<<<< HEAD
-static XidStatus DtmGetGlobalTransStatus(TransactionId xid)
-{
-    XTM_TRACE("XTM: DtmGetGlobalTransStatus \n");
-    while (true) { 
-        XidStatus status;
-        DtmEnsureConnection();
-        status = DtmGlobalGetTransStatus(DtmConn, DtmNodeId, xid, true);
-        if (status == TRANSACTION_STATUS_IN_PROGRESS) {
-		elog(ERROR, "DTMD reported status in progress");
-        } else { 
-            return status;
-        }
-    }
-}
-=======
->>>>>>> c8be45a0
-
 static XidStatus DtmGetTransactionStatus(TransactionId xid, XLogRecPtr *lsn)
 {
     XidStatus status = CLOGTransactionIdGetStatus(xid, lsn);
     XTM_TRACE("XTM: DtmGetTransactionStatus \n");
-<<<<<<< HEAD
-#if 0
-    if (status == TRANSACTION_STATUS_IN_PROGRESS) { 
-        status = DtmGetGlobalTransStatus(xid);
-        if (status == TRANSACTION_STATUS_UNKNOWN) { 
-            status = TRANSACTION_STATUS_IN_PROGRESS;
-        }
-    }
-#endif
-=======
->>>>>>> c8be45a0
     return status;
 }
 
@@ -269,24 +236,16 @@
             if (!DtmGlobalSetTransStatus(DtmConn, DtmNodeId, xid, status) && status != TRANSACTION_STATUS_ABORTED) { 
                 elog(ERROR, "DTMD failed to set transaction status");
             }
-<<<<<<< HEAD
-            status = DtmGetGlobalTransStatus(xid);
-=======
             status = DtmGlobalGetTransStatus(DtmConn, DtmNodeId, xid, true);
             XTM_INFO("Commit transaction %d\n", xid);
->>>>>>> c8be45a0
             Assert(status == TRANSACTION_STATUS_ABORTED || status == TRANSACTION_STATUS_COMMITTED);
         } else {
             elog(WARNING, "Set transaction %u status in local CLOG" , xid);
         }
     } else { 
-<<<<<<< HEAD
-        XidStatus gs = DtmGetGlobalTransStatus(xid);
-=======
         XidStatus gs;
         DtmEnsureConnection();
         gs = DtmGlobalGetTransStatus(DtmConn, DtmNodeId, xid, false);
->>>>>>> c8be45a0
         if (gs != TRANSACTION_STATUS_UNKNOWN) { 
             status = gs;
         }
