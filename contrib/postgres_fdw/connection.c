--- conflicted
+++ resolved
@@ -549,24 +549,14 @@
 		{
 			PGresult   *res;
 
-<<<<<<< HEAD
 			while (PQisBusy(conn))
 			{
 				int			wc;
-=======
-			/* Sleep until there's something to do */
-			wc = WaitLatchOrSocket(MyLatch,
-								   WL_LATCH_SET | WL_SOCKET_READABLE,
-								   PQsocket(conn), PQisRsocket(conn),
-								   -1L);
-			ResetLatch(MyLatch);
->>>>>>> c761fc32
-
 				/* Sleep until there's something to do */
 				wc = WaitLatchOrSocket(MyLatch,
-									   WL_LATCH_SET | WL_SOCKET_READABLE,
-									   PQsocket(conn),
-									   -1L);
+									WL_LATCH_SET | WL_SOCKET_READABLE,
+									PQsocket(conn), PQisRsocket(conn),
+									-1L);
 				ResetLatch(MyLatch);
 
 				CHECK_FOR_INTERRUPTS();
