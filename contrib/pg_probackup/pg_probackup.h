--- conflicted
+++ resolved
@@ -70,17 +70,10 @@
 	char	*path;			/* path of the file */
 	char	*ptrack_path;
 	int		segno;			/* Segment number for ptrack */
-<<<<<<< HEAD
-	int		generation;		/* Generation of compressed file.
-							 * -1 for non-compressed files */
-	int	is_partial_copy; /* for compressed files.
-						  * 1 if backed up via copy_file_partly()  */
-=======
 	uint64	generation;		/* Generation of compressed file.
 							 * -1 for non-compressed files */
 	int		is_partial_copy; /* for compressed files.
 							  * 1 if backed up via copy_file_partly()  */
->>>>>>> a401fe38
 	volatile uint32 lock;
 	datapagemap_t pagemap;
 } pgFile;
