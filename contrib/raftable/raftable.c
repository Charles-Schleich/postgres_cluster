/*
 * raftable.c
 *
 * A key-value table replicated over Raft.
 *
 */

#include "postgres.h"
#include "utils/builtins.h"
#include "utils/guc.h"
#include "storage/ipc.h"
#include "access/htup_details.h"
#include "postmaster/bgworker.h"
#include "miscadmin.h"
#include "funcapi.h"

#include "raft.h"
#include "util.h"

#include "raftable.h"
#include "worker.h"
#include "state.h"
#include "timeout.h"

#include <poll.h>
#include <sys/socket.h>
#include <netinet/in.h>
#include <netinet/tcp.h>
#include <arpa/inet.h>

#include <unistd.h>
#include <fcntl.h>
#include <time.h>

void _PG_init(void);
void _PG_fini(void);

PG_MODULE_MAGIC;

PG_FUNCTION_INFO_V1(raftable_sql_peer);
PG_FUNCTION_INFO_V1(raftable_sql_start);
PG_FUNCTION_INFO_V1(raftable_sql_stop);

PG_FUNCTION_INFO_V1(raftable_sql_get);
PG_FUNCTION_INFO_V1(raftable_sql_set);
<<<<<<< HEAD
=======
PG_FUNCTION_INFO_V1(raftable_sql_sync);
PG_FUNCTION_INFO_V1(raftable_sql_list);
>>>>>>> 0cb8bf23

static shmem_startup_hook_type PreviousShmemStartupHook;

<<<<<<< HEAD
static int leader = -1;
static int leadersock = -1;
static WorkerConfig wcfg;
static volatile WorkerConfig *sharedcfg;
=======
static bool try_next_leader = true;
static int leadersock = -1;
static WorkerConfig wcfg;
static char *peerstr;
static shmem_startup_hook_type PreviousShmemStartupHook;

StateP get_shared_state(void)
{
	return shared.state;
}
>>>>>>> 0cb8bf23

static void select_next_server(void)
{
	int i;
	int orig_leader = leader;
	SpinLockAcquire(&sharedcfg->lock);
	for (i = 0; i < MAX_SERVERS; i++)
	{
		int idx = (orig_leader + i + 1) % MAX_SERVERS;
		volatile HostPort *hp = sharedcfg->peers + idx;
		if (hp->up)
		{
			leader = idx;
			SpinLockRelease(&sharedcfg->lock);
			return;
		}
	}
	SpinLockRelease(&sharedcfg->lock);
	shout("all raftable servers are down\n");
}

<<<<<<< HEAD
=======
static void disconnect_leader(void)
{
	if (leadersock >= 0)
	{
		close(leadersock);
		try_next_leader = true;
	}
	leadersock = -1;
}


>>>>>>> 0cb8bf23
static bool poll_until_writable(int sock, timeout_t *timeout)
{
	struct pollfd pfd = {sock, POLLOUT, 0};
	int r = poll(&pfd, 1, timeout_remaining_ms(timeout));
	if (r != 1) return false;
	return (pfd.revents & POLLOUT) != 0;
}

static bool poll_until_readable(int sock, timeout_t *timeout)
{
	struct pollfd pfd = {sock, POLLIN, 0};
	int remain = timeout_remaining_ms(timeout);
	int r = poll(&pfd, 1, remain);
	if (r != 1) return false;
	return (pfd.revents & POLLIN) != 0;
}

static bool timed_write(int sock, void *data, size_t len, timeout_t *timeout)
{
	int sent = 0;

	while (sent < len)
	{
		int newbytes;
		if (timeout_happened(timeout)) return false;

		newbytes = write(sock, (char *)data + sent, len - sent);
		if (newbytes > 0)
		{
			sent += newbytes;
		}
		else if (newbytes == 0)
		{
			return false;
		}
		else
		{
			if ((errno == EAGAIN) || (errno == EWOULDBLOCK) || (errno == EINTR))
			{
				if (!poll_until_writable(sock, timeout)) return false;
			}
			else
			{
				return false;
			}
		}
	}

	return true;
}

static bool timed_read(int sock, void *data, size_t len, timeout_t *timeout)
{
	int recved = 0;

	while (recved < len)
	{
		int newbytes;
		if (timeout_happened(timeout)) return false;

		newbytes = read(sock, (char *)data + recved, len - recved);
		if (newbytes > 0)
		{
			recved += newbytes;
		}
		else if (newbytes == 0)
		{
			return false;
		}
		else
		{
			if ((errno == EAGAIN) || (errno == EWOULDBLOCK) || (errno == EINTR))
			{
				if (!poll_until_readable(sock, timeout)) return false;
			}
			else
			{
				return false;
			}
		}
	}

	return true;
}

static void wait_ms(int ms) {
	struct timespec ts = {ms / 1000, (ms % 1000) * 1000000};
	struct timespec rem;
	while (nanosleep(&ts, &rem) == -1)
	{
		if (errno != EINTR) break;
		ts = rem;
	}
}


static void disconnect_leader(void)
{
	if (leadersock >= 0) close(leadersock);
	wait_ms(100);
	select_next_server();
	leadersock = -1;
}

static bool connect_leader(timeout_t *timeout)
{
	struct addrinfo *addrs = NULL;
	struct addrinfo hint;
	char portstr[6];
	struct addrinfo *a;
	int rc;
	int sd;

	HostPort *leaderhp;

<<<<<<< HEAD
	if (leader == -1) select_next_server();
=======
//	if (*shared.leader == NOBODY) select_next_peer();
	if (try_next_leader) select_next_peer();
>>>>>>> 0cb8bf23

	leaderhp = (HostPort *)sharedcfg->peers + leader;

	memset(&hint, 0, sizeof(hint));
	hint.ai_socktype = SOCK_STREAM;
	hint.ai_family = AF_INET;
	snprintf(portstr, 6, "%d", leaderhp->port);
	hint.ai_protocol = getprotobyname("tcp")->p_proto;

	if ((rc = getaddrinfo(leaderhp->host, portstr, &hint, &addrs)))
	{
		disconnect_leader();
		elog(
			WARNING,
			"raftable client: failed to resolve address '%s:%d': %s",
			leaderhp->host, leaderhp->port,
			gai_strerror(rc)
		);
		return false;
	}

	elog(WARNING, "raftable client: trying [%d] %s:%d", leader, leaderhp->host, leaderhp->port);
	for (a = addrs; a != NULL; a = a->ai_next)
	{
		int one = 1;

		sd = socket(a->ai_family, SOCK_STREAM, 0);
		if (sd == -1)
		{
			elog(WARNING, "raftable client: failed to create a socket: %s", strerror(errno));
			continue;
		}
		fcntl(sd, F_SETFL, O_NONBLOCK);
		setsockopt(sd, IPPROTO_TCP, TCP_NODELAY, &one, sizeof(one));

		if (connect(sd, a->ai_addr, a->ai_addrlen) == -1)
		{
			if (errno == EINPROGRESS)
			{
				TIMEOUT_LOOP_START(timeout);
				{
					if (poll_until_writable(sd, timeout))
					{
						int err;
						socklen_t optlen = sizeof(err);
						getsockopt(sd, SOL_SOCKET, SO_ERROR, &err, &optlen);
						if (err == 0) goto success;
					}
				}
				TIMEOUT_LOOP_END(timeout);
				elog(WARNING, "raftable client: connect timed out");
				goto failure;
			}
			else
			{
				elog(WARNING, "raftable client: failed to connect to an address: %s", strerror(errno));
				close(sd);
				continue;
			}
		}

		goto success;
	}
failure:
	freeaddrinfo(addrs);
	disconnect_leader();
	elog(WARNING, "raftable client: could not connect");
	return false;
success:
	freeaddrinfo(addrs);
	leadersock = sd;
	return true;
}

static int get_connection(timeout_t *timeout)
{
	if (leadersock < 0)
	{
		if (connect_leader(timeout)) return leadersock;
		elog(WARNING, "raftable client: connect_leader() failed");
	}
	return leadersock;
}

Datum
raftable_sql_peer(PG_FUNCTION_ARGS)
{
	int id;
	char *host;
	int port;

	id = PG_GETARG_INT32(0);
	host = text_to_cstring(PG_GETARG_TEXT_P(1));
	port = PG_GETARG_INT32(2);

	raftable_peer(id, host, port);
	pfree(host);

	PG_RETURN_VOID();
}

Datum
raftable_sql_start(PG_FUNCTION_ARGS)
{
	int id = PG_GETARG_INT32(0);

	pid_t pid = raftable_start(id);

	PG_RETURN_INT32(pid);
}

Datum
raftable_sql_stop(PG_FUNCTION_ARGS)
{
	raftable_stop();
	PG_RETURN_VOID();
}

Datum
raftable_sql_get(PG_FUNCTION_ARGS)
{
	RaftableKey key;
	size_t len;
	char *s;
	int timeout_ms;
	text_to_cstring_buffer(PG_GETARG_TEXT_P(0), key.data, sizeof(key.data));
	timeout_ms = PG_GETARG_INT32(1);

	s = raftable_get(key.data, &len, timeout_ms);
	if (s)
	{
		text *t = cstring_to_text_with_len(s, len);
		pfree(s);
		PG_RETURN_TEXT_P(t);
	}
	else
		PG_RETURN_NULL();
}

static RaftableMessage *raftable_try_query(RaftableMessage *msg, size_t size, size_t *rsize, timeout_t *timeout)
{
	int s;
	RaftableMessage *answer;

	s = get_connection(timeout);
	if (s < 0) return false;

	if (timeout_happened(timeout))
	{
		elog(WARNING, "query: get_connection() timed out");
		return NULL;
	}

	if (!timed_write(s, &size, sizeof(size), timeout))
	{
		elog(WARNING, "query: failed to send the query size to the leader");
		return NULL;
	}

	if (!timed_write(s, msg, size, timeout))
	{
		elog(WARNING, "query: failed to send the query to the leader");
		return NULL;
	}

	if (!timed_read(s, rsize, sizeof(size), timeout))
	{
		elog(WARNING, "query: failed to recv the answer size from the leader");
		return NULL;
	}

	if (*rsize == 0)
	{
		elog(WARNING, "query: the leader returned zero size");
		return NULL;
	}

	answer = (RaftableMessage *)palloc(*rsize);
	if (!timed_read(s, answer, *rsize, timeout))
	{
		elog(WARNING, "query: failed to recv the answer from the leader");
		pfree(answer);
		return NULL;
	}

	return answer;
}

<<<<<<< HEAD
static RaftableMessage *raftable_query(RaftableMessage *msg, size_t size, size_t *rsize, int timeout_ms)
=======
bool raftable_sync(int timeout_ms)
{
	RaftableUpdate ru;
	size_t size = sizeof(ru);
	timeout_t timeout;

	Assert(wcfg.id >= 0);

	ru.expector = wcfg.id;
	ru.fieldnum = 0;

	if (timeout_ms < 0)
	{
		while (true)
		{
			timeout_start(&timeout, 100);

			if (try_sending_update(&ru, size, &timeout))
				return true;
			else
				disconnect_leader();
		}
	}
	else
	{
		timeout_start(&timeout, timeout_ms);

		TIMEOUT_LOOP_START(&timeout);
		{
			if (try_sending_update(&ru, size, &timeout))
				return true;
			else
				disconnect_leader();
		}
		TIMEOUT_LOOP_END(&timeout);
	}

	elog(WARNING, "failed to sync after %d ms", timeout_elapsed_ms(&timeout));
	return false;
}

bool raftable_set(const char *key, const char *value, size_t vallen, int timeout_ms)
>>>>>>> 0cb8bf23
{
	RaftableMessage *answer;
	timeout_t timeout;

	if (timeout_ms < 0)
	{
		while (true)
		{
			timeout_start(&timeout, 100);

			answer = raftable_try_query(msg, size, rsize, &timeout);
			if (answer)
				return answer;
			else
				disconnect_leader();
		}
	}
	else
	{
		timeout_start(&timeout, timeout_ms);

		TIMEOUT_LOOP_START(&timeout);
		{
			answer = raftable_try_query(msg, size, rsize, &timeout);
			if (answer)
				return answer;
			else
				disconnect_leader();
		}
		TIMEOUT_LOOP_END(&timeout);
	}

	elog(WARNING, "raftable query failed after %d ms", timeout_elapsed_ms(&timeout));
	return NULL;
}

char *raftable_get(const char *key, size_t *len, int timeout_ms)
{
	RaftableMessage *msg, *answer;
	size_t size;
	size_t rsize;

	char *value = NULL;

<<<<<<< HEAD
	msg = make_single_value_message(key, NULL, 0, &size);
	elog(WARNING, "message size = %d", (int)size);
=======
Datum
raftable_sql_sync(PG_FUNCTION_ARGS)
{
	int timeout_ms = PG_GETARG_INT32(0);

	raftable_sync(timeout_ms);

	PG_RETURN_VOID();
}

void raftable_every(void (*func)(const char *, const char *, size_t, void *), void *arg)
{
	void *scan;
	char *key, *value;
	size_t len;
	Assert(shared.state);
	Assert(wcfg.id >= 0);
>>>>>>> 0cb8bf23

	msg->meaning = MEAN_GET;

	answer = raftable_query(msg, size, &rsize, timeout_ms);
	pfree(msg);

	if (answer)
	{
		if (answer->meaning == MEAN_OK)
		{
			RaftableField *f;
			Assert(answer->fieldnum == 1);
			f = (RaftableField *)answer->data;
			*len = f->vallen;
			if (*len)
			{
				value = palloc(*len);
				memcpy(value, f->data + f->keylen, *len);
			}
		}
		else
			Assert(answer->meaning == MEAN_FAIL);
		pfree(answer);
	}
	return value;
}


bool raftable_set(const char *key, const char *value, size_t vallen, int timeout_ms)
{
	RaftableMessage *msg, *answer;
	size_t size;
	size_t rsize;

	bool ok = false;

	msg = make_single_value_message(key, value, vallen, &size);

	msg->meaning = MEAN_SET;

	answer = raftable_query(msg, size, &rsize, timeout_ms);
	pfree(msg);

	if (answer)
	{
		if (answer->meaning == MEAN_OK)
			ok = true;
		else
			Assert(answer->meaning == MEAN_FAIL);
		pfree(answer);
	}
	return ok;
}

Datum
raftable_sql_set(PG_FUNCTION_ARGS)
{
	bool ok;
	char *key = text_to_cstring(PG_GETARG_TEXT_P(0));
	int timeout_ms = PG_GETARG_INT32(2);
	if (PG_ARGISNULL(1))
		ok = raftable_set(key, NULL, 0, timeout_ms);
	else
	{
		char *value = text_to_cstring(PG_GETARG_TEXT_P(1));
		ok = raftable_set(key, value, strlen(value), timeout_ms);
		pfree(value);
	}
	pfree(key);

	PG_RETURN_BOOL(ok);
}

static void
raftableShmemStartup(void)
{
	bool found;
	if (PreviousShmemStartupHook) PreviousShmemStartupHook();
<<<<<<< HEAD
	sharedcfg = (WorkerConfig *)ShmemInitStruct("raftable_config", sizeof(WorkerConfig), &found);
	if (!found) {
		*sharedcfg = wcfg;
		SpinLockInit(&sharedcfg->lock);
	}
=======
	elog(LOG, "Raftable initialize shared state %d", MyProcPid);
	shared.state = state_shmem_init();
	shared.leader = ShmemInitStruct("raftable_leader", sizeof(int), &found);
	*shared.leader = NOBODY;
>>>>>>> 0cb8bf23
}

void
_PG_init(void)
{
	int i;

	/*
	 * In order to create our shared memory area, we have to be loaded via
	 * shared_preload_libraries.  If not, fall out without hooking into any of
	 * the main system.  (We don't throw error here because it seems useful to
	 * allow the cs_* functions to be created even when the
	 * module isn't active.  The functions must protect themselves against
	 * being called then, however.)
	 */
	if (!process_shared_preload_libraries_in_progress)
		return;

	elog(WARNING, "raftable init");

	for (i = 0; i < MAX_SERVERS; i++)
		wcfg.peers[i].up = false;

	wcfg.raft_config.peernum_max = MAX_SERVERS;

	RequestAddinShmemSpace(sizeof(WorkerConfig));
	PreviousShmemStartupHook = shmem_startup_hook;
	shmem_startup_hook = raftableShmemStartup;

	DefineCustomIntVariable("raftable.id",
		"Raft peer id of current instance", NULL,
		&wcfg.id, -1,
		-1, MAX_SERVERS-1,
		PGC_POSTMASTER, 0, NULL, NULL, NULL
	);

	DefineCustomIntVariable("raftable.heartbeat_ms",
		"Raft heartbeat timeout in ms", NULL,
		&wcfg.raft_config.heartbeat_ms, 20,
		0, INT_MAX,
		PGC_POSTMASTER, 0, NULL, NULL, NULL
	);

	DefineCustomIntVariable("raftable.election_ms_min",
		"Raft min election timeout in ms", NULL,
		&wcfg.raft_config.election_ms_min, 150,
		0, INT_MAX,
		PGC_POSTMASTER, 0, NULL, NULL, NULL
	);

	DefineCustomIntVariable("raftable.election_ms_max",
		"Raft max election timeout in ms", NULL,
		&wcfg.raft_config.election_ms_max, 300,
		0, INT_MAX,
		PGC_POSTMASTER, 0, NULL, NULL, NULL
	);

	DefineCustomIntVariable("raftable.log_len",
		"Raft log length", NULL,
		&wcfg.raft_config.log_len, 512,
		8, INT_MAX,
		PGC_POSTMASTER, 0, NULL, NULL, NULL
	);

	DefineCustomIntVariable("raftable.chunk_len",
		"Raft chunk length", NULL,
		&wcfg.raft_config.chunk_len, 400,
		1, 400,
		PGC_POSTMASTER, 0, NULL, NULL, NULL
	);

	DefineCustomIntVariable("raftable.msg_len_max",
		"Raft message length", NULL,
		&wcfg.raft_config.msg_len_max, 500,
		1, 500,
		PGC_POSTMASTER, 0, NULL, NULL, NULL
	);
}

void raftable_peer(int id, const char *host, int port)
{
	HostPort *hp;
	SpinLockAcquire(&sharedcfg->lock);
	hp = (HostPort *)sharedcfg->peers + id;
	hp->up = true;
	strncpy(hp->host, host, sizeof(hp->host));
	hp->port = port;
	SpinLockRelease(&sharedcfg->lock);
}

pid_t raftable_start(int id)
{
	BackgroundWorkerHandle *handle;
	BackgroundWorker worker;

	pid_t workerpid = -1;

	if ((id < 0) || (id >= MAX_SERVERS))
	{
		elog(ERROR, "raftable id %d is out of range", id);
		return -1;
	}

	if (!sharedcfg->peers[id].up)
	{
		elog(ERROR,
			 "cannot start raftable worker as id %d,"
			 " the id is not configured", id);
		return -1;
	}

	sharedcfg->id = id;

	snprintf(worker.bgw_name, BGW_MAXLEN, "raftable worker %d", sharedcfg->id);
	worker.bgw_flags = BGWORKER_SHMEM_ACCESS;
	worker.bgw_start_time = BgWorkerStart_PostmasterStart;
	worker.bgw_restart_time = BGW_NEVER_RESTART;
	worker.bgw_main = raftable_worker_main;
	worker.bgw_main_arg = PointerGetDatum(sharedcfg);
	worker.bgw_notify_pid = MyProcPid;

	if (!RegisterDynamicBackgroundWorker(&worker, &handle))
		elog(ERROR, "cannot register background worker for raftabe");

	if (WaitForBackgroundWorkerStartup(handle, &workerpid) != BGWH_STARTED)
		elog(ERROR, "background worker for raftabe failed to start");

	return workerpid;
}

void raftable_stop(void)
{
	elog(ERROR, "raftable_stop() not implemented");
}

void
_PG_fini(void)
{
	elog(WARNING, "raftable fini");
	shmem_startup_hook = PreviousShmemStartupHook;
}

/*
static void parse_peers(HostPort *peers, char *peerstr)
{
	char *state, *substate;
	char *peer, *s;
	char *host;
	int id, port;
	int i;
	peerstr = pstrdup(peerstr);

	for (i = 0; i < MAX_SERVERS; i++)
		peers[i].up = false;


	fprintf(stderr, "parsing '%s'\n", peerstr);
	peer = strtok_r(peerstr, ",", &state);
	while (peer)
	{
		fprintf(stderr, "peer = '%s'\n", peer);

		s = strtok_r(peer, ":", &substate);
		if (!s) break;
		id = atoi(s);
		fprintf(stderr, "id = %d ('%s')\n", id, s);

		host = strtok_r(NULL, ":", &substate);
		if (!host) break;
		fprintf(stderr, "host = '%s'\n", host);

		s = strtok_r(NULL, ":", &substate);
		if (!s) break;
		port = atoi(s);
		fprintf(stderr, "port = %d ('%s')\n", port, s);

		Assert(!peers[id].up);
		peers[id].up = true;
		peers[id].port = port;
		strncpy(peers[id].host, host, sizeof(peers[id].host));

		peer = strtok_r(NULL, ",", &state);
	}

	pfree(peerstr);
}
*/<|MERGE_RESOLUTION|>--- conflicted
+++ resolved
@@ -43,31 +43,13 @@
 
 PG_FUNCTION_INFO_V1(raftable_sql_get);
 PG_FUNCTION_INFO_V1(raftable_sql_set);
-<<<<<<< HEAD
-=======
-PG_FUNCTION_INFO_V1(raftable_sql_sync);
-PG_FUNCTION_INFO_V1(raftable_sql_list);
->>>>>>> 0cb8bf23
 
 static shmem_startup_hook_type PreviousShmemStartupHook;
 
-<<<<<<< HEAD
 static int leader = -1;
 static int leadersock = -1;
 static WorkerConfig wcfg;
-static volatile WorkerConfig *sharedcfg;
-=======
-static bool try_next_leader = true;
-static int leadersock = -1;
-static WorkerConfig wcfg;
-static char *peerstr;
-static shmem_startup_hook_type PreviousShmemStartupHook;
-
-StateP get_shared_state(void)
-{
-	return shared.state;
-}
->>>>>>> 0cb8bf23
+static volatile WorkerConfig *sharedcfg = &wcfg;
 
 static void select_next_server(void)
 {
@@ -89,20 +71,6 @@
 	shout("all raftable servers are down\n");
 }
 
-<<<<<<< HEAD
-=======
-static void disconnect_leader(void)
-{
-	if (leadersock >= 0)
-	{
-		close(leadersock);
-		try_next_leader = true;
-	}
-	leadersock = -1;
-}
-
-
->>>>>>> 0cb8bf23
 static bool poll_until_writable(int sock, timeout_t *timeout)
 {
 	struct pollfd pfd = {sock, POLLOUT, 0};
@@ -218,12 +186,7 @@
 
 	HostPort *leaderhp;
 
-<<<<<<< HEAD
 	if (leader == -1) select_next_server();
-=======
-//	if (*shared.leader == NOBODY) select_next_peer();
-	if (try_next_leader) select_next_peer();
->>>>>>> 0cb8bf23
 
 	leaderhp = (HostPort *)sharedcfg->peers + leader;
 
@@ -412,52 +375,7 @@
 	return answer;
 }
 
-<<<<<<< HEAD
 static RaftableMessage *raftable_query(RaftableMessage *msg, size_t size, size_t *rsize, int timeout_ms)
-=======
-bool raftable_sync(int timeout_ms)
-{
-	RaftableUpdate ru;
-	size_t size = sizeof(ru);
-	timeout_t timeout;
-
-	Assert(wcfg.id >= 0);
-
-	ru.expector = wcfg.id;
-	ru.fieldnum = 0;
-
-	if (timeout_ms < 0)
-	{
-		while (true)
-		{
-			timeout_start(&timeout, 100);
-
-			if (try_sending_update(&ru, size, &timeout))
-				return true;
-			else
-				disconnect_leader();
-		}
-	}
-	else
-	{
-		timeout_start(&timeout, timeout_ms);
-
-		TIMEOUT_LOOP_START(&timeout);
-		{
-			if (try_sending_update(&ru, size, &timeout))
-				return true;
-			else
-				disconnect_leader();
-		}
-		TIMEOUT_LOOP_END(&timeout);
-	}
-
-	elog(WARNING, "failed to sync after %d ms", timeout_elapsed_ms(&timeout));
-	return false;
-}
-
-bool raftable_set(const char *key, const char *value, size_t vallen, int timeout_ms)
->>>>>>> 0cb8bf23
 {
 	RaftableMessage *answer;
 	timeout_t timeout;
@@ -502,28 +420,8 @@
 
 	char *value = NULL;
 
-<<<<<<< HEAD
 	msg = make_single_value_message(key, NULL, 0, &size);
 	elog(WARNING, "message size = %d", (int)size);
-=======
-Datum
-raftable_sql_sync(PG_FUNCTION_ARGS)
-{
-	int timeout_ms = PG_GETARG_INT32(0);
-
-	raftable_sync(timeout_ms);
-
-	PG_RETURN_VOID();
-}
-
-void raftable_every(void (*func)(const char *, const char *, size_t, void *), void *arg)
-{
-	void *scan;
-	char *key, *value;
-	size_t len;
-	Assert(shared.state);
-	Assert(wcfg.id >= 0);
->>>>>>> 0cb8bf23
 
 	msg->meaning = MEAN_GET;
 
@@ -602,24 +500,17 @@
 {
 	bool found;
 	if (PreviousShmemStartupHook) PreviousShmemStartupHook();
-<<<<<<< HEAD
 	sharedcfg = (WorkerConfig *)ShmemInitStruct("raftable_config", sizeof(WorkerConfig), &found);
 	if (!found) {
 		*sharedcfg = wcfg;
-		SpinLockInit(&sharedcfg->lock);
-	}
-=======
-	elog(LOG, "Raftable initialize shared state %d", MyProcPid);
-	shared.state = state_shmem_init();
-	shared.leader = ShmemInitStruct("raftable_leader", sizeof(int), &found);
-	*shared.leader = NOBODY;
->>>>>>> 0cb8bf23
+	}
 }
 
 void
 _PG_init(void)
 {
 	int i;
+	SpinLockInit(&sharedcfg->lock);
 
 	/*
 	 * In order to create our shared memory area, we have to be loaded via
@@ -706,7 +597,6 @@
 
 pid_t raftable_start(int id)
 {
-	BackgroundWorkerHandle *handle;
 	BackgroundWorker worker;
 
 	pid_t workerpid = -1;
@@ -729,17 +619,25 @@
 
 	snprintf(worker.bgw_name, BGW_MAXLEN, "raftable worker %d", sharedcfg->id);
 	worker.bgw_flags = BGWORKER_SHMEM_ACCESS;
-	worker.bgw_start_time = BgWorkerStart_PostmasterStart;
+	worker.bgw_start_time = BgWorkerStart_ConsistentState;
 	worker.bgw_restart_time = BGW_NEVER_RESTART;
 	worker.bgw_main = raftable_worker_main;
-	worker.bgw_main_arg = PointerGetDatum(sharedcfg);
-	worker.bgw_notify_pid = MyProcPid;
-
-	if (!RegisterDynamicBackgroundWorker(&worker, &handle))
-		elog(ERROR, "cannot register background worker for raftabe");
-
-	if (WaitForBackgroundWorkerStartup(handle, &workerpid) != BGWH_STARTED)
-		elog(ERROR, "background worker for raftabe failed to start");
+	worker.bgw_main_arg = PointerGetDatum(&sharedcfg);
+
+	if (IsUnderPostmaster)
+	{
+		BackgroundWorkerHandle *handle;
+		worker.bgw_notify_pid = MyProcPid;
+		if (!RegisterDynamicBackgroundWorker(&worker, &handle))
+			elog(ERROR, "cannot register dynamic background worker for raftable");
+		if (WaitForBackgroundWorkerStartup(handle, &workerpid) != BGWH_STARTED)
+			elog(ERROR, "dynamic background worker for raftable failed to start");
+	}
+	else
+	{
+		worker.bgw_notify_pid = 0;
+		RegisterBackgroundWorker(&worker);
+	}
 
 	return workerpid;
 }
