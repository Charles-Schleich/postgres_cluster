--- conflicted
+++ resolved
@@ -295,7 +295,6 @@
 
 	switch (c->state)
 	{
-<<<<<<< HEAD
 		case CLIENT_SENDING:
 			client_recv(c);
 			if (c->state == CLIENT_SICK) return;
@@ -312,40 +311,6 @@
 			break;
 		default:
 			Assert(false); // should not happen
-=======
-		int index;
-		raft_update_t u;
-		RaftableUpdate *ru = (RaftableUpdate *)c->msg;
-
-		Assert(c->expect.id == NOBODY); /* client shouldn't send multiple updates at once */
-
-		c->expect.id = ru->expector;
-		if (ru->fieldnum > 0) {
-			// an actual update
-			u.len = c->msglen;
-			u.data = c->msg;
-			index = raft_emit(raft, u);
-			if (index >= 0)
-				c->expect.index = index;
-			else
-				c->good = false;
-		} else {
-			// a sync command
-			c->expect.index = raft_progress(raft) - 1;
-			if (raft_applied(raft, c->expect.id, c->expect.index))
-			{
-				int ok = 1;
-				if (send(c->sock, &ok, sizeof(ok), 0) != sizeof(ok))
-				{
-					fprintf(stderr, "failed to notify client\n");
-					c->good = false;
-				}
-				c->expect.id = NOBODY;
-			}
-		}
-		pfree(c->msg);
-		c->msg = NULL;
->>>>>>> 0cb8bf23
 	}
 }
 
@@ -399,7 +364,6 @@
 	int numready = 0;
 	Client *c;
 	bool raft_ready = false;
-<<<<<<< HEAD
 	int maxfd = 0;
 
 	mstimer_t timer;
@@ -415,16 +379,6 @@
 	add_to_fdset(server.listener, &readfds, &maxfd);
 	add_to_fdset(server.raftsock, &readfds, &maxfd);
 	for (i = 0; i < MAX_CLIENTS; i++)
-=======
-	fd_set readfds;
-	struct timeval timeout = ms2tv(timeout_ms);
-
-	drop_bads();
-
-	readfds = server.all;
-	numready = select(server.maxfd + 1, &readfds, NULL, NULL, &timeout);
-	if (numready == -1)
->>>>>>> 0cb8bf23
 	{
 		Client *c = server.clients + i;
 		switch (c->state)
@@ -507,16 +461,8 @@
 {
 	sigset_t sset;
 	mstimer_t t;
-	WorkerConfig *cfg = (WorkerConfig *)(arg);
-<<<<<<< HEAD
+	WorkerConfig *cfg = *(WorkerConfig **)arg;
 	state = state_init();
-=======
-	StateP state;
-
-	elog(LOG, "Start raftable worker");
-
-	state = get_shared_state();
->>>>>>> 0cb8bf23
 
 	cfg->raft_config.userdata = state;
 	cfg->raft_config.applier = applier;
@@ -558,66 +504,6 @@
 		}
 		CHECK_FOR_INTERRUPTS();
 	}
-<<<<<<< HEAD
-=======
 	elog(LOG, "Raftable worker stopped");
 	exit(1); /* automatically restart raftable */
-}
-
-void worker_register(WorkerConfig *cfg)
-{
-	BackgroundWorker worker = {{0}};
-	strcpy(worker.bgw_name, "raftable worker");
-	worker.bgw_flags = BGWORKER_SHMEM_ACCESS;
-	worker.bgw_start_time = BgWorkerStart_ConsistentState;
-	worker.bgw_restart_time = 1;
-	worker.bgw_main = worker_main;
-	worker.bgw_main_arg = PointerGetDatum(cfg);
-	RegisterBackgroundWorker(&worker);
-}
-
-
-void parse_peers(HostPort *peers, char *peerstr)
-{
-	char *state, *substate;
-	char *peer, *s;
-	char *host;
-	int id, port;
-	int i;
-	peerstr = pstrdup(peerstr);
-
-	for (i = 0; i < RAFTABLE_PEERS_MAX; i++)
-		peers[i].up = false;
-
-
-	fprintf(stderr, "parsing '%s'\n", peerstr);
-	peer = strtok_r(peerstr, ",", &state);
-	while (peer)
-	{
-		fprintf(stderr, "peer = '%s'\n", peer);
-
-		s = strtok_r(peer, ":", &substate);
-		if (!s) break;
-		id = atoi(s);
-		fprintf(stderr, "id = %d ('%s')\n", id, s);
-
-		host = strtok_r(NULL, ":", &substate);
-		if (!host) break;
-		fprintf(stderr, "host = '%s'\n", host);
-
-		s = strtok_r(NULL, ":", &substate);
-		if (!s) break;
-		port = atoi(s);
-		fprintf(stderr, "port = %d ('%s')\n", port, s);
-
-		Assert(!peers[id].up);
-		peers[id].up = true;
-		peers[id].port = port;
-		strncpy(peers[id].host, host, sizeof(peers[id].host));
-
-		peer = strtok_r(NULL, ",", &state);
-	}
-
-	pfree(peerstr);
->>>>>>> 0cb8bf23
 }