--- conflicted
+++ resolved
@@ -612,15 +612,9 @@
 		return PgGetSnapshotData(snapshot);
 	}
 	if (TransactionIdIsValid(DtmNextXid) && snapshot != &CatalogSnapshotData)
-<<<<<<< HEAD
-	{
-		if (!DtmHasGlobalSnapshot) { 
-			ArbiterGetSnapshot(DtmNextXid, &DtmSnapshot, &dtm->minXid);
-=======
 	{		
 		if (!DtmHasGlobalSnapshot && (snapshot != DtmLastSnapshot || DtmCurcid != GetCurrentCommandId(false))) {
-			DtmGlobalGetSnapshot(DtmNextXid, &DtmSnapshot, &dtm->minXid);
->>>>>>> 9219f153
+			ArbiterGetSnapshot(DtmNextXid, &DtmSnapshot, &dtm->minXid);
 		}
 		DtmLastSnapshot = snapshot;
 		DtmMergeWithGlobalSnapshot(snapshot);
