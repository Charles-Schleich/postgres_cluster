--- conflicted
+++ resolved
@@ -59,11 +59,8 @@
 	bool		changed[MaxTupleAttributeNumber];
 } TupleData;
 
-<<<<<<< HEAD
 static int MtmTransactionRecords;
-=======
 static bool inside_tx = false;
->>>>>>> b5b279d3
 
 static Relation read_rel(StringInfo s, LOCKMODE mode);
 static void read_tuple_parts(StringInfo s, Relation rel, TupleData *tup);
@@ -979,16 +976,13 @@
     {    
         while (true) { 
             char action = pq_getmsgbyte(&s);
-<<<<<<< HEAD
             MTM_LOG3("%d: REMOTE process action %c", MyProcPid, action);
 #if 0
 			if (Mtm->status == MTM_RECOVERY) { 
 				MTM_LOG1("Replay action %c[%x]",   action, s.data[s.cursor]);
 			}
 #endif
-=======
-            MTM_LOG1("%d: REMOTE process action %c", MyProcPid, action);
->>>>>>> b5b279d3
+
             switch (action) {
                 /* BEGIN */
             case 'B':
