--- conflicted
+++ resolved
@@ -524,11 +524,7 @@
 						MtmSpillToFile(spill_file, buf.data, buf.used);
 						ByteBufferReset(&buf);
 					}
-<<<<<<< HEAD
-					if (stmt[0] == 'M' && stmt[1] == 'L') { 
-=======
 					if (stmt[0] == 'M' && stmt[1] == 'L') {
->>>>>>> ebf1796f
 						MTM_LOG3("Process deadlock message from %d", nodeId);
 						MtmExecutor(stmt, rc - hdr_len);
 					} else { 
