--- conflicted
+++ resolved
@@ -128,21 +128,17 @@
 pglogical_write_message(StringInfo out,
 						const char *prefix, Size sz, const char *message)
 {
-<<<<<<< HEAD
 	if (*prefix == 'L') { 
 		MTM_LOG1("Send deadlock message to node %d", MtmReplicationNodeId);
+	} else { 
+		if (MtmIsFilteredTxn)
+		{
+			MTM_LOG3("%d: pglogical_write_message filtered", MyProcPid);
+			return;
+		}
 	}
 	pq_sendbyte(out, *prefix);
 	pq_sendint(out, sz, 4);
-=======
-	if (MtmIsFilteredTxn)
-	{
-		MTM_LOG3("%d: pglogical_write_message filtered", MyProcPid);
-		return;
-	}
-
-	pq_sendbyte(out, 'G');
->>>>>>> df085fc2
 	pq_sendbytes(out, message, sz);
 }
 
