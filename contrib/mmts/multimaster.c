/*
 * multimaster.c
 *
 * Multimaster based on logical replication
 *
 */

#include <unistd.h>
#include <sys/time.h>
#include <time.h>

#include "postgres.h"
#include "funcapi.h"
#include "fmgr.h"
#include "miscadmin.h"

#include "libpq-fe.h"
#include "common/username.h"

#include "postmaster/postmaster.h"
#include "postmaster/bgworker.h"
#include "storage/lwlock.h"
#include "storage/s_lock.h"
#include "storage/spin.h"
#include "storage/lmgr.h"
#include "storage/shmem.h"
#include "storage/ipc.h"
#include "storage/procarray.h"
#include "access/xlogdefs.h"
#include "access/xact.h"
#include "access/xtm.h"
#include "access/transam.h"
#include "access/subtrans.h"
#include "access/commit_ts.h"
#include "access/xlog.h"
#include "storage/proc.h"
#include "executor/executor.h"
#include "access/twophase.h"
#include "utils/guc.h"
#include "utils/hsearch.h"
#include "utils/timeout.h"
#include "utils/tqual.h"
#include "utils/array.h"
#include "utils/builtins.h"
#include "utils/memutils.h"
#include "commands/dbcommands.h"
#include "postmaster/autovacuum.h"
#include "storage/pmsignal.h"
#include "storage/proc.h"
#include "utils/syscache.h"
#include "utils/lsyscache.h"
#include "replication/walsender.h"
#include "replication/walsender_private.h"
#include "replication/slot.h"
#include "replication/message.h"
#include "port/atomics.h"
#include "tcop/utility.h"
#include "nodes/makefuncs.h"
#include "access/htup_details.h"
#include "catalog/indexing.h"
#include "catalog/namespace.h"
#include "pglogical_output/hooks.h"
#include "parser/analyze.h"
#include "parser/parse_relation.h"
#include "tcop/pquery.h"

#include "multimaster.h"
#include "ddd.h"
#include "raftable_wrapper.h"
#include "raftable.h"
#include "worker.h"

typedef struct { 
    TransactionId xid;    /* local transaction ID   */
	GlobalTransactionId gtid; /* global transaction ID assigned by coordinator of transaction */
	bool  isTwoPhase;     /* user level 2PC */
	bool  isReplicated;   /* transaction on replica */
	bool  isDistributed;  /* transaction performed INSERT/UPDATE/DELETE and has to be replicated to other nodes */
	bool  isPrepared;     /* transaction is perpared at first stage of 2PC */
    bool  isTransactionBlock; /* is transaction block */
	bool  containsDML;    /* transaction contains DML statements */
	XidStatus status;     /* transaction status */
    csn_t snapshot;       /* transaction snaphsot */
	csn_t csn;            /* CSN */
	pgid_t gid;           /* global transaction identifier (used by 2pc) */
} MtmCurrentTrans;

/* #define USE_SPINLOCK 1 */

typedef enum 
{
	MTM_STATE_LOCK_ID
} MtmLockIds;

#define MTM_SHMEM_SIZE (128*1024*1024)
#define MTM_HASH_SIZE  100003
#define MTM_MAP_SIZE   MTM_HASH_SIZE
#define MIN_WAIT_TIMEOUT 1000
#define MAX_WAIT_TIMEOUT 100000
#define MAX_WAIT_LOOPS   100 // 1000000 
#define STATUS_POLL_DELAY USECS_PER_SEC

void _PG_init(void);
void _PG_fini(void);

PG_MODULE_MAGIC;

PG_FUNCTION_INFO_V1(mtm_start_replication);
PG_FUNCTION_INFO_V1(mtm_stop_replication);
PG_FUNCTION_INFO_V1(mtm_drop_node);
PG_FUNCTION_INFO_V1(mtm_add_node);
PG_FUNCTION_INFO_V1(mtm_poll_node);
PG_FUNCTION_INFO_V1(mtm_recover_node);
PG_FUNCTION_INFO_V1(mtm_get_snapshot);
PG_FUNCTION_INFO_V1(mtm_get_csn);
PG_FUNCTION_INFO_V1(mtm_get_last_csn);
PG_FUNCTION_INFO_V1(mtm_get_nodes_state);
PG_FUNCTION_INFO_V1(mtm_get_cluster_state);
PG_FUNCTION_INFO_V1(mtm_get_cluster_info);
PG_FUNCTION_INFO_V1(mtm_make_table_local);
PG_FUNCTION_INFO_V1(mtm_dump_lock_graph);
PG_FUNCTION_INFO_V1(mtm_inject_2pc_error);
PG_FUNCTION_INFO_V1(mtm_check_deadlock);

static Snapshot MtmGetSnapshot(Snapshot snapshot);
static void MtmInitialize(void);
static void MtmXactCallback(XactEvent event, void *arg);
static void MtmBeginTransaction(MtmCurrentTrans* x);
static void MtmPrePrepareTransaction(MtmCurrentTrans* x);
static void MtmPostPrepareTransaction(MtmCurrentTrans* x);
static void MtmAbortPreparedTransaction(MtmCurrentTrans* x);
static void MtmEndTransaction(MtmCurrentTrans* x, bool commit);
static bool MtmTwoPhaseCommit(MtmCurrentTrans* x);
static TransactionId MtmGetOldestXmin(Relation rel, bool ignoreVacuum);
static bool MtmXidInMVCCSnapshot(TransactionId xid, Snapshot snapshot);
static TransactionId MtmAdjustOldestXid(TransactionId xid);
static bool MtmDetectGlobalDeadLock(PGPROC* proc);
static void MtmAddSubtransactions(MtmTransState* ts, TransactionId* subxids, int nSubxids);
static char const* MtmGetName(void);
static size_t MtmGetTransactionStateSize(void);
static void MtmSerializeTransactionState(void* ctx);
static void MtmDeserializeTransactionState(void* ctx);
static void MtmInitializeSequence(int64* start, int64* step);

static void MtmCheckClusterLock(void);
static void MtmCheckSlots(void);
static void MtmAddSubtransactions(MtmTransState* ts, TransactionId *subxids, int nSubxids);

static void MtmShmemStartup(void);

static BgwPool* MtmPoolConstructor(void);
static bool MtmRunUtilityStmt(PGconn* conn, char const* sql, char **errmsg);
static void MtmBroadcastUtilityStmt(char const* sql, bool ignoreError);
static bool MtmProcessDDLCommand(char const* queryString, bool transactional);

MtmState* Mtm;

HTAB* MtmXid2State;
HTAB* MtmGid2State;
static HTAB* MtmLocalTables;

static bool MtmIsRecoverySession;
static MtmConnectionInfo* MtmConnections;

static MtmCurrentTrans MtmTx;

static dlist_head MtmLsnMapping = DLIST_STATIC_INIT(MtmLsnMapping);

static TransactionManager MtmTM = { 
	PgTransactionIdGetStatus, 
	PgTransactionIdSetTreeStatus,
	MtmGetSnapshot, 
	PgGetNewTransactionId, 
	MtmGetOldestXmin, 
	PgTransactionIdIsInProgress, 
	PgGetGlobalTransactionId, 
	MtmXidInMVCCSnapshot, 
	MtmDetectGlobalDeadLock, 
	MtmGetName,
	MtmGetTransactionStateSize,
	MtmSerializeTransactionState,
	MtmDeserializeTransactionState,
	MtmInitializeSequence
};

char const* const MtmNodeStatusMnem[] = 
{ 
	"Initialization", 
	"Offline", 
	"Connected",
	"Online",
	"Recovery",
	"InMinor",
	"OutOfService"
};

bool  MtmDoReplication;
char* MtmDatabaseName;
char* MtmDatabaseUser;

int   MtmNodes;
int   MtmNodeId;
int   MtmReplicationNodeId;
int   MtmArbiterPort;
int   MtmRaftablePort;
int   MtmConnectTimeout;
int   MtmReconnectTimeout;
int   MtmNodeDisableDelay;
int   MtmTransSpillThreshold;
int   MtmMaxNodes;
int   MtmHeartbeatSendTimeout;
int   MtmHeartbeatRecvTimeout;
bool  MtmUseRaftable;
bool  MtmUseDtm;
bool  MtmPreserveCommitOrder;
bool  MtmVolksWagenMode;

TransactionId  MtmUtilityProcessedInXid;

static char* MtmConnStrs;
static char* MtmClusterName;
static int   MtmQueueSize;
static int   MtmWorkers;
static int   MtmVacuumDelay;
static int   MtmMinRecoveryLag;
static int   MtmMaxRecoveryLag;
static int   Mtm2PCPrepareRatio;
static int   Mtm2PCMinTimeout;
static int   MtmGcPeriod;
static bool  MtmIgnoreTablesWithoutPk;
static int   MtmLockCount;

static ExecutorFinish_hook_type PreviousExecutorFinishHook;
static ProcessUtility_hook_type PreviousProcessUtilityHook;
static shmem_startup_hook_type PreviousShmemStartupHook;

static nodemask_t lastKnownMatrix[MAX_NODES];

static void MtmExecutorFinish(QueryDesc *queryDesc);
static void MtmProcessUtility(Node *parsetree, const char *queryString,
							 ProcessUtilityContext context, ParamListInfo params,
							 DestReceiver *dest, char *completionTag);

/*
 * -------------------------------------------
 * Synchronize access to MTM structures.
 * Using LWLock seems to be  more efficient (at our benchmarks)
 * -------------------------------------------
 */
void MtmLock(LWLockMode mode)
{
	timestamp_t start, stop;
	if (mode == LW_EXCLUSIVE && MtmLockCount++ != 0) { 
		return;
	}
#ifdef USE_SPINLOCK
	SpinLockAcquire(&Mtm->spinlock);
#else
	start = MtmGetSystemTime();
	LWLockAcquire((LWLockId)&Mtm->locks[MTM_STATE_LOCK_ID], mode);
	stop = MtmGetSystemTime();
	if (stop > start + MSEC_TO_USEC(MtmHeartbeatSendTimeout)) { 
		MTM_LOG1("%d: obtaining %s lock takes %ld microseconds", MyProcPid, (mode == LW_EXCLUSIVE ? "exclusive" : "shared"), stop - start);
	}	
#endif
	Mtm->lastLockHolder = MyProcPid;
}

void MtmUnlock(void)
{
	if (MtmLockCount != 0 && --MtmLockCount != 0) { 
		return;
	}
#ifdef USE_SPINLOCK
	SpinLockRelease(&Mtm->spinlock);
#else
	LWLockRelease((LWLockId)&Mtm->locks[MTM_STATE_LOCK_ID]);
#endif
	Mtm->lastLockHolder = 0;
}

void MtmLockNode(int nodeId, LWLockMode mode)
{
	Assert(nodeId > 0 && nodeId <= MtmMaxNodes*2);
	LWLockAcquire((LWLockId)&Mtm->locks[nodeId], mode);
}

void MtmUnlockNode(int nodeId)
{
	Assert(nodeId > 0 && nodeId <= MtmMaxNodes*2);
	LWLockRelease((LWLockId)&Mtm->locks[nodeId]);	
}

/*
 * -------------------------------------------
 * System time manipulation functions
 * -------------------------------------------
 */


timestamp_t MtmGetSystemTime(void)
{
    struct timeval tv;
    gettimeofday(&tv, NULL);
    return (timestamp_t)tv.tv_sec*USECS_PER_SEC + tv.tv_usec;
}

timestamp_t MtmGetCurrentTime(void)
{
    return MtmGetSystemTime() + Mtm->timeShift;
}

void MtmSleep(timestamp_t interval)
{
    struct timespec ts;
    struct timespec rem;
    ts.tv_sec = interval/USECS_PER_SEC;
    ts.tv_nsec = interval%USECS_PER_SEC*1000;

    while (nanosleep(&ts, &rem) < 0) { 
        Assert(errno == EINTR);
        ts = rem;
    }
}
    
/** 
 * Return ascending unique timestamp which is used as CSN
 */
csn_t MtmAssignCSN()
{
    csn_t csn = MtmGetCurrentTime();
    if (csn <= Mtm->csn) { 
        csn = ++Mtm->csn;
    } else { 
        Mtm->csn = csn;
    }
    return csn;
}

/**
 * "Adjust" system clock if we receive message from future 
 */
csn_t MtmSyncClock(csn_t global_csn)
{
    csn_t local_csn;
    while ((local_csn = MtmAssignCSN()) < global_csn) { 
        Mtm->timeShift += global_csn - local_csn;
    }
    return local_csn;
}

/*
 * Distribute transaction manager functions
 */ 
static char const* MtmGetName(void)
{
	return MULTIMASTER_NAME;
}

static size_t 
MtmGetTransactionStateSize(void)
{
	return sizeof(MtmTx);
}

static void
MtmSerializeTransactionState(void* ctx)
{
	memcpy(ctx, &MtmTx, sizeof(MtmTx));
}

static void
MtmDeserializeTransactionState(void* ctx)
{
	memcpy(&MtmTx, ctx, sizeof(MtmTx));
}


static void
MtmInitializeSequence(int64* start, int64* step)
{
	if (MtmVolksWagenMode)
	{
		*start = 1;
		*step  = 1;
	}
	else
	{
		*start = MtmNodeId;
		*step  = MtmMaxNodes;
	}
}


/*
 * -------------------------------------------
 * Visibility&snapshots
 * -------------------------------------------
 */

csn_t MtmTransactionSnapshot(TransactionId xid)
{
	csn_t snapshot = INVALID_CSN;
	
	MtmLock(LW_SHARED);
	if (Mtm->status == MTM_ONLINE) {
		MtmTransState* ts = hash_search(MtmXid2State, &xid, HASH_FIND, NULL);
		if (ts != NULL && !ts->isLocal) { 
			snapshot = ts->snapshot;
			Assert(ts->gtid.node == MtmNodeId || MtmIsRecoverySession); 		
		}
	}
	MtmUnlock();
    return snapshot;
}


Snapshot MtmGetSnapshot(Snapshot snapshot)
{
    snapshot = PgGetSnapshotData(snapshot);
	RecentGlobalDataXmin = RecentGlobalXmin = Mtm->oldestXid;
    return snapshot;
}


TransactionId MtmGetOldestXmin(Relation rel, bool ignoreVacuum)
{
    TransactionId xmin = PgGetOldestXmin(NULL, false); /* consider all backends */
	if (TransactionIdIsValid(xmin)) { 
		MtmLock(LW_EXCLUSIVE);
		xmin = MtmAdjustOldestXid(xmin);
		MtmUnlock();
	}
	return xmin;
}

bool MtmXidInMVCCSnapshot(TransactionId xid, Snapshot snapshot)
{	
#if TRACE_SLEEP_TIME
    static timestamp_t firstReportTime;
    static timestamp_t prevReportTime;
    static timestamp_t totalSleepTime;
    static timestamp_t maxSleepTime;
#endif
	timestamp_t start = MtmGetSystemTime();
    timestamp_t delay = MIN_WAIT_TIMEOUT;
	int i;
    Assert(xid != InvalidTransactionId);
	
	if (!MtmUseDtm) { 
		return PgXidInMVCCSnapshot(xid, snapshot);
	}
	MtmLock(LW_SHARED);

#if TRACE_SLEEP_TIME
    if (firstReportTime == 0) {
        firstReportTime = MtmGetCurrentTime();
    }
#endif
    
	for (i = 0; i < MAX_WAIT_LOOPS; i++)
    {
        MtmTransState* ts = (MtmTransState*)hash_search(MtmXid2State, &xid, HASH_FIND, NULL);
        if (ts != NULL /*&& ts->status != TRANSACTION_STATUS_IN_PROGRESS*/)
        {
            if (ts->csn > MtmTx.snapshot) { 
                MTM_LOG4("%d: tuple with xid=%d(csn=%ld) is invisibile in snapshot %ld",
						 MyProcPid, xid, ts->csn, MtmTx.snapshot);
				if (MtmGetSystemTime() - start > USECS_PER_SEC) { 
					elog(WARNING, "Backend %d waits for transaction %x status %ld usecs", MyProcPid,  xid, MtmGetSystemTime() - start);
				}
				MtmUnlock();
                return true;
            }
            if (ts->status == TRANSACTION_STATUS_UNKNOWN)
            {
                MTM_LOG3("%d: wait for in-doubt transaction %u in snapshot %lu", MyProcPid, xid, MtmTx.snapshot);
                MtmUnlock();
#if TRACE_SLEEP_TIME
                {
                timestamp_t delta, now = MtmGetCurrentTime();
#endif
                MtmSleep(delay);
#if TRACE_SLEEP_TIME
                delta = MtmGetCurrentTime() - now;
                totalSleepTime += delta;
                if (delta > maxSleepTime) {
                    maxSleepTime = delta;
                }
                if (now > prevReportTime + USECS_PER_SEC*10) { 
                    prevReportTime = now;
                    if (firstReportTime == 0) { 
                        firstReportTime = now;
                    } else { 
                        MTM_LOG3("Snapshot sleep %lu of %lu usec (%f%%), maximum=%lu", totalSleepTime, now - firstReportTime, totalSleepTime*100.0/(now - firstReportTime), maxSleepTime);
                    }
                }
                }
#endif
                if (delay*2 <= MAX_WAIT_TIMEOUT) {
                    delay *= 2;
                }
				MtmLock(LW_SHARED);
            }
            else
            {
                bool invisible = ts->status != TRANSACTION_STATUS_COMMITTED;
                MTM_LOG4("%d: tuple with xid=%d(csn= %ld) is %s in snapshot %ld",
						 MyProcPid, xid, ts->csn, invisible ? "rollbacked" : "committed", MtmTx.snapshot);
                MtmUnlock();
				if (MtmGetSystemTime() - start > USECS_PER_SEC) { 
					elog(WARNING, "Backend %d waits for %s transaction %x %ld usecs", MyProcPid, invisible ? "rollbacked" : "committed", xid, MtmGetSystemTime() - start);
				}
                return invisible;
            }
        }
        else
        {
            MTM_LOG4("%d: visibility check is skept for transaction %u in snapshot %lu", MyProcPid, xid, MtmTx.snapshot);
			MtmUnlock();
			return PgXidInMVCCSnapshot(xid, snapshot);
        }
    }
	MtmUnlock();
	elog(ERROR, "Failed to get status of XID %d in %ld usec", xid, MtmGetSystemTime() - start);
	return true;
}    



/*
 * There can be different oldest XIDs at different cluster node.
 * We collest oldest CSNs from all nodes and choose minimum from them.
 * If no such XID can be located, then return previously observed oldest XID
 */
static TransactionId 
MtmAdjustOldestXid(TransactionId xid)
{
	int i;   
	csn_t oldestSnapshot = INVALID_CSN;
	MtmTransState *prev = NULL;
	MtmTransState *ts = (MtmTransState*)hash_search(MtmXid2State, &xid, HASH_FIND, NULL);
	MTM_LOG2("%d: MtmAdjustOldestXid(%d): snapshot=%ld, csn=%ld, status=%d", MyProcPid, xid, ts != NULL ? ts->snapshot : 0, ts != NULL ? ts->csn : 0, ts != NULL ? ts->status : -1);
	Mtm->gcCount = 0;

	if (ts != NULL) { 
		oldestSnapshot = ts->snapshot;
		Assert(oldestSnapshot != INVALID_CSN);
		if (Mtm->nodes[MtmNodeId-1].oldestSnapshot < oldestSnapshot) { 
			Mtm->nodes[MtmNodeId-1].oldestSnapshot = oldestSnapshot;
		} else {
			oldestSnapshot = Mtm->nodes[MtmNodeId-1].oldestSnapshot;
		}
		for (i = 0; i < Mtm->nAllNodes; i++) { 
			if (!BIT_CHECK(Mtm->disabledNodeMask, i)
				&& Mtm->nodes[i].oldestSnapshot < oldestSnapshot) 
			{ 
				oldestSnapshot = Mtm->nodes[i].oldestSnapshot;
			}
		}
		if (oldestSnapshot > MtmVacuumDelay*USECS_PER_SEC) { 
			oldestSnapshot -= MtmVacuumDelay*USECS_PER_SEC;
		} else { 
			oldestSnapshot = 0;
		}
		
		for (ts = Mtm->transListHead; 
			 ts != NULL 
				 && ts->csn < oldestSnapshot
				 && TransactionIdPrecedes(ts->xid, xid);
/*
				 && (ts->status == TRANSACTION_STATUS_COMMITTED ||
					 ts->status == TRANSACTION_STATUS_ABORTED);
*/
			 prev = ts, ts = ts->next) 
		{ 
			if (prev != NULL) { 
				/* Remove information about too old transactions */
				hash_search(MtmXid2State, &prev->xid, HASH_REMOVE, NULL);
				hash_search(MtmGid2State, &prev->gid, HASH_REMOVE, NULL);
			}
		}
	} 

	if (MtmUseDtm) 
	{ 
		if (prev != NULL) { 
			MTM_LOG2("%d: MtmAdjustOldestXid: oldestXid=%d, prev->xid=%d, prev->status=%d, prev->snapshot=%ld, ts->xid=%d, ts->status=%d, ts->snapshot=%ld, oldestSnapshot=%ld", 
					 MyProcPid, xid, prev->xid, prev->status, prev->snapshot, (ts ? ts->xid : 0), (ts ? ts->status : -1), (ts ? ts->snapshot : -1), oldestSnapshot);
			Mtm->transListHead = prev;
			Mtm->oldestXid = xid = prev->xid;            
		} else if (TransactionIdPrecedes(Mtm->oldestXid, xid)) {  
			xid = Mtm->oldestXid;
		}
	} else { 
		if (prev != NULL) { 
			Mtm->transListHead = prev;
		}
	}
    return xid;
}
/*
 * -------------------------------------------
 * Transaction list manipulation
 * -------------------------------------------
 */


static void MtmTransactionListAppend(MtmTransState* ts)
{
	if (!ts->isEnqueued) { 
		ts->isEnqueued = true;
		ts->next = NULL;
		ts->nSubxids = 0;
		*Mtm->transListTail = ts;
		Mtm->transListTail = &ts->next;
	}
}

static void MtmTransactionListInsertAfter(MtmTransState* after, MtmTransState* ts)
{
    ts->next = after->next;
    after->next = ts;
	ts->isEnqueued = true;
    if (Mtm->transListTail == &after->next) { 
        Mtm->transListTail = &ts->next;
    }
}

static void MtmAddSubtransactions(MtmTransState* ts, TransactionId* subxids, int nSubxids)
{
    int i;
	ts->nSubxids = nSubxids;
    for (i = 0; i < nSubxids; i++) { 
        bool found;
		MtmTransState* sts;
		Assert(TransactionIdIsValid(subxids[i]));
        sts = (MtmTransState*)hash_search(MtmXid2State, &subxids[i], HASH_ENTER, &found);
        Assert(!found);
		sts->isActive = false;
        sts->status = ts->status;
        sts->csn = ts->csn;
		sts->votingCompleted = true;
        MtmTransactionListInsertAfter(ts, sts);
    }
}

void MtmAdjustSubtransactions(MtmTransState* ts)
{
	int i;
	int nSubxids = ts->nSubxids;
	MtmTransState* sts = ts;

    for (i = 0; i < nSubxids; i++) {
		sts = sts->next;
		sts->status = ts->status;
		sts->csn = ts->csn;
	}
}

/*
 * -------------------------------------------
 * Transaction control
 * -------------------------------------------
 */


static void
MtmXactCallback(XactEvent event, void *arg)
{
    switch (event) 
    {
	  case XACT_EVENT_START:
	    MtmBeginTransaction(&MtmTx);
        break;
	  case XACT_EVENT_PRE_PREPARE:
		MtmPrePrepareTransaction(&MtmTx);
		break;
	  case XACT_EVENT_POST_PREPARE:
		MtmPostPrepareTransaction(&MtmTx);
		break;
	  case XACT_EVENT_ABORT_PREPARED:
		MtmAbortPreparedTransaction(&MtmTx);
		break;
	  case XACT_EVENT_COMMIT:
		MtmEndTransaction(&MtmTx, true);
		break;
	  case XACT_EVENT_ABORT: 
		MtmEndTransaction(&MtmTx, false);
		break;
	  case XACT_EVENT_COMMIT_COMMAND:
		if (!MtmTx.isTransactionBlock) { 
			MtmTwoPhaseCommit(&MtmTx);
		}
		break;
	  default:
        break;
	}
}

/* 
 * Check if this is "normal" user trnsaction which shoudl be distributed to other nodes
 */
static bool
MtmIsUserTransaction()
{
	return !IsAutoVacuumLauncherProcess() &&
		IsNormalProcessingMode() &&
		MtmDoReplication &&
		!am_walsender &&
		!IsBackgroundWorker &&
		!IsAutoVacuumWorkerProcess();
}

void 
MtmResetTransaction()
{
	MtmCurrentTrans* x = &MtmTx;
	x->snapshot = INVALID_CSN;
	x->xid = InvalidTransactionId;
	x->gtid.xid = InvalidTransactionId;
	x->isDistributed = false;
	x->isPrepared = false;
	x->isTwoPhase = false;
	x->status = TRANSACTION_STATUS_UNKNOWN;
}


static const char* const isoLevelStr[] = 
{
	"read uncommitted", 
	"read committed", 
	"repeatable read", 
	"serializable"
};

static void 
MtmBeginTransaction(MtmCurrentTrans* x)
{
    if (x->snapshot == INVALID_CSN) { 
		TransactionId xmin = (Mtm->gcCount >= MtmGcPeriod) ? PgGetOldestXmin(NULL, false) : InvalidTransactionId; /* Get oldest xmin outside critical section */

		MtmLock(LW_EXCLUSIVE);	
		if (TransactionIdIsValid(xmin) && Mtm->gcCount >= MtmGcPeriod) {
			MtmAdjustOldestXid(xmin);
		}

		x->xid = GetCurrentTransactionIdIfAny();
        x->isReplicated = MtmIsLogicalReceiver;
        x->isDistributed = MtmIsUserTransaction();
		x->isPrepared = false;
		x->isTwoPhase = false;
		x->isTransactionBlock = IsTransactionBlock();
		/* Application name can be changed usnig PGAPPNAME environment variable */
		if (x->isDistributed && Mtm->status != MTM_ONLINE && strcmp(application_name, MULTIMASTER_ADMIN) != 0) { 
			/* Reject all user's transactions at offline cluster. 
			 * Allow execution of transaction by bg-workers to make it possible to perform recovery.
			 */
			MtmUnlock();			
			elog(ERROR, "Multimaster node is not online: current status %s", MtmNodeStatusMnem[Mtm->status]);
		}
		x->containsDML = false;
        x->snapshot = MtmAssignCSN();	
		x->gtid.xid = InvalidTransactionId;
		x->gid[0] = '\0';
		x->status = TRANSACTION_STATUS_IN_PROGRESS;

		/*
		 * Check if there is global multimaster lock preventing new transaction from commit to make a chance to wal-senders to catch-up.
		 * Only "own" transactions are blocked. Transactions replicated from other nodes (including recovered transaction) should be proceeded
		 * and should not cause cluster status change.
		 */
		if (x->isDistributed && x->isReplicated) { 
			MtmCheckClusterLock();
		}

		MtmUnlock();

        MTM_LOG3("%d: MtmLocalTransaction: %s transaction %u uses local snapshot %lu", 
				 MyProcPid, x->isDistributed ? "distributed" : "local", x->xid, x->snapshot);
    }
}


static MtmTransState* 
MtmCreateTransState(MtmCurrentTrans* x)
{
	bool found;
	MtmTransState* ts = hash_search(MtmXid2State, &x->xid, HASH_ENTER, &found);
	ts->status = TRANSACTION_STATUS_IN_PROGRESS;
	ts->snapshot = x->snapshot;
	ts->isLocal = true;
	if (!found) {
		ts->isEnqueued = false;
		ts->isActive = false;
	}
	if (TransactionIdIsValid(x->gtid.xid)) { 		
		Assert(x->gtid.node != MtmNodeId);
		ts->gtid = x->gtid;
	} else { 
		/* I am coordinator of transaction */
		ts->gtid.xid = x->xid;
		ts->gtid.node = MtmNodeId;
	}
	strcpy(ts->gid, x->gid);
	return ts;
}

	
	
/* 
 * Prepare transaction for two-phase commit.
 * This code is executed by PRE_PREPARE hook before PREPARE message is sent to replicas by logical replication
 */
static void
MtmPrePrepareTransaction(MtmCurrentTrans* x)
{ 
	MtmTransState* ts;
	TransactionId* subxids;
	MTM_TXTRACE(x, "PrePrepareTransaction Start");

	if (!x->isDistributed) {
		return;
	}

	if (Mtm->inject2PCError == 1) { 
		Mtm->inject2PCError = 0;
		elog(ERROR, "ERROR INJECTION for transaction %d (%s)", x->xid, x->gid);
	}
	x->xid = GetCurrentTransactionId();
	Assert(TransactionIdIsValid(x->xid));

	if (!IsBackgroundWorker && Mtm->status != MTM_ONLINE) { 
		/* Do not take in account bg-workers which are performing recovery */
		elog(ERROR, "Abort current transaction because this cluster node is in %s status", MtmNodeStatusMnem[Mtm->status]);			
	}

	MtmLock(LW_EXCLUSIVE);

	ts = MtmCreateTransState(x);
	/* 
	 * Invalid CSN prevent replication of transaction by logical replication 
	 */	   
	ts->isLocal = x->isReplicated || !x->containsDML;
	ts->snapshot = x->snapshot;
	ts->csn = MtmAssignCSN();	
	ts->procno = MyProc->pgprocno;
	ts->nVotes = 1; /* I am voted myself */
	ts->votingCompleted = false;
	ts->participantsMask = (((nodemask_t)1 << Mtm->nAllNodes) - 1) & ~Mtm->disabledNodeMask;
	ts->votedMask = 0;
	ts->nSubxids = xactGetCommittedChildren(&subxids);
	if (!ts->isActive) {
		ts->isActive = true;
		Mtm->nActiveTransactions += 1;
	}
	x->isPrepared = true;
	x->csn = ts->csn;
	
	Mtm->transCount += 1;
	Mtm->gcCount += 1;

	MtmTransactionListAppend(ts);
	MtmAddSubtransactions(ts, subxids, ts->nSubxids);
	MTM_LOG3("%d: MtmPrePrepareTransaction prepare commit of %d (gtid.xid=%d, gtid.node=%d, CSN=%ld)", 
			 MyProcPid, x->xid, ts->gtid.xid, ts->gtid.node, ts->csn);
	MtmUnlock();
	MTM_TXTRACE(x, "PrePrepareTransaction Finish");
}

/*
 * Check heartbeats
 */
bool MtmWatchdog(timestamp_t now)
{
	int i, n = Mtm->nAllNodes;
	bool allAlive = true;
	for (i = 0; i < n; i++) { 
		if (i+1 != MtmNodeId && !BIT_CHECK(Mtm->disabledNodeMask, i)) {
			if (Mtm->nodes[i].lastHeartbeat != 0
				&& now > Mtm->nodes[i].lastHeartbeat + MSEC_TO_USEC(MtmHeartbeatRecvTimeout)) 
			{ 
				elog(WARNING, "Heartbeat is not received from node %d during %d msec", 
					 i+1, (int)USEC_TO_MSEC(now - Mtm->nodes[i].lastHeartbeat));
				MtmOnNodeDisconnect(i+1);				
				allAlive = false;
			}
		}
	}
	return allAlive;
}


static void
MtmPostPrepareTransaction(MtmCurrentTrans* x)
{ 
	MtmTransState* ts;
	MTM_TXTRACE(x, "PostPrepareTransaction Start");

	if (!x->isDistributed) {
		return;
	}

	if (Mtm->inject2PCError == 2) { 
		Mtm->inject2PCError = 0;
		elog(ERROR, "ERROR INJECTION for transaction %d (%s)", x->xid, x->gid);
	}
	MtmLock(LW_EXCLUSIVE);
	ts = hash_search(MtmXid2State, &x->xid, HASH_FIND, NULL);
	Assert(ts != NULL);
	//if (x->gid[0]) MTM_LOG1("Preparing transaction %d (%s) at %ld", x->xid, x->gid, MtmGetCurrentTime());
	if (!MtmIsCoordinator(ts) || Mtm->status == MTM_RECOVERY) {
		MtmTransMap* tm = (MtmTransMap*)hash_search(MtmGid2State, x->gid, HASH_ENTER, NULL);
		Assert(x->gid[0]);
		tm->state = ts;	
		ts->votingCompleted = true;
		if (Mtm->status != MTM_RECOVERY || Mtm->recoverySlot != MtmReplicationNodeId) { 
			MtmSend2PCMessage(ts, MSG_READY); /* send notification to coordinator */
			if (!MtmUseDtm) { 
				ts->status = TRANSACTION_STATUS_UNKNOWN;
			}
		} else {
			ts->status = TRANSACTION_STATUS_UNKNOWN;
		}
		MtmUnlock();
		MtmResetTransaction();
	} else { 
		time_t transTimeout = Max(MSEC_TO_USEC(Mtm2PCMinTimeout), (ts->csn - ts->snapshot)*Mtm2PCPrepareRatio/100); 
		int result = 0;
		int nConfigChanges = Mtm->nConfigChanges;
		timestamp_t start = MtmGetSystemTime();	
		
		if (x->isTwoPhase) { 
			MtmTransMap* tm = (MtmTransMap*)hash_search(MtmGid2State, x->gid, HASH_ENTER, NULL);
			tm->state = ts;	
		}

		/* Wait votes from all nodes until: */
		while (!ts->votingCompleted                           /* all nodes voted */
			   && nConfigChanges == Mtm->nConfigChanges       /* configarion is changed */
			   && Mtm->status == MTM_ONLINE                   /* node is not online */
			   && ts->status != TRANSACTION_STATUS_ABORTED    /* transaction is aborted */
			   && start + transTimeout >= MtmGetSystemTime()) /* timeout is expired */
		{
			MtmUnlock();
			MTM_TXTRACE(x, "PostPrepareTransaction WaitLatch Start");
			result = WaitLatch(&MyProc->procLatch, WL_LATCH_SET | WL_TIMEOUT | WL_POSTMASTER_DEATH, MtmHeartbeatRecvTimeout);
			MTM_TXTRACE(x, "PostPrepareTransaction WaitLatch Finish");
			/* Emergency bailout if postmaster has died */
			if (result & WL_POSTMASTER_DEATH) { 
				proc_exit(1);
			}
			if (result & WL_LATCH_SET) { 
				ResetLatch(&MyProc->procLatch);			
			} 
			MtmLock(LW_EXCLUSIVE);
		}
		if (ts->status != TRANSACTION_STATUS_ABORTED && (!ts->votingCompleted || nConfigChanges != Mtm->nConfigChanges)) {  
			if (nConfigChanges != Mtm->nConfigChanges) {
				elog(WARNING, "Transaction %d (%s) is aborted because cluster configuration is changed during commit", x->xid, x->gid);
			} else {
				elog(WARNING, "Transaction %d (%s) is aborted because of %d msec timeout expiration, prepare time %d msec", 
					 x->xid, x->gid, (int)USEC_TO_MSEC(transTimeout), (int)USEC_TO_MSEC(ts->csn - x->snapshot));
			}
			MtmAbortTransaction(ts);
		}
		x->status = ts->status;
		MTM_LOG3("%d: Result of vote: %d", MyProcPid, ts->status);
		MtmUnlock();
	}
	//if (x->gid[0]) MTM_LOG1("Prepared transaction %d (%s) csn=%ld at %ld: %d", x->xid, x->gid, ts->csn, MtmGetCurrentTime(), ts->status);
	if (Mtm->inject2PCError == 3) { 
		Mtm->inject2PCError = 0;
		elog(ERROR, "ERROR INJECTION for transaction %d (%s)", x->xid, x->gid);
	}

	MTM_TXTRACE(x, "PostPrepareTransaction Finish");
}


static void 
MtmAbortPreparedTransaction(MtmCurrentTrans* x)
{
	MtmTransMap* tm;

	if (Mtm->status == MTM_RECOVERY) { 
		return;
	}
	if (x->status != TRANSACTION_STATUS_ABORTED) { 
		MtmLock(LW_EXCLUSIVE);
		tm = (MtmTransMap*)hash_search(MtmGid2State, x->gid, HASH_REMOVE, NULL);
		if (tm == NULL) { 
			elog(WARNING, "Global transaciton ID '%s' is not found", x->gid);
		} else { 
			Assert(tm->state != NULL);
			MTM_LOG1("Abort prepared transaction %d with gid='%s'", x->xid, x->gid);
			MtmAbortTransaction(tm->state);
		}
		MtmUnlock();
		x->status = TRANSACTION_STATUS_ABORTED;
	} else { 
		MTM_LOG1("Transaction %d with gid='%s' is already aborted", x->xid, x->gid);
	}
}

static void 
MtmEndTransaction(MtmCurrentTrans* x, bool commit)
{
	MTM_LOG3("%d: End transaction %d, prepared=%d, replicated=%d, distributed=%d, gid=%s -> %s", 
			 MyProcPid, x->xid, x->isPrepared, x->isReplicated, x->isDistributed, x->gid, commit ? "commit" : "abort");
	if (x->status != TRANSACTION_STATUS_ABORTED && x->isDistributed && (x->isPrepared || x->isReplicated)) {
		MtmTransState* ts = NULL;
		MtmLock(LW_EXCLUSIVE);
		if (x->isPrepared) { 
			ts = hash_search(MtmXid2State, &x->xid, HASH_FIND, NULL);
			Assert(ts != NULL);
		} else if (x->gid[0]) { 
			//MtmTransMap* tm = (MtmTransMap*)hash_search(MtmGid2State, x->gid, HASH_REMOVE, NULL);
			MtmTransMap* tm = (MtmTransMap*)hash_search(MtmGid2State, x->gid, HASH_FIND, NULL);
			if (tm != NULL) {
				ts = tm->state;
			} else { 
				MTM_LOG3("%d: GID %s not found", MyProcPid, x->gid);
			}
		}
		if (ts != NULL) { 
			if (commit) {
				/* Assert(ts->status == TRANSACTION_STATUS_UNKNOWN); */
				Assert(ts->status == TRANSACTION_STATUS_UNKNOWN 
					   || (ts->status == TRANSACTION_STATUS_IN_PROGRESS && Mtm->status == MTM_RECOVERY)); /* ??? Why there is commit without prepare */
				if (x->csn > ts->csn || Mtm->status == MTM_RECOVERY) {
					ts->csn = x->csn;
					MtmSyncClock(ts->csn);
				}
				Mtm->lastCsn = ts->csn;
				ts->status = TRANSACTION_STATUS_COMMITTED;
				Assert(ts->isActive);
				ts->isActive = false;
				Assert(Mtm->nActiveTransactions != 0);
				Mtm->nActiveTransactions -= 1;
				MtmAdjustSubtransactions(ts);
			} else { 
				MTM_LOG1("%d: abort transaction %d gid='%s' is called from MtmEndTransaction", MyProcPid, x->xid, x->gid);
				MtmAbortTransaction(ts);
			}
		}
		if (!commit && x->isReplicated && TransactionIdIsValid(x->gtid.xid)) { 
			Assert(Mtm->status != MTM_RECOVERY || Mtm->recoverySlot != MtmNodeId);
			/* 
			 * Send notification only if ABORT happens during transaction processing at replicas, 
			 * do not send notification if ABORT is received from master 
			 */
			MTM_LOG2("%d: send ABORT notification for transaction %d to coordinator %d", MyProcPid, x->gtid.xid, x->gtid.node);
			if (ts == NULL) { 
				bool found;
				Assert(TransactionIdIsValid(x->xid));
				ts = hash_search(MtmXid2State, &x->xid, HASH_ENTER, &found);
				if (!found) { 
					ts->isEnqueued = false;
					ts->isActive = false;
				}
				ts->status = TRANSACTION_STATUS_ABORTED;
				ts->isLocal = true;
				ts->snapshot = x->snapshot;
				ts->csn = MtmAssignCSN();	
				ts->gtid = x->gtid;
				ts->nSubxids = 0;
				ts->votingCompleted = true;
				if (ts->isActive) { 
					ts->isActive = false;
					Assert(Mtm->nActiveTransactions != 0);
					Mtm->nActiveTransactions -= 1;
				}
				MtmTransactionListAppend(ts);
			}
			MtmSend2PCMessage(ts, MSG_ABORTED); /* send notification to coordinator */
		} else if (x->status == TRANSACTION_STATUS_ABORTED && x->isReplicated && !x->isPrepared) {
			hash_search(MtmXid2State, &x->xid, HASH_REMOVE, NULL);
		}
		MtmUnlock();
	}
	MtmResetTransaction();
	if (!MyReplicationSlot) { 
		MtmCheckSlots();
	}
}

void MtmSendMessage(MtmArbiterMessage* msg) 
{
	MtmMessageQueue* mq = Mtm->freeQueue;
	MtmMessageQueue* sendQueue = Mtm->sendQueue;
	if (mq == NULL) {
		mq = (MtmMessageQueue*)ShmemAlloc(sizeof(MtmMessageQueue));
	} else { 
		Mtm->freeQueue = mq->next;
	}
	mq->msg = *msg;
	mq->next = sendQueue;
	Mtm->sendQueue = mq;
	if (sendQueue == NULL) { 
		/* singal semaphore only once for the whole list */
		PGSemaphoreUnlock(&Mtm->sendSemaphore);
	}
}

void MtmSend2PCMessage(MtmTransState* ts, MtmMessageCode cmd)
{
	MtmArbiterMessage msg;
	msg.code = cmd;
	msg.sxid = ts->xid;
	msg.csn  = ts->csn;
	msg.disabledNodeMask = Mtm->disabledNodeMask;
	msg.connectivityMask = Mtm->connectivityMask;
	msg.oldestSnapshot = Mtm->nodes[MtmNodeId-1].oldestSnapshot;
	memcpy(msg.gid, ts->gid, MULTIMASTER_MAX_GID_SIZE);

	if (MtmIsCoordinator(ts)) {
		int i;
		for (i = 0; i < Mtm->nAllNodes; i++)
		{
			if (i+1 != MtmNodeId && BIT_CHECK(ts->participantsMask & ~Mtm->disabledNodeMask, i) && TransactionIdIsValid(ts->xids[i]))
			{
				msg.node = i+1;
				msg.dxid = ts->xids[i];
				MtmSendMessage(&msg);
			}
		}
	} else {
		msg.node = ts->gtid.node;
		msg.dxid = ts->gtid.xid;
		MtmSendMessage(&msg);
	}
}

void MtmBroadcastPollMessage(MtmTransState* ts)
{
	int i;
	MtmArbiterMessage msg;
	msg.code = MSG_POLL_REQUEST;
	msg.disabledNodeMask = Mtm->disabledNodeMask;
	msg.connectivityMask = Mtm->connectivityMask;
	msg.oldestSnapshot = Mtm->nodes[MtmNodeId-1].oldestSnapshot;
	memcpy(msg.gid, ts->gid, MULTIMASTER_MAX_GID_SIZE);

	for (i = 0; i < Mtm->nAllNodes; i++)
	{
		if (i+1 != MtmNodeId && BIT_CHECK(ts->participantsMask & ~Mtm->disabledNodeMask, i))
		{
			msg.node = i+1;
			MTM_LOG1("Send request for transaction %s to node %d", msg.gid, msg.node);
			MtmSendMessage(&msg);
		}
	}
}


static void MtmStartRecovery()
{
	MtmLock(LW_EXCLUSIVE);
	BIT_SET(Mtm->disabledNodeMask, MtmNodeId-1);
	MtmSwitchClusterMode(MTM_RECOVERY);
	MtmUnlock();
}

void MtmJoinTransaction(GlobalTransactionId* gtid, csn_t globalSnapshot)
{
	MtmTx.gtid = *gtid;
	MtmTx.xid = GetCurrentTransactionId();
	MtmTx.isReplicated = true;
	MtmTx.isDistributed = true;
	MtmTx.containsDML = true;

	if (globalSnapshot != INVALID_CSN) {
		MtmLock(LW_EXCLUSIVE);
		MtmSyncClock(globalSnapshot);	
		MtmTx.snapshot = globalSnapshot;	
		if (Mtm->status != MTM_RECOVERY) { 
			MtmTransState* ts = MtmCreateTransState(&MtmTx); /* we need local->remote xid mapping for deadlock detection */
			if (!ts->isActive) { 
				ts->isActive = true;
				Mtm->nActiveTransactions += 1;
			}
		}
		MtmUnlock();
	} else { 
		globalSnapshot = MtmTx.snapshot;
	}
	if (!TransactionIdIsValid(gtid->xid)) { 
		/* In case of recovery InvalidTransactionId is passed */
		if (Mtm->status != MTM_RECOVERY) { 
			elog(WARNING, "Node %d tries to recover node %d which is in %s mode", gtid->node, MtmNodeId,  MtmNodeStatusMnem[Mtm->status]);
			MtmStartRecovery();
		}
	} else if (Mtm->status == MTM_RECOVERY) { 
		/* When recovery is completed we get normal transaction ID and switch to normal mode */
		MtmRecoveryCompleted();
	}
}

void  MtmSetCurrentTransactionGID(char const* gid)
{
	MTM_LOG3("Set current transaction xid=%d GID %s", MtmTx.xid, gid);
	strcpy(MtmTx.gid, gid);
	MtmTx.isDistributed = true;
	MtmTx.isReplicated = true;
}

TransactionId MtmGetCurrentTransactionId(void)
{
	return MtmTx.xid;
}

XidStatus MtmGetCurrentTransactionStatus(void)
{
	return MtmTx.status;
}

XidStatus MtmExchangeGlobalTransactionStatus(char const* gid, XidStatus new_status)
{
	MtmTransMap* tm;
	bool found;
	XidStatus old_status = TRANSACTION_STATUS_IN_PROGRESS;

	Assert(gid[0]);
	MtmLock(LW_EXCLUSIVE);
	tm = (MtmTransMap*)hash_search(MtmGid2State, gid, HASH_ENTER, &found);
	if (found) {
		old_status = tm->status;
		if (old_status != TRANSACTION_STATUS_ABORTED) { 
			tm->status = new_status;
		}
	} else { 
		tm->state = NULL;
		tm->status = new_status;
	}
	MtmUnlock();
	return old_status;
}

void  MtmSetCurrentTransactionCSN(csn_t csn)
{
	MTM_LOG3("Set current transaction CSN %ld", csn);
	MtmTx.csn = csn;
	MtmTx.isDistributed = true;
	MtmTx.isReplicated = true;
}


csn_t MtmGetTransactionCSN(TransactionId xid)
{
	MtmTransState* ts;
	csn_t csn;
	MtmLock(LW_SHARED);
	ts = (MtmTransState*)hash_search(MtmXid2State, &xid, HASH_FIND, NULL);
	Assert(ts != NULL);
	csn = ts->csn;
	MtmUnlock();
	return csn;
}
	
void MtmWakeUpBackend(MtmTransState* ts)
{
	if (!ts->votingCompleted) {
		MTM_TXTRACE(ts, "MtmWakeUpBackend");
		MTM_LOG3("Wakeup backed procno=%d, pid=%d", ts->procno, ProcGlobal->allProcs[ts->procno].pid);
		ts->votingCompleted = true;
		SetLatch(&ProcGlobal->allProcs[ts->procno].procLatch); 
	}
}

void MtmAbortTransaction(MtmTransState* ts)
{	
	Assert(MtmLockCount != 0); /* should be invoked with exclsuive lock */
	if (ts->status != TRANSACTION_STATUS_ABORTED) { 
		if (ts->status == TRANSACTION_STATUS_COMMITTED) { 
			elog(LOG, "Attempt to rollback already committed transaction %d (%s)", ts->xid, ts->gid);
		} else { 
			MTM_LOG1("Rollback active transaction %d:%d (local xid %d) status %d", ts->gtid.node, ts->gtid.xid, ts->xid, ts->status);
			ts->status = TRANSACTION_STATUS_ABORTED;
			MtmAdjustSubtransactions(ts);
			if (ts->isActive) {
				ts->isActive = false;
				Assert(Mtm->nActiveTransactions != 0);
				Mtm->nActiveTransactions -= 1;
			}
		}
	}
}

/*
 * -------------------------------------------
 * HA functions
 * -------------------------------------------
 */

void MtmHandleApplyError(void)
{
	ErrorData *edata = CopyErrorData();
	switch (edata->sqlerrcode) { 
		case ERRCODE_DISK_FULL:
		case ERRCODE_INSUFFICIENT_RESOURCES:
		case ERRCODE_IO_ERROR:
		case ERRCODE_DATA_CORRUPTED:
		case ERRCODE_INDEX_CORRUPTED:
		case ERRCODE_SYSTEM_ERROR:
		case ERRCODE_INTERNAL_ERROR:
		case ERRCODE_OUT_OF_MEMORY:
			elog(WARNING, "Node is excluded from cluster because of non-recoverable error %d, %s, pid=%u",
				edata->sqlerrcode, edata->message, getpid());
			// MtmSwitchClusterMode(MTM_OUT_OF_SERVICE);
			// kill(PostmasterPid, SIGQUIT);
			break;
	}
	FreeErrorData(edata);
}

/**
 * Check status of all prepared transactions with coordinator at disabled node
 * Called only from MtmDisableNode in critical section.
 */
static void MtmPollStatusOfPreparedTransactions(int disabledNodeId)
{
	MtmTransState *ts;
	for (ts = Mtm->transListHead; ts != NULL; ts = ts->next) { 
		if (TransactionIdIsValid(ts->gtid.xid) 
			&& ts->gtid.node == disabledNodeId 
			&& ts->votedMask == 0
			&& (ts->status == TRANSACTION_STATUS_UNKNOWN || ts->status == TRANSACTION_STATUS_IN_PROGRESS)) 
		{
			Assert(ts->gid[0]);
			if (ts->status == TRANSACTION_STATUS_UNKNOWN) { 
				/* If transaction has unknown state then it is prepared at all nodes and we can commit it */
				elog(LOG, "Commit transaction %s because its coordinator is disabled and transaction is in UNKNOWN state", ts->gid);
				Assert(!IsTransactionState());
				StartTransactionCommand();
				MtmSetCurrentTransactionGID(ts->gid);
				FinishPreparedTransaction(ts->gid, true);
				CommitTransactionCommand();
				Assert(ts->status == TRANSACTION_STATUS_COMMITTED);
			} else {
				MTM_LOG1("Poll state of transaction %d (%s)", ts->xid, ts->gid);
				BIT_SET(ts->votedMask, MtmNodeId-1); /* I voted myself */
				MtmBroadcastPollMessage(ts);
			}
		} else {
			MTM_LOG2("Skip transaction %d (%s) with status %d gtid.node=%d gtid.xid=%d votedMask=%lx", ts->xid, ts->gid, ts->status, ts->gtid.node, ts->gtid.xid, ts->votedMask);
		}
	}
}

static void MtmDisableNode(int nodeId)
{
	timestamp_t now = MtmGetSystemTime();
	elog(WARNING, "Disable node %d at xlog position %lx, last status change time %d msec ago", nodeId, GetXLogInsertRecPtr(), 
		 (int)USEC_TO_MSEC(now - Mtm->nodes[nodeId-1].lastStatusChangeTime));
	BIT_SET(Mtm->disabledNodeMask, nodeId-1);
	Mtm->nodes[nodeId-1].timeline += 1;
	Mtm->nodes[nodeId-1].lastStatusChangeTime = now;
	Mtm->nodes[nodeId-1].lastHeartbeat = 0; /* defuse watchdog until first heartbeat is received */
	if (nodeId != MtmNodeId) { 
		Mtm->nLiveNodes -= 1;
	}
	MtmPollStatusOfPreparedTransactions(nodeId);
} 
	
static void MtmEnableNode(int nodeId)
{ 
	BIT_CLEAR(Mtm->disabledNodeMask, nodeId-1);
	BIT_CLEAR(Mtm->reconnectMask, nodeId-1);
	Mtm->nodes[nodeId-1].lastStatusChangeTime = MtmGetSystemTime();
	Mtm->nodes[nodeId-1].lastHeartbeat = 0; /* defuse watchdog until first heartbeat is received */
	if (nodeId != MtmNodeId) { 
		Mtm->nLiveNodes += 1;			
	}
	elog(WARNING, "Enable node %d at xlog position %lx", nodeId, GetXLogInsertRecPtr());
}

void MtmRecoveryCompleted(void)
{
	int i;
	MTM_LOG1("Recovery of node %d is completed, disabled mask=%llx, connectivity mask=%llx, live nodes=%d",
			 MtmNodeId, (long long) Mtm->disabledNodeMask, (long long) Mtm->connectivityMask, Mtm->nLiveNodes);
	MtmLock(LW_EXCLUSIVE);
	Mtm->recoverySlot = 0;
	BIT_CLEAR(Mtm->disabledNodeMask, MtmNodeId-1);
	Mtm->reconnectMask |= Mtm->connectivityMask; /* try to reestablish all connections */
	Mtm->nodes[MtmNodeId-1].lastStatusChangeTime = MtmGetSystemTime();
	for (i = 0; i < Mtm->nAllNodes; i++) { 
		Mtm->nodes[i].lastHeartbeat = 0; /* defuse watchdog until first heartbeat is received */
	}
	/* Mode will be changed to online once all logical reciever are connected */
	MtmSwitchClusterMode(MTM_CONNECTED);
	MtmUnlock();
}



/**
 * Check state of replication slots. If some of them are too much lag behind wal, then drop this slots to avoid 
 * WAL overflow
 */
static void 
MtmCheckSlots()
{
	if (MtmMaxRecoveryLag != 0 && Mtm->disabledNodeMask != 0) 
	{
		int i;
		for (i = 0; i < max_replication_slots; i++) { 
			ReplicationSlot* slot = &ReplicationSlotCtl->replication_slots[i];
			int nodeId;
			if (slot->in_use 
				&& sscanf(slot->data.name.data, MULTIMASTER_SLOT_PATTERN, &nodeId) == 1
				&& BIT_CHECK(Mtm->disabledNodeMask, nodeId-1)
				&& slot->data.confirmed_flush + MtmMaxRecoveryLag < GetXLogInsertRecPtr()) 
			{
				elog(WARNING, "Drop slot for node %d which lag %ld is larger than threshold %d", 
						 nodeId,
						 GetXLogInsertRecPtr() - slot->data.restart_lsn,
						 MtmMaxRecoveryLag);
				ReplicationSlotDrop(slot->data.name.data);
			}
		}
	}
}

static int64 MtmGetSlotLag(int nodeId)
{
	int i;
	for (i = 0; i < max_replication_slots; i++) { 
		ReplicationSlot* slot = &ReplicationSlotCtl->replication_slots[i];
		int node;
		if (slot->in_use 
			&& sscanf(slot->data.name.data, MULTIMASTER_SLOT_PATTERN, &node) == 1
			&& node == nodeId)
		{
			return GetXLogInsertRecPtr() - slot->data.confirmed_flush;
		}
	}
	return -1;
}


/*
 * This function is called by WAL sender when start sending new transaction.
 * It returns true if specified node is in recovery mode. In this case we should send all transactions from WAL, 
 * not only coordinated by self node as in normal mode.
 */
bool MtmIsRecoveredNode(int nodeId)
{
	if (BIT_CHECK(Mtm->disabledNodeMask, nodeId-1)) { 
		if (!MtmIsRecoverySession) { 
			elog(ERROR, "Node %d is marked as disabled but is not in recovery mode", nodeId);
		}
		return true;
	} else { 
		MtmIsRecoverySession = false; /* recovery is completed */
		return false;
	}
}


bool MtmRecoveryCaughtUp(int nodeId, XLogRecPtr slotLSN)
{
	bool caughtUp = false;
	MtmLock(LW_EXCLUSIVE);
	if (MtmIsRecoveredNode(nodeId)) { 
		XLogRecPtr walLSN = GetXLogInsertRecPtr();
		if (slotLSN == walLSN && Mtm->nActiveTransactions == 0) {
			if (BIT_CHECK(Mtm->nodeLockerMask, nodeId-1)) { 
				MTM_LOG1("Node %d is caught-up", nodeId);	
				BIT_CLEAR(Mtm->walSenderLockerMask, MyWalSnd - WalSndCtl->walsnds);
				BIT_CLEAR(Mtm->nodeLockerMask, nodeId-1);
				Mtm->nLockers -= 1;
			} else { 
				MTM_LOG1("%d: node %d is caugth-up without locking cluster", MyProcPid, nodeId);	
				/* We are lucky: caugth-up without locking cluster! */
			}
			MtmEnableNode(nodeId);
			Mtm->nConfigChanges += 1;
			caughtUp = true;
		} else if (!BIT_CHECK(Mtm->nodeLockerMask, nodeId-1)
				   && slotLSN + MtmMinRecoveryLag > walLSN) 
		{ 
			/*
			 * Wal sender almost catched up.
			 * Lock cluster preventing new transaction to start until wal is completely replayed.
			 * We have to maintain two bitmasks: one is marking wal sender, another - correspondent nodes. 
			 * Is there some better way to establish mapping between nodes ad WAL-seconder?
			 */
			MTM_LOG1("Node %d is almost caught-up: slot position %lx, WAL position %lx, active transactions %d", 
				 nodeId, slotLSN, walLSN, Mtm->nActiveTransactions);
			Assert(MyWalSnd != NULL); /* This function is called by WAL-sender, so it should not be NULL */
			BIT_SET(Mtm->nodeLockerMask, nodeId-1);
			BIT_SET(Mtm->walSenderLockerMask, MyWalSnd - WalSndCtl->walsnds);
			Mtm->nLockers += 1;
		} else { 
			MTM_LOG2("Continue recovery of node %d, slot position %lx, WAL position %lx, WAL sender position %lx, lockers %d, active transactions %d", nodeId, slotLSN, walLSN, MyWalSnd->sentPtr, Mtm->nLockers, Mtm->nActiveTransactions);
		}
	}
	MtmUnlock();
	return caughtUp;
}

void MtmSwitchClusterMode(MtmNodeStatus mode)
{
	Mtm->status = mode;
	Mtm->nodes[MtmNodeId-1].lastStatusChangeTime = MtmGetSystemTime();
	MTM_LOG1("Switch to %s mode", MtmNodeStatusMnem[mode]);
	/* ??? Something else to do here? */
}


/*
 * If there are recovering nodes which are catching-up WAL, check the status and prevent new transaction from commit to give
 * WAL-sender a chance to catch-up WAL, completely synchronize replica and switch it to normal mode.
 * This function is called before transaction prepare with multimaster lock set.
 */
static void 
MtmCheckClusterLock()
{	
	timestamp_t delay = MIN_WAIT_TIMEOUT;
	while (true)
	{
		nodemask_t mask = Mtm->walSenderLockerMask;
		if (mask != 0) {
			if (Mtm->nActiveTransactions == 0) { 
				XLogRecPtr currLogPos = GetXLogInsertRecPtr();
				int i;
				for (i = 0; mask != 0; i++, mask >>= 1) { 
					if (mask & 1) { 
						if (WalSndCtl->walsnds[i].sentPtr != currLogPos) {
							/* recovery is in progress */
							break;
						} else { 
							/* recovered replica catched up with master */
							MTM_LOG1("WAL-sender %d complete recovery", i);
							BIT_CLEAR(Mtm->walSenderLockerMask, i);
						}
					}
				}
			}
			if (mask != 0) { 
				/* some "almost catch-up" wal-senders are still working. */
				/* Do not start new transactions until them are completed. */
				MtmUnlock();
				MtmSleep(delay);
				if (delay*2 <= MAX_WAIT_TIMEOUT) { 
					delay *= 2;
				}
				MtmLock(LW_EXCLUSIVE);
				continue;
			} else {  
				/* All lockers are synchronized their logs */
				/* Remove lock and mark them as rceovered */
				MTM_LOG1("Complete recovery of %d nodes (node mask %lx)", Mtm->nLockers, (long) Mtm->nodeLockerMask);
				Assert(Mtm->walSenderLockerMask == 0);
				Assert((Mtm->nodeLockerMask & Mtm->disabledNodeMask) == Mtm->nodeLockerMask);
				Mtm->disabledNodeMask &= ~Mtm->nodeLockerMask;
				Mtm->nLiveNodes += Mtm->nLockers;
				Mtm->nLockers = 0;
				Mtm->nodeLockerMask = 0;
				MtmCheckQuorum();
			}
		}
		break;
	}
}	

/**
 * Build internode connectivity mask. 1 - means that node is disconnected.
 */
static bool 
MtmBuildConnectivityMatrix(nodemask_t* matrix, bool nowait)
{
	int i, j, n = Mtm->nAllNodes;
	bool changed = false;

	for (i = 0; i < n; i++) { 
		if (i+1 != MtmNodeId) { 
			void* data = RaftableGet(psprintf("node-mask-%d", i+1), NULL, NULL, nowait);
			if (data == NULL) { 
				return false;
			}
			matrix[i] = *(nodemask_t*)data;
		} else { 
			matrix[i] = Mtm->connectivityMask;
		}

		if (lastKnownMatrix[i] != matrix[i])
		{
			changed = true;
			lastKnownMatrix[i] = matrix[i];
		}
	}

	/* Print matrix if changed */
	if (changed)
	{
		fprintf(stderr, "Connectivity matrix:\n");
		for (i = 0; i < n; i++)
		{
			for (j = 0; j < n; j++)
				putc(BIT_CHECK(matrix[i], j) ? 'X' : '+', stderr);
			putc('\n', stderr);
		}
		fputs("-----------------------\n", stderr);
	}

	/* make matrix symetric: required for Bron–Kerbosch algorithm */
	for (i = 0; i < n; i++) { 
		for (j = 0; j < i; j++) { 
			matrix[i] |= ((matrix[j] >> i) & 1) << j;
			matrix[j] |= ((matrix[i] >> j) & 1) << i;
		}
		matrix[i] &= ~((nodemask_t)1 << i);
	}

	return true;
}


/**
 * Build connectivity graph, find clique in it and extend disabledNodeMask by nodes not included in clique.
 * This function returns false if current node is excluded from cluster, true otherwise
 */
bool MtmRefreshClusterStatus(bool nowait, int testNodeId)
{
	nodemask_t mask, clique, disabled, enabled;
	nodemask_t matrix[MAX_NODES];
	MtmTransState *ts;
	int clique_size;
	int i;

	if (!MtmBuildConnectivityMatrix(matrix, nowait)) { 
		/* RAFT is not available */
		return false;
	}

	clique = MtmFindMaxClique(matrix, Mtm->nAllNodes, &clique_size);

	if ( clique == (~Mtm->disabledNodeMask & (((nodemask_t)1 << Mtm->nAllNodes)-1)) ) 
		/* Nothing is changed */
		return false;

	if (clique_size >= Mtm->nAllNodes/2+1) { /* have quorum */
		fprintf(stderr, "Old mask: ");
		for (i = 0; i <  Mtm->nAllNodes; i++) { 
			putc(BIT_CHECK(Mtm->disabledNodeMask, i) ? '-' : '+', stderr);
		}
		putc('\n', stderr);
		fprintf(stderr, "New mask: ");
		for (i = 0; i <  Mtm->nAllNodes; i++) { 
			putc(BIT_CHECK(clique, i) ? '+' : '-', stderr);
		}
		putc('\n', stderr);

		MTM_LOG1("Find clique %lx, disabledNodeMask %lx", (long) clique, (long) Mtm->disabledNodeMask);
		MtmLock(LW_EXCLUSIVE);
		disabled = ~clique & (((nodemask_t)1 << Mtm->nAllNodes)-1) & ~Mtm->disabledNodeMask; /* new disabled nodes mask */
		
		if (disabled) { 
			timestamp_t now = MtmGetSystemTime();
			for (i = 0, mask = disabled; mask != 0; i++, mask >>= 1) {
				if (mask & 1) { 
					if (Mtm->nodes[i].lastStatusChangeTime + MSEC_TO_USEC(MtmNodeDisableDelay) < now) {
						MtmDisableNode(i+1);
					}
				}
			}
		}		
		enabled = clique & Mtm->disabledNodeMask; /* new enabled nodes mask */		
		if (testNodeId != 0 && BIT_CHECK(enabled, testNodeId-1)) { 
			MtmEnableNode(testNodeId);
		}
//		Mtm->reconnectMask |= clique & Mtm->disabledNodeMask; /* new enabled nodes mask */		

		if (disabled|enabled) { 
			MtmCheckQuorum();
			
			/* Interrupt voting for active transaction and abort them */
			for (ts = Mtm->transListHead; ts != NULL; ts = ts->next) { 
				MTM_LOG3("Active transaction gid='%s', coordinator=%d, xid=%d, status=%d, gtid.xid=%d",
						 ts->gid, ts->gtid.node, ts->xid, ts->status, ts->gtid.xid);
				if (MtmIsCoordinator(ts)) { 
					if (!ts->votingCompleted && disabled != 0 && ts->status != TRANSACTION_STATUS_ABORTED) {
						MtmAbortTransaction(ts);
						MtmWakeUpBackend(ts);
					}
				}
			}
		}
		MtmUnlock();
		if (BIT_CHECK(Mtm->disabledNodeMask, MtmNodeId-1)) { 
			if (Mtm->status == MTM_ONLINE) {
				/* I was excluded from cluster:( */
				MtmSwitchClusterMode(MTM_OFFLINE);
			}
		} else if (Mtm->status == MTM_OFFLINE) {
			/* Should we somehow restart logical receivers? */ 			
			MtmStartRecovery();
		}
	} else { 
		MTM_LOG1("Clique %lx has no quorum", (long) clique);
		MtmSwitchClusterMode(MTM_IN_MINORITY);
	}
	return true;
}

void MtmCheckQuorum(void)
{
	Mtm->nConfigChanges += 1;
	if (Mtm->nLiveNodes < Mtm->nAllNodes/2+1) {
		if (Mtm->status == MTM_ONLINE) { /* out of quorum */
			elog(WARNING, "Node is in minority: disabled mask %lx", (long) Mtm->disabledNodeMask);
			MtmSwitchClusterMode(MTM_IN_MINORITY);
		}
	} else {
		if (Mtm->status == MTM_IN_MINORITY) { 
			MTM_LOG1("Node is in majority: disabled mask %lx", (long) Mtm->disabledNodeMask);
			MtmSwitchClusterMode(MTM_ONLINE);
		}
	}
}
			
void MtmOnNodeDisconnect(int nodeId)
{ 
	if (BIT_CHECK(Mtm->disabledNodeMask, nodeId-1))
	{
		/* Node is already disabled */
		return;
	}
	if (Mtm->nodes[nodeId-1].lastStatusChangeTime + MSEC_TO_USEC(MtmNodeDisableDelay) > MtmGetSystemTime()) 
	{ 
		/* Avoid false detection of node failure and prevent node status blinking */
		return;
	}
	MtmLock(LW_EXCLUSIVE);
	BIT_SET(Mtm->connectivityMask, nodeId-1);
	BIT_SET(Mtm->reconnectMask, nodeId-1);
	MTM_LOG1("Disconnect node %d connectivity mask %llx", nodeId, (long long) Mtm->connectivityMask);
	MtmUnlock();

	if (!RaftableSet(psprintf("node-mask-%d", MtmNodeId), &Mtm->connectivityMask, sizeof Mtm->connectivityMask, false))
	{
		elog(WARNING, "Disable node which is in minority according to RAFT");
		MtmLock(LW_EXCLUSIVE);
		if (Mtm->status == MTM_ONLINE) { 
			MtmSwitchClusterMode(MTM_IN_MINORITY);
		}
		MtmUnlock();
		return;
	}

	MtmSleep(MSEC_TO_USEC(MtmHeartbeatSendTimeout));
#if 0
	if (!MtmUseRaftable) 
	{
		MtmLock(LW_EXCLUSIVE);
		if (!BIT_CHECK(Mtm->disabledNodeMask, nodeId-1)) { 
			MtmTransState *ts;

			MtmDisableNode(nodeId);
			MtmCheckQuorum();
			/* Interrupt voting for active transaction and abort them */
			for (ts = Mtm->transListHead; ts != NULL; ts = ts->next) { 
				if (MtmIsCoordinator(ts)) { 
					if (!ts->votingCompleted && ts->status != TRANSACTION_STATUS_ABORTED) {
						MtmAbortTransaction(ts);
						MtmWakeUpBackend(ts);
					}
				}
			}
		}
		MtmUnlock();
	} 
	else 
#endif
	{ 
		MtmRefreshClusterStatus(false, 0);
    }
}

void MtmOnNodeConnect(int nodeId)
{
	MtmLock(LW_EXCLUSIVE);	
	BIT_CLEAR(Mtm->connectivityMask, nodeId-1);
	BIT_CLEAR(Mtm->reconnectMask, nodeId-1);
	MtmUnlock();

	MTM_LOG1("Reconnect node %d, connectivityMask=%llx", nodeId, (long long) Mtm->connectivityMask);
	RaftableSet(psprintf("node-mask-%d", MtmNodeId), &Mtm->connectivityMask, sizeof Mtm->connectivityMask, false); 
}



/*
 * -------------------------------------------
 * Node initialization
 * -------------------------------------------
 */


static HTAB* 
MtmCreateXidMap(void)
{
	HASHCTL info;
	HTAB* htab;
	Assert(MtmMaxNodes > 0);
	memset(&info, 0, sizeof(info));
	info.keysize = sizeof(TransactionId);
	info.entrysize = sizeof(MtmTransState) + (MtmMaxNodes-1)*sizeof(TransactionId);
	htab = ShmemInitHash(
		"MtmXid2State",
		MTM_HASH_SIZE, MTM_HASH_SIZE,
		&info,
		HASH_ELEM | HASH_BLOBS
	);
	return htab;
}

static HTAB* 
MtmCreateGidMap(void)
{
	HASHCTL info;
	HTAB* htab;
	memset(&info, 0, sizeof(info));
	info.keysize = MULTIMASTER_MAX_GID_SIZE;
	info.entrysize = sizeof(MtmTransMap);
	htab = ShmemInitHash(
		"MtmGid2State",
		MTM_MAP_SIZE, MTM_MAP_SIZE,
		&info,
		HASH_ELEM 
	);
	return htab;
}

static HTAB* 
MtmCreateLocalTableMap(void)
{
	HASHCTL info;
	HTAB* htab;
	memset(&info, 0, sizeof(info));
	info.keysize = sizeof(Oid);
	htab = ShmemInitHash(
		"MtmLocalTables",
		MULTIMASTER_MAX_LOCAL_TABLES, MULTIMASTER_MAX_LOCAL_TABLES,
		&info,
		0 
	);
	return htab;
}

static void MtmMakeRelationLocal(Oid relid)
{
	if (OidIsValid(relid)) { 
		MtmLock(LW_EXCLUSIVE);		
		hash_search(MtmLocalTables, &relid, HASH_ENTER, NULL);
		MtmUnlock();		
	}
}	


void MtmMakeTableLocal(char* schema, char* name)
{
	RangeVar* rv = makeRangeVar(schema, name, -1);
	Oid relid = RangeVarGetRelid(rv, NoLock, true);
	MtmMakeRelationLocal(relid);
}


typedef struct { 
	NameData schema;
	NameData name;
} MtmLocalTablesTuple;

static void MtmLoadLocalTables(void)
{
	RangeVar	   *rv;
	Relation		rel;
	SysScanDesc		scan;
	HeapTuple		tuple;

	Assert(IsTransactionState());

	rv = makeRangeVar(MULTIMASTER_SCHEMA_NAME, MULTIMASTER_LOCAL_TABLES_TABLE, -1);
	rel = heap_openrv_extended(rv, RowExclusiveLock, true);
	if (rel != NULL) { 
		scan = systable_beginscan(rel, 0, true, NULL, 0, NULL);
		
		while (HeapTupleIsValid(tuple = systable_getnext(scan)))
		{
			MtmLocalTablesTuple	*t = (MtmLocalTablesTuple*) GETSTRUCT(tuple);
			MtmMakeTableLocal(NameStr(t->schema), NameStr(t->name));
		}

		systable_endscan(scan);
		heap_close(rel, RowExclusiveLock);
	}
}
	
static void MtmRaftableInitialize()
{
	int i;

	for (i = 0; i < MtmNodes; i++)
	{
		int port = MtmConnections[i].raftablePort;
		if (port == 0) {
			port = MtmRaftablePort + i;
		}
		raftable_peer(i, MtmConnections[i].hostName, port);
	}
	raftable_start(MtmNodeId - 1);
}

static void MtmCheckControlFile(void)
{
	char controlFilePath[MAXPGPATH];
	char buf[MULTIMASTER_MAX_CTL_STR_SIZE];
	FILE* f;
	snprintf(controlFilePath, MAXPGPATH, "%s/global/mmts_control", DataDir);
	f = fopen(controlFilePath, "r");
	if (f != NULL && fgets(buf, sizeof buf, f)) {
		char* sep = strchr(buf, ':');
		if (sep == NULL) {
			elog(FATAL, "File mmts_control doesn't contain cluster name");
		}
		*sep = '\0';
		if (strcmp(buf, MtmClusterName) != 0) { 
			elog(FATAL, "Database belongs to some other cluster %s rather than %s", buf, MtmClusterName);
		}
		if (sscanf(sep+1, "%d", &Mtm->donorNodeId) != 1) { 
			elog(FATAL, "File mmts_control doesn't contain node id");
		}
		fclose(f);
	} else { 
		if (f != NULL) { 
			fclose(f);
		}
		f = fopen(controlFilePath, "w");
		if (f == NULL) { 
			elog(FATAL, "Failed to create mmts_control file: %m");
		}
		Mtm->donorNodeId = MtmNodeId;
		fprintf(f, "%s:%d\n", MtmClusterName, Mtm->donorNodeId);
		fclose(f);
	}
}

static void MtmInitialize()
{
	bool found;
	int i;

	LWLockAcquire(AddinShmemInitLock, LW_EXCLUSIVE);
	Mtm = (MtmState*)ShmemInitStruct(MULTIMASTER_NAME, sizeof(MtmState) + sizeof(MtmNodeInfo)*(MtmMaxNodes-1), &found);
	if (!found)
	{
		Mtm->status = MTM_INITIALIZATION;
		Mtm->recoverySlot = 0;
		Mtm->locks = GetNamedLWLockTranche(MULTIMASTER_NAME);
		Mtm->csn = MtmGetCurrentTime();
		Mtm->lastCsn = INVALID_CSN;
		Mtm->oldestXid = FirstNormalTransactionId;
        Mtm->nLiveNodes = MtmNodes;
        Mtm->nAllNodes = MtmNodes;
		Mtm->disabledNodeMask = 0;
		Mtm->connectivityMask = 0;
		Mtm->pglogicalNodeMask = 0;
		Mtm->walSenderLockerMask = 0;
		Mtm->nodeLockerMask = 0;
		Mtm->reconnectMask = 0;
		Mtm->nLockers = 0;
		Mtm->nActiveTransactions = 0;
		Mtm->votingTransactions = NULL;
        Mtm->transListHead = NULL;
        Mtm->transListTail = &Mtm->transListHead;		
        Mtm->nReceivers = 0;
		Mtm->timeShift = 0;		
		Mtm->transCount = 0;
		Mtm->gcCount = 0;
		Mtm->nConfigChanges = 0;
		Mtm->recoveryCount = 0;
		Mtm->localTablesHashLoaded = false;
		Mtm->inject2PCError = 0;
		Mtm->sendQueue = NULL;
		Mtm->freeQueue = NULL;
		for (i = 0; i < MtmNodes; i++) {
			Mtm->nodes[i].oldestSnapshot = 0;
			Mtm->nodes[i].disabledNodeMask = 0;
			Mtm->nodes[i].connectivityMask = 0;
			Mtm->nodes[i].lockGraphUsed = 0;
			Mtm->nodes[i].lockGraphAllocated = 0;
			Mtm->nodes[i].lockGraphData = NULL;
			Mtm->nodes[i].transDelay = 0;
			Mtm->nodes[i].lastStatusChangeTime = MtmGetSystemTime();
			Mtm->nodes[i].con = MtmConnections[i];
			Mtm->nodes[i].flushPos = 0;
			Mtm->nodes[i].lastHeartbeat = 0;
			Mtm->nodes[i].restartLsn = 0;
			Mtm->nodes[i].originId = InvalidRepOriginId;
			Mtm->nodes[i].timeline = 0;
		}
		PGSemaphoreCreate(&Mtm->sendSemaphore);
		PGSemaphoreReset(&Mtm->sendSemaphore);
		SpinLockInit(&Mtm->spinlock);
		BgwPoolInit(&Mtm->pool, MtmExecutor, MtmDatabaseName, MtmDatabaseUser, MtmQueueSize, MtmWorkers);
		RegisterXactCallback(MtmXactCallback, NULL);
		MtmTx.snapshot = INVALID_CSN;
		MtmTx.xid = InvalidTransactionId;		
	}
	MtmXid2State = MtmCreateXidMap();
	MtmGid2State = MtmCreateGidMap();
	MtmLocalTables = MtmCreateLocalTableMap();
    MtmDoReplication = true;
	TM = &MtmTM;
	LWLockRelease(AddinShmemInitLock);

	MtmCheckControlFile();
}

static void 
MtmShmemStartup(void)
{
	if (PreviousShmemStartupHook) {
		PreviousShmemStartupHook();
	}
	MtmInitialize();
}

void MtmUpdateNodeConnectionInfo(MtmConnectionInfo* conn, char const* connStr)
{
	char const* host;
	char const* end;
	int         hostLen;
	char*       port;
	int         connStrLen = (int)strlen(connStr);

	if (connStrLen >= MULTIMASTER_MAX_CONN_STR_SIZE) {
		elog(ERROR, "Too long (%d) connection string '%s': limit is %d", 
			 connStrLen, connStr, MULTIMASTER_MAX_CONN_STR_SIZE-1);
	}
	strcpy(conn->connStr, connStr);

	host = strstr(connStr, "host=");
	if (host == NULL) {
		elog(ERROR, "Host not specified in connection string: '%s'", connStr);
	}
	host += 5;
	for (end = host; *end != ' ' && *end != '\0'; end++);
	hostLen = end - host;
	if (hostLen >= MULTIMASTER_MAX_HOST_NAME_SIZE) {
		elog(ERROR, "Too long (%d) host name '%.*s': limit is %d", 
			 hostLen, hostLen, host, MULTIMASTER_MAX_HOST_NAME_SIZE-1);
	}
	memcpy(conn->hostName, host, hostLen);
	conn->hostName[hostLen] = '\0';

	port = strstr(connStr, "raftport=");
	if (port != NULL) {
		if (sscanf(port+9, "%d", &conn->raftablePort) != 1) { 
			elog(ERROR, "Invalid raftable port: %s", port+9);
		}
	} else { 
		conn->raftablePort = 0;
	}

	port = strstr(connStr, "arbiterport=");
	if (port != NULL) {
		if (sscanf(port+12, "%d", &conn->arbiterPort) != 1) { 
			elog(ERROR, "Invalid arbiter port: %s", port+12);
		}
	} else { 
		conn->arbiterPort = 0;
	}
}

static void MtmSplitConnStrs(void)
{
	int i;
	FILE* f = NULL;
	char buf[MULTIMASTER_MAX_CTL_STR_SIZE];

	if (*MtmConnStrs == '@') { 
		f = fopen(MtmConnStrs+1, "r");
		for (i = 0; fgets(buf, sizeof buf, f) != NULL; i++) {
			if (strlen(buf) <= 1) {
				elog(ERROR, "Empty lines are not allowed in %s file", MtmConnStrs+1);
			}
		}
	} else { 
		char* p = MtmConnStrs;
		for (i = 0; *p != '\0'; p++, i++) { 
			if ((p = strchr(p, ',')) == NULL) { 
				i += 1;
				break;
			}
		}
	}
			
	if (i > MAX_NODES) { 
		elog(ERROR, "Multimaster with more than %d nodes is not currently supported", MAX_NODES);
	}
	if (i < 2) { 
        elog(ERROR, "Multimaster should have at least two nodes");
	}	
	if (MtmMaxNodes == 0) {
		MtmMaxNodes = i;
	} else if (MtmMaxNodes < i) { 
        elog(ERROR, "More than %d nodes are specified", MtmMaxNodes);
	}			
	MtmNodes = i;
	MtmConnections = (MtmConnectionInfo*)palloc(MtmMaxNodes*sizeof(MtmConnectionInfo));

	if (f != NULL) { 
		fseek(f, SEEK_SET, 0);
		for (i = 0; fgets(buf, sizeof buf, f) != NULL; i++) {
			size_t len = strlen(buf);
			if (buf[len-1] == '\n') { 
				buf[len-1] = '\0';
			}				
			MtmUpdateNodeConnectionInfo(&MtmConnections[i], buf);
		}
		fclose(f);
	} else { 												  
		char* copy = pstrdup(MtmConnStrs);
		char* connStr = copy;
		char* connStrEnd = connStr + strlen(connStr);

		for (i = 0; connStr < connStrEnd; i++) { 
			char* p = strchr(connStr, ',');
			if (p == NULL) { 
				p = connStrEnd;
			}
			*p = '\0';			
			MtmUpdateNodeConnectionInfo(&MtmConnections[i], connStr);
			connStr = p + 1;
		}
		pfree(copy);
	}
	if (MtmNodeId == INT_MAX) { 
		if (gethostname(buf, sizeof buf) != 0) {
			elog(ERROR, "Failed to get host name: %m");
		}
		for (i = 0; i < MtmNodes; i++) {
			if (strcmp(MtmConnections[i].hostName, buf) == 0) { 
				if (MtmNodeId == INT_MAX) { 
					MtmNodeId = i+1;
				} else {
					elog(ERROR, "multimaster.node_id is not explicitly specified and more than one nodes are configured for host %s", buf);
				}
			}
		}
		if (MtmNodeId == INT_MAX) { 
			elog(ERROR, "multimaster.node_id and host name %s can not be located in connection strings list", buf);
		}
	} else if (MtmNodeId > i) {
		elog(ERROR, "Multimaster node id %d is out of range [%d..%d]", MtmNodeId, 1, MtmNodes);
	}
	{
		char* connStr = MtmConnections[MtmNodeId-1].connStr;
		char* dbName = strstr(connStr, "dbname="); // XXX: shoud we care about string 'itisnotdbname=xxx'?
		char* dbUser = strstr(connStr, "user=");
		char* end;
		size_t len;
		
		if (dbName == NULL)
			elog(ERROR, "Database is not specified in connection string: '%s'", connStr);
		
		if (dbUser == NULL)
		{
			char *errstr;
			const char *username = get_user_name(&errstr);
			if (!username)
				elog(FATAL, "Database user is not specified in connection string '%s', fallback failed: %s", connStr, errstr);
			else
				elog(WARNING, "Database user is not specified in connection string '%s', fallback to '%s'", connStr, username);
			MtmDatabaseUser = pstrdup(username);
		}
		else
		{
			dbUser += 5;
			end = strchr(dbUser, ' ');
			if (!end) end = strchr(dbUser, '\0');
			Assert(end != NULL);
			len = end - dbUser;
			MtmDatabaseUser = pnstrdup(dbUser, len);
		}
		
		dbName += 7;
		end = strchr(dbName, ' ');
		if (!end) end = strchr(dbName, '\0');
		Assert(end != NULL);
		len = end - dbName;
		MtmDatabaseName = pnstrdup(dbName, len);
    }
}		

static bool ConfigIsSane(void)
{
	bool ok = true;

	if (DefaultXactIsoLevel != XACT_REPEATABLE_READ)
	{
		elog(WARNING, "multimaster requires default_transaction_isolation = 'repeatable read'");
		ok = false;
	}

	if (MtmMaxNodes < 1)
	{
		elog(WARNING, "multimaster requires multimaster.max_nodes > 0");
		ok = false;
	}

	if (max_prepared_xacts < 1)
	{
		elog(WARNING,
			 "multimaster requires max_prepared_transactions > 0, "
			 "because all transactions are implicitly two-phase");
		ok = false;
	}

	{
		int workers_required = 2 * MtmMaxNodes + MtmWorkers + 1;
		if (max_worker_processes < workers_required)
		{
			elog(WARNING,
				 "multimaster requires max_worker_processes >= %d",
				 workers_required);
			ok = false;
		}
	}

	if (wal_level != WAL_LEVEL_LOGICAL)
	{
		elog(WARNING,
			 "multimaster requires wal_level = 'logical', "
			 "because it is build on top of logical replication");
		ok = false;
	}

	if (max_wal_senders < MtmMaxNodes)
	{
		elog(WARNING,
			 "multimaster requires max_wal_senders >= %d (multimaster.max_nodes), ",
			 MtmMaxNodes);
		ok = false;
	}

	if (max_replication_slots < MtmMaxNodes)
	{
		elog(WARNING,
			 "multimaster requires max_replication_slots >= %d (multimaster.max_nodes), ",
			 MtmMaxNodes);
		ok = false;
	}

	return ok;
}

void
_PG_init(void)
{
	/*
	 * In order to create our shared memory area, we have to be loaded via
	 * shared_preload_libraries.  If not, fall out without hooking into any of
	 * the main system.  (We don't throw error here because it seems useful to
	 * allow the cs_* functions to be created even when the
	 * module isn't active.  The functions must protect themselves against
	 * being called then, however.)
	 */
	if (!process_shared_preload_libraries_in_progress)
		return;

	DefineCustomIntVariable(
		"multimaster.heartbeat_send_timeout", 
		"Timeout in milliseconds of sending heartbeat messages",
		"Period of broadcasting heartbeat messages by arbiter to all nodes",
		&MtmHeartbeatSendTimeout,
		1000,
		1,
		INT_MAX,
		PGC_BACKEND,
		0,
		NULL,
		NULL,
		NULL
	);

	DefineCustomIntVariable(
		"multimaster.heartbeat_recv_timeout", 
		"Timeout in milliseconds of receiving heartbeat messages",
		"If no heartbeat message is received from node within this period, it assumed to be dead",
		&MtmHeartbeatRecvTimeout,
		10000,
		1,
		INT_MAX,
		PGC_BACKEND,
		0,
		NULL,
		NULL,
		NULL
	);

	DefineCustomIntVariable(
		"multimaster.gc_period",
		"Number of distributed transactions after which garbage collection is started",
		"Multimaster is building xid->csn hash map which has to be cleaned to avoid hash overflow. This parameter specifies interval of invoking garbage collector for this map",
		&MtmGcPeriod,
		MTM_HASH_SIZE/10,
		1,
	    INT_MAX,
		PGC_BACKEND,
		0,
		NULL,
		NULL,
		NULL
	);

	DefineCustomIntVariable(
		"multimaster.max_nodes",
		"Maximal number of cluster nodes",
		"This parameters allows to add new nodes to the cluster, default value 0 restricts number of nodes to one specified in multimaster.conn_strings",
		&MtmMaxNodes,
		0,
		0,
		MAX_NODES,
		PGC_POSTMASTER,
		0,
		NULL,
		NULL,
		NULL
	);
	DefineCustomIntVariable(
		"multimaster.trans_spill_threshold",
		"Maximal size (Mb) of transaction after which transaction is written to the disk",
		NULL,
		&MtmTransSpillThreshold,
		1000, /* 1Gb */
		0,
		INT_MAX,
		PGC_BACKEND,
		0,
		NULL,
		NULL,
		NULL
	);

	DefineCustomIntVariable(
		"multimaster.twopc_min_timeout",
		"Minamal amount of time (milliseconds) to wait 2PC confirmation from all nodes",
		"Timeout for 2PC is calculated as MAX(prepare_time*twopc_prepare_ratio/100,twopc_min_timeout)",
		&Mtm2PCMinTimeout,
		10000, /* 10 seconds */
		0,
		INT_MAX,
		PGC_BACKEND,
		0,
		NULL,
		NULL,
		NULL
	);

	DefineCustomIntVariable(
		"multimaster.twopc_prepare_ratio",
		"Percent of prepare time for maximal time of second phase of two-pahse commit",
		"Timeout for 2PC is calculated as MAX(prepare_time*2pc_prepare_ratio/100,2pc_min_timeout)",
		&Mtm2PCPrepareRatio,
		1000, /* 10 times */
		0,
		INT_MAX,
		PGC_BACKEND,
		0,
		NULL,
		NULL,
		NULL
	);



	DefineCustomIntVariable(
		"multimaster.node_disable_delay",
		"Minimal amount of time (msec) between node status change",
		"This delay is used to avoid false detection of node failure and to prevent blinking of node status node",
		&MtmNodeDisableDelay,
		2000,
		1,
		INT_MAX,
		PGC_BACKEND,
		0,
		NULL,
		NULL,
		NULL
	);

	DefineCustomIntVariable(
		"multimaster.min_recovery_lag",
		"Minimal lag of WAL-sender performing recovery after which cluster is locked until recovery is completed",
		"When wal-sender almost catch-up WAL current position we need to stop 'Achilles tortile competition' and "
		"temporary stop commit of new transactions until node will be completely repared",
		&MtmMinRecoveryLag,
		100000,
		1,
		INT_MAX,
		PGC_BACKEND,
		0,
		NULL,
		NULL,
		NULL
	);

	DefineCustomIntVariable(
		"multimaster.max_recovery_lag",
		"Maximal lag of replication slot of failed node after which this slot is dropped to avoid transaction log overflow",
		"Dropping slot makes it not possible to recover node using logical replication mechanism, it will be ncessary to completely copy content of some other nodes " 
		"using basebackup or similar tool. Zero value of parameter disable dropping slot.",
		&MtmMaxRecoveryLag,
		100000000,
		0,
		INT_MAX,
		PGC_BACKEND,
		0,
		NULL,
		NULL,
		NULL
	);

	DefineCustomBoolVariable(
		"multimaster.use_raftable",
		"Use raftable plugin for internode communication",
		NULL,
		&MtmUseRaftable,
		true,
		PGC_BACKEND,
		0,
		NULL,
		NULL,
		NULL
	);

	DefineCustomBoolVariable(
		"multimaster.ignore_tables_without_pk",
		"Do not replicate tables withpout primary key",
		NULL,
		&MtmIgnoreTablesWithoutPk,
		false,
		PGC_BACKEND,
		0,
		NULL,
		NULL,
		NULL
	);

	DefineCustomBoolVariable(
		"multimaster.use_dtm",
		"Use distributed transaction manager",
		NULL,
		&MtmUseDtm,
		true,
		PGC_BACKEND,
		0,
		NULL,
		NULL,
		NULL
	);

	DefineCustomBoolVariable(
		"multimaster.preserve_commit_order",
		"Transactions from one node will be committed in same order al all nodes",
		NULL,
		&MtmPreserveCommitOrder,
		true,
		PGC_BACKEND,
		0,
		NULL,
		NULL,
		NULL
	);

	DefineCustomBoolVariable(
		"multimaster.volkswagen_mode",
		"Pretend to be normal postgres. This means skip some NOTICE's and use local sequences. Default false.",
		NULL,
		&MtmVolksWagenMode,
		false,
		PGC_BACKEND,
		0,
		NULL,
		NULL,
		NULL
	);

	DefineCustomIntVariable(
		"multimaster.workers",
		"Number of multimaster executor workers",
		NULL,
		&MtmWorkers,
		8,
		1,
		INT_MAX,
		PGC_BACKEND,
		0,
		NULL,
		NULL,
		NULL
	);

	DefineCustomIntVariable(
		"multimaster.max_workers",
		"Maximal number of multimaster dynamic executor workers",
		NULL,
		&MtmMaxWorkers,
		100,
		0,
		INT_MAX,
		PGC_BACKEND,
		0,
		NULL,
		NULL,
		NULL
	);

	DefineCustomIntVariable(
		"multimaster.vacuum_delay",
		"Minimal age of records which can be vacuumed (seconds)",
		NULL,
		&MtmVacuumDelay,
		1,
		1,
		INT_MAX,
		PGC_BACKEND,
		0,
		NULL,
		NULL,
		NULL
	);

	DefineCustomIntVariable(
		"multimaster.queue_size",
		"Multimaster queue size",
		NULL,
		&MtmQueueSize,
		256*1024*1024,
	    1024*1024,
		INT_MAX,
		PGC_BACKEND,
		0,
		NULL,
		NULL,
		NULL
	);

	DefineCustomIntVariable(
		"multimaster.arbiter_port",
		"Base value for assigning arbiter ports",
		NULL,
		&MtmArbiterPort,
		54320,
	    0,
		INT_MAX,
		PGC_BACKEND,
		0,
		NULL,
		NULL,
		NULL
	);

	DefineCustomIntVariable(
		"multimaster.raftable_port",
		"Base value for assigning raftable ports",
		NULL,
		&MtmRaftablePort,
		6543,
	    0,
		INT_MAX,
		PGC_BACKEND,
		0,
		NULL,
		NULL,
		NULL
	);

	DefineCustomStringVariable(
		"multimaster.conn_strings",
		"Multimaster node connection strings separated by commas, i.e. 'replication=database dbname=postgres host=localhost port=5001,replication=database dbname=postgres host=localhost port=5002'",
		NULL,
		&MtmConnStrs,
		"",
		PGC_BACKEND, /* context */
		0,           /* flags */
		NULL,        /* GucStringCheckHook check_hook */
		NULL,        /* GucStringAssignHook assign_hook */
		NULL         /* GucShowHook show_hook */
	);
    
	DefineCustomStringVariable(
		"multimaster.cluster_name",
		"Name of the cluster",
		NULL,
		&MtmClusterName,
		"mmts",
		PGC_BACKEND, /* context */
		0,           /* flags */
		NULL,        /* GucStringCheckHook check_hook */
		NULL,        /* GucStringAssignHook assign_hook */
		NULL         /* GucShowHook show_hook */
	);
    
	DefineCustomIntVariable(
		"multimaster.node_id",
		"Multimaster node ID",
		NULL,
		&MtmNodeId,
		INT_MAX,
		1,
		INT_MAX,
		PGC_BACKEND,
		0,
		NULL,
		NULL,
		NULL
	);

	DefineCustomIntVariable(
		"multimaster.connect_timeout",
		"Multimaster nodes connect timeout",
		"Interval in milliseconds for establishing connection with cluster node",
		&MtmConnectTimeout,
		10000, /* 10 seconds */
		1,
		INT_MAX,
		PGC_BACKEND,
		0,
		NULL,
		NULL,
		NULL
	);

	DefineCustomIntVariable(
		"multimaster.reconnect_timeout",
		"Multimaster nodes reconnect timeout",
		"Interval in milliseconds for establishing connection with cluster node",
		&MtmReconnectTimeout,
		5000, /* 5 seconds */
		1,
		INT_MAX,
		PGC_BACKEND,
		0,
		NULL,
		NULL,
		NULL
	);

	if (!ConfigIsSane()) {
		elog(ERROR, "Multimaster config is insane, refusing to work");
	}

	/* This will also perform some checks on connection strings */
	MtmSplitConnStrs();

    MtmStartReceivers();

	/*
	 * Request additional shared resources.  (These are no-ops if we're not in
	 * the postmaster process.)  We'll allocate or attach to the shared
	 * resources in mtm_shmem_startup().
	 */
	RequestAddinShmemSpace(MTM_SHMEM_SIZE + MtmQueueSize);
	RequestNamedLWLockTranche(MULTIMASTER_NAME, 1 + MtmMaxNodes*2);

    BgwPoolStart(MtmWorkers, MtmPoolConstructor);

	if (MtmUseRaftable) {
		MtmRaftableInitialize();
	}
	MtmArbiterInitialize();

	/*
	 * Install hooks.
	 */
	PreviousShmemStartupHook = shmem_startup_hook;
	shmem_startup_hook = MtmShmemStartup;

	PreviousExecutorFinishHook = ExecutorFinish_hook;
	ExecutorFinish_hook = MtmExecutorFinish;

	PreviousProcessUtilityHook = ProcessUtility_hook;
	ProcessUtility_hook = MtmProcessUtility;
}

/*
 * Module unload callback
 */
void
_PG_fini(void)
{
	shmem_startup_hook = PreviousShmemStartupHook;
	ExecutorFinish_hook = PreviousExecutorFinishHook;
	ProcessUtility_hook = PreviousProcessUtilityHook;	
}


/*
 * This functions is called by pglogical receiver main function when receiver background worker is started.
 * We switch to ONLINE mode when all receviers are connected.
 * As far as background worker can be restarted multiple times, use node bitmask.
 */
void MtmReceiverStarted(int nodeId)
{
	MtmLock(LW_EXCLUSIVE);
	if (!BIT_CHECK(Mtm->pglogicalNodeMask, nodeId-1)) { 
		BIT_SET(Mtm->pglogicalNodeMask, nodeId-1);
		if (BIT_CHECK(Mtm->disabledNodeMask, nodeId-1)) {
			MtmEnableNode(nodeId);
			MtmCheckQuorum();
		}
		if (++Mtm->nReceivers == Mtm->nLiveNodes-1) {
			if (Mtm->status == MTM_CONNECTED) { 
				MtmSwitchClusterMode(MTM_ONLINE);
			}
		}
	}
	MtmUnlock();
}

void MtmReleaseRecoverySlot(int nodeId)
{
	if (Mtm->recoverySlot == nodeId) { 
		Mtm->recoverySlot = 0;
	}
}

/* 
 * Determine when and how we should open replication slot.
 * Druing recovery we need to open only one replication slot from which node should receive all transactions.
 * Slots at other nodes should be removed 
 */
MtmReplicationMode MtmGetReplicationMode(int nodeId, sig_atomic_t volatile* shutdown)
{
	int i;
	bool recovery = false;

	while (Mtm->status != MTM_CONNECTED && Mtm->status != MTM_ONLINE) 
	{ 	
		if (*shutdown) 
		{ 
			return REPLMODE_EXIT;
		}
		MTM_LOG2("%d: receiver slot mode %s", MyProcPid, MtmNodeStatusMnem[Mtm->status]);
		MtmLock(LW_EXCLUSIVE);
		if (Mtm->status == MTM_RECOVERY) { 
			recovery = true;
			if ((Mtm->recoverySlot == 0 && (Mtm->donorNodeId == MtmNodeId || Mtm->donorNodeId == nodeId))
				|| Mtm->recoverySlot == nodeId) 
			{ 
				/* Choose for recovery first available slot or slot of donor node (if any) */
				elog(WARNING, "Process %d starts recovery from node %d", MyProcPid, nodeId);
				Mtm->recoverySlot = nodeId;
				Mtm->nReceivers = 0;
				Mtm->recoveryCount += 1;
				Mtm->pglogicalNodeMask = 0;
				for (i = 0; i < Mtm->nAllNodes; i++) { 
					Mtm->nodes[i].restartLsn = InvalidXLogRecPtr;
				}
				MtmUnlock();
				FinishAllPreparedTransactions(false);
				return REPLMODE_RECOVERY;
			}
		}
		MtmUnlock();
		/* delay opening of other slots until recovery is completed */
		MtmSleep(STATUS_POLL_DELAY);
	}
	if (recovery) { 
		MTM_LOG1("%d: Restart replication from node %d after end of recovery", MyProcPid, nodeId);
	} else { 
		MTM_LOG1("%d: Continue replication from node %d", MyProcPid, nodeId);
	}
	/* After recovery completion we need to drop all other slots to avoid receive of redundant data */
	return recovery ? REPLMODE_RECOVERED : REPLMODE_NORMAL;
}
			
static bool MtmIsBroadcast() 
{
	return application_name != NULL && strcmp(application_name, MULTIMASTER_BROADCAST_SERVICE) == 0;
}

void MtmRecoverNode(int nodeId)
{
	if (nodeId <= 0 || nodeId > Mtm->nLiveNodes) 
	{ 
		elog(ERROR, "NodeID %d is out of range [1,%d]", nodeId, Mtm->nLiveNodes);
	}
	if (!BIT_CHECK(Mtm->disabledNodeMask, nodeId-1)) { 
		elog(ERROR, "Node %d was not disabled", nodeId);
	}
	if (!MtmIsBroadcast())
	{
		MtmBroadcastUtilityStmt(psprintf("select pg_create_logical_replication_slot('" MULTIMASTER_SLOT_PATTERN "', '" MULTIMASTER_NAME "')", nodeId), true);
	}
}
	
	
void MtmDropNode(int nodeId, bool dropSlot)
{
	MtmLock(LW_EXCLUSIVE);

	if (!BIT_CHECK(Mtm->disabledNodeMask, nodeId-1))
	{
		if (nodeId <= 0 || nodeId > Mtm->nLiveNodes) 
		{ 
			MtmUnlock();
			elog(ERROR, "NodeID %d is out of range [1,%d]", nodeId, Mtm->nLiveNodes);
		}
		MtmDisableNode(nodeId);
		MtmCheckQuorum();
		if (!MtmIsBroadcast())
		{
			MtmBroadcastUtilityStmt(psprintf("select mtm.drop_node(%d,%s)", nodeId, dropSlot ? "true" : "false"), true);
		}
		if (dropSlot) 
		{
			ReplicationSlotDrop(psprintf(MULTIMASTER_SLOT_PATTERN, nodeId));
		}		
	}

	MtmUnlock();
}
static void
MtmOnProcExit(int code, Datum arg)
{
	if (MtmReplicationNodeId > 0) { 
		Mtm->nodes[MtmReplicationNodeId-1].senderPid = -1;
		MTM_LOG1("WAL-sender to %d is terminated", MtmReplicationNodeId); 
		/* MtmOnNodeDisconnect(MtmReplicationNodeId); */
	}
}

static void 
MtmReplicationStartupHook(struct PGLogicalStartupHookArgs* args)
{
	ListCell *param;
	bool recoveryCompleted = false;
	XLogRecPtr recoveryStartPos = InvalidXLogRecPtr;

	MtmIsRecoverySession = false;
	Mtm->nodes[MtmReplicationNodeId-1].senderPid = MyProcPid;
	Mtm->nodes[MtmReplicationNodeId-1].senderStartTime = MtmGetSystemTime();
	foreach(param, args->in_params)
	{
		DefElem    *elem = lfirst(param);
		if (strcmp("mtm_replication_mode", elem->defname) == 0) { 
			if (elem->arg != NULL && strVal(elem->arg) != NULL) { 
				if (strcmp(strVal(elem->arg), "recovery") == 0) { 
					MtmIsRecoverySession = true;
				} else if (strcmp(strVal(elem->arg), "recovered") == 0) { 
					recoveryCompleted = true;
				} else if (strcmp(strVal(elem->arg), "normal") != 0) { 
					elog(ERROR, "Illegal recovery mode %s", strVal(elem->arg));
				}
			} else { 
				elog(ERROR, "Replication mode is not specified");
			}				
		} else if (strcmp("mtm_restart_pos", elem->defname) == 0) { 
			if (elem->arg != NULL && strVal(elem->arg) != NULL) {
				sscanf(strVal(elem->arg), "%lx", &recoveryStartPos);
			} else { 
				elog(ERROR, "Restart position is not specified");
			}
		}
	}
	MtmLock(LW_EXCLUSIVE);
	if (MtmIsRecoverySession) {		
		MTM_LOG1("%d: Node %d start recovery of node %d at position %lx", MyProcPid, MtmNodeId, MtmReplicationNodeId, recoveryStartPos);
		Assert(MyReplicationSlot != NULL);
		if (recoveryStartPos < MyReplicationSlot->data.restart_lsn) { 
			elog(ERROR, "Specified recovery start position %lx is beyond restart lsn %lx", recoveryStartPos, MyReplicationSlot->data.restart_lsn);
		}
		if (!BIT_CHECK(Mtm->disabledNodeMask,  MtmReplicationNodeId-1)) {
			MtmDisableNode(MtmReplicationNodeId);
			MtmCheckQuorum();
		}
	} else if (BIT_CHECK(Mtm->disabledNodeMask,  MtmReplicationNodeId-1)) {
		if (recoveryCompleted) { 
			MTM_LOG1("Node %d consider that recovery of node %d is completed: start normal replication", MtmNodeId, MtmReplicationNodeId); 
			MtmEnableNode(MtmReplicationNodeId);
			MtmCheckQuorum();
		} else {
			MtmUnlock();
			MtmRefreshClusterStatus(true, MtmReplicationNodeId);
			MtmLock(LW_SHARED);
			if (BIT_CHECK(Mtm->disabledNodeMask, MtmReplicationNodeId-1)) {
				MtmUnlock();
				elog(ERROR, "Disabled node %d tries to reconnect without recovery", MtmReplicationNodeId); 
			}
		}
	} else {
		MTM_LOG1("Node %d start logical replication to node %d in normal mode", MtmNodeId, MtmReplicationNodeId); 
	}
	MtmUnlock();
	on_shmem_exit(MtmOnProcExit, 0);
}

XLogRecPtr MtmGetFlushPosition(int nodeId)
{
	return Mtm->nodes[nodeId-1].flushPos;
}

void  MtmUpdateLsnMapping(int node_id, XLogRecPtr end_lsn)
{
	dlist_mutable_iter iter;
	MtmFlushPosition* flushpos;
	XLogRecPtr local_flush = GetFlushRecPtr();
	MemoryContext old_context = MemoryContextSwitchTo(TopMemoryContext);

	if (end_lsn != InvalidXLogRecPtr) {
		/* Track commit lsn */
		flushpos = (MtmFlushPosition *) palloc(sizeof(MtmFlushPosition));
		flushpos->node_id = node_id;
		flushpos->local_end = XactLastCommitEnd;
		flushpos->remote_end = end_lsn;
		dlist_push_tail(&MtmLsnMapping, &flushpos->node);
	}
	MtmLock(LW_EXCLUSIVE);
	dlist_foreach_modify(iter, &MtmLsnMapping)
	{
		flushpos = dlist_container(MtmFlushPosition, node, iter.cur);
		if (flushpos->local_end <= local_flush)
		{
			if (Mtm->nodes[node_id-1].flushPos < flushpos->remote_end) { 
				Mtm->nodes[node_id-1].flushPos = flushpos->remote_end;
			}
			dlist_delete(iter.cur);
			pfree(flushpos);
		} else { 
			break;
		}
	}
	MtmUnlock();
	MemoryContextSwitchTo(old_context);
}


static void 
MtmReplicationShutdownHook(struct PGLogicalShutdownHookArgs* args)
{
	if (MtmReplicationNodeId >= 0) { 
		MTM_LOG1("Logical replication to node %d is stopped", MtmReplicationNodeId); 
		/* MtmOnNodeDisconnect(MtmReplicationNodeId); */
		MtmReplicationNodeId = -1; /* defuse on_proc_exit hook */
	}
}

static bool 
MtmReplicationTxnFilterHook(struct PGLogicalTxnFilterArgs* args)
{
	bool res = Mtm->status != MTM_RECOVERY
		&& (args->origin_id == InvalidRepOriginId 
			|| MtmIsRecoveredNode(MtmReplicationNodeId));
	return res;
}

static bool 
MtmReplicationRowFilterHook(struct PGLogicalRowFilterArgs* args)
{
	bool isDistributed;
	MtmLock(LW_SHARED);
	if (!Mtm->localTablesHashLoaded) { 
		MtmUnlock();
		MtmLock(LW_EXCLUSIVE);
		if (!Mtm->localTablesHashLoaded) { 
			MtmLoadLocalTables();
			Mtm->localTablesHashLoaded = true;
		}
	}
	isDistributed = hash_search(MtmLocalTables, &RelationGetRelid(args->changed_rel), HASH_FIND, NULL) == NULL;
	MtmUnlock();
	return isDistributed;
}

void MtmSetupReplicationHooks(struct PGLogicalHooks* hooks)
{
	hooks->startup_hook = MtmReplicationStartupHook;
	hooks->shutdown_hook = MtmReplicationShutdownHook;
	hooks->txn_filter_hook = MtmReplicationTxnFilterHook;
	hooks->row_filter_hook = MtmReplicationRowFilterHook;
}

	

/*
 * -------------------------------------------
 * SQL API functions
 * -------------------------------------------
 */


Datum
mtm_start_replication(PG_FUNCTION_ARGS)
{
    MtmDoReplication = true;
    PG_RETURN_VOID();
}

Datum
mtm_stop_replication(PG_FUNCTION_ARGS)
{
    MtmDoReplication = false;
    MtmTx.isDistributed = false;
    PG_RETURN_VOID();
}

Datum
mtm_drop_node(PG_FUNCTION_ARGS)
{
	int nodeId = PG_GETARG_INT32(0);
	bool dropSlot = PG_GETARG_BOOL(1);
	MtmDropNode(nodeId, dropSlot);
    PG_RETURN_VOID();
}

Datum
mtm_add_node(PG_FUNCTION_ARGS)
{
	char *connStr = text_to_cstring(PG_GETARG_TEXT_PP(0));

	if (Mtm->nAllNodes == MtmMaxNodes) { 
		elog(ERROR, "Maximal number of nodes %d is reached", MtmMaxNodes);
	}
	if (!MtmIsBroadcast())
	{
		MtmBroadcastUtilityStmt(psprintf("select mtm.add_node('%s')", connStr), true);
	} 
	else 
	{ 
		int nodeId;
		MtmLock(LW_EXCLUSIVE);	
		nodeId = Mtm->nAllNodes;
		elog(NOTICE, "Add node %d: '%s'", nodeId+1, connStr);

		MtmUpdateNodeConnectionInfo(&Mtm->nodes[nodeId].con, connStr);

		if (*MtmConnStrs == '@') {
			FILE* f = fopen(MtmConnStrs+1, "a");
			fprintf(f, "%s\n", connStr);
			fclose(f);
		}

		Mtm->nodes[nodeId].transDelay = 0;
		Mtm->nodes[nodeId].lastStatusChangeTime = MtmGetSystemTime();
		Mtm->nodes[nodeId].flushPos = 0;
		Mtm->nodes[nodeId].oldestSnapshot = 0;

		BIT_SET(Mtm->disabledNodeMask, nodeId);
		Mtm->nAllNodes += 1;
		MtmUnlock();

		MtmStartReceiver(nodeId+1, true);
	}
    PG_RETURN_VOID();
}
	
Datum
mtm_poll_node(PG_FUNCTION_ARGS)
{
	int nodeId = PG_GETARG_INT32(0);
	bool nowait = PG_GETARG_BOOL(1);
	bool online = true;
	while ((nodeId == MtmNodeId && Mtm->status != MTM_ONLINE)
		   || (nodeId != MtmNodeId && BIT_CHECK(Mtm->disabledNodeMask, nodeId-1))) 
	{ 
		if (nowait) { 
			online = false;
			break;
		} else { 
			MtmSleep(STATUS_POLL_DELAY);
		}
	}
	if (!nowait) { 
		/* Just wait some time until logical repication channels will be reestablished */
		MtmSleep(MSEC_TO_USEC(MtmNodeDisableDelay));
	}
    PG_RETURN_BOOL(online);
}
	
Datum
mtm_recover_node(PG_FUNCTION_ARGS)
{
	int nodeId = PG_GETARG_INT32(0);
	MtmRecoverNode(nodeId);
    PG_RETURN_VOID();
}
	
Datum
mtm_get_snapshot(PG_FUNCTION_ARGS)
{
	PG_RETURN_INT64(MtmTx.snapshot);
}


Datum
mtm_get_last_csn(PG_FUNCTION_ARGS)
{
	PG_RETURN_INT64(Mtm->lastCsn);
}

Datum
mtm_get_csn(PG_FUNCTION_ARGS)
{
	TransactionId xid = PG_GETARG_INT32(0);
	MtmTransState* ts;
	csn_t csn = INVALID_CSN;

	MtmLock(LW_SHARED);
    ts = hash_search(MtmXid2State, &xid, HASH_FIND, NULL);
    if (ts != NULL) { 
		csn = ts->csn;
	}
	MtmUnlock();

    return csn;
}

typedef struct
{
	int       nodeId;
	TupleDesc desc;
    Datum     values[Natts_mtm_nodes_state];
    bool      nulls[Natts_mtm_nodes_state];
} MtmGetNodeStateCtx;

Datum
mtm_get_nodes_state(PG_FUNCTION_ARGS)
{
    FuncCallContext* funcctx;
	MtmGetNodeStateCtx* usrfctx;
	MemoryContext oldcontext;
	int64 lag;
    bool is_first_call = SRF_IS_FIRSTCALL();

    if (is_first_call) { 
		funcctx = SRF_FIRSTCALL_INIT();
		oldcontext = MemoryContextSwitchTo(funcctx->multi_call_memory_ctx);       
		usrfctx = (MtmGetNodeStateCtx*)palloc(sizeof(MtmGetNodeStateCtx));
		get_call_result_type(fcinfo, NULL, &usrfctx->desc);
		usrfctx->nodeId = 1;
		memset(usrfctx->nulls, false, sizeof(usrfctx->nulls));
		funcctx->user_fctx = usrfctx;
		MemoryContextSwitchTo(oldcontext);      
    }
    funcctx = SRF_PERCALL_SETUP();	
	usrfctx = (MtmGetNodeStateCtx*)funcctx->user_fctx;
	if (usrfctx->nodeId > Mtm->nAllNodes) {
		SRF_RETURN_DONE(funcctx);      
	}
	usrfctx->values[0] = Int32GetDatum(usrfctx->nodeId);
	usrfctx->values[1] = BoolGetDatum(BIT_CHECK(Mtm->disabledNodeMask, usrfctx->nodeId-1));
	usrfctx->values[2] = BoolGetDatum(BIT_CHECK(Mtm->connectivityMask, usrfctx->nodeId-1));
	usrfctx->values[3] = BoolGetDatum(BIT_CHECK(Mtm->nodeLockerMask, usrfctx->nodeId-1));
	lag = MtmGetSlotLag(usrfctx->nodeId);
	usrfctx->values[4] = Int64GetDatum(lag);
	usrfctx->nulls[4] = lag < 0;
	usrfctx->values[5] = Int64GetDatum(Mtm->transCount ? Mtm->nodes[usrfctx->nodeId-1].transDelay/Mtm->transCount : 0);
	usrfctx->values[6] = TimestampTzGetDatum(time_t_to_timestamptz(Mtm->nodes[usrfctx->nodeId-1].lastStatusChangeTime/USECS_PER_SEC));
	usrfctx->values[7] = Int64GetDatum(Mtm->nodes[usrfctx->nodeId-1].oldestSnapshot);
	usrfctx->values[8] = Int32GetDatum(Mtm->nodes[usrfctx->nodeId-1].senderPid);
	usrfctx->values[9] = TimestampTzGetDatum(time_t_to_timestamptz(Mtm->nodes[usrfctx->nodeId-1].senderStartTime/USECS_PER_SEC));
	usrfctx->values[10] = Int32GetDatum(Mtm->nodes[usrfctx->nodeId-1].receiverPid);
	usrfctx->values[11] = TimestampTzGetDatum(time_t_to_timestamptz(Mtm->nodes[usrfctx->nodeId-1].receiverStartTime/USECS_PER_SEC));   
	usrfctx->values[12] = CStringGetTextDatum(Mtm->nodes[usrfctx->nodeId-1].con.connStr);
	usrfctx->nodeId += 1;

	SRF_RETURN_NEXT(funcctx, HeapTupleGetDatum(heap_form_tuple(usrfctx->desc, usrfctx->values, usrfctx->nulls)));
}


Datum
mtm_get_cluster_state(PG_FUNCTION_ARGS)
{
	TupleDesc desc;
    Datum     values[Natts_mtm_cluster_state];
    bool      nulls[Natts_mtm_cluster_state] = {false};
	get_call_result_type(fcinfo, NULL, &desc);

	values[0] = CStringGetTextDatum(MtmNodeStatusMnem[Mtm->status]);
	values[1] = Int64GetDatum(Mtm->disabledNodeMask);
	values[2] = Int64GetDatum(Mtm->connectivityMask);
	values[3] = Int64GetDatum(Mtm->nodeLockerMask);
	values[4] = Int32GetDatum(Mtm->nLiveNodes);
	values[5] = Int32GetDatum(Mtm->nAllNodes);
	values[6] = Int32GetDatum((int)Mtm->pool.active);
	values[7] = Int32GetDatum((int)Mtm->pool.pending);
	values[8] = Int64GetDatum(BgwPoolGetQueueSize(&Mtm->pool));
	values[9] = Int64GetDatum(Mtm->transCount);
	values[10] = Int64GetDatum(Mtm->timeShift);
	values[11] = Int32GetDatum(Mtm->recoverySlot);
	values[12] = Int64GetDatum(hash_get_num_entries(MtmXid2State));
	values[13] = Int64GetDatum(hash_get_num_entries(MtmGid2State));
	values[14] = Int32GetDatum(Mtm->oldestXid);
	values[15] = Int32GetDatum(Mtm->nConfigChanges);

	PG_RETURN_DATUM(HeapTupleGetDatum(heap_form_tuple(desc, values, nulls)));
}


typedef struct
{
	int       nodeId;
} MtmGetClusterInfoCtx;

static void erase_option_from_connstr(const char *option, char *connstr)
{
	char *needle = psprintf("%s=", option);
	while (1) {
		char *found = strstr(connstr, needle);
		if (found == NULL) break;
		while (*found != '\0' && *found != ' ') {
			*found = ' ';
			found++;
		}
	}
	pfree(needle);
}

PGconn *PQconnectdb_safe(const char *conninfo)
{
	PGconn *conn;
	char *safe_connstr = pstrdup(conninfo);
	erase_option_from_connstr("raftport", safe_connstr);
	erase_option_from_connstr("arbiterport", safe_connstr);

	conn = PQconnectdb(safe_connstr);

	pfree(safe_connstr);
	return conn;
}

Datum
mtm_get_cluster_info(PG_FUNCTION_ARGS)
{

    FuncCallContext* funcctx;
	MtmGetClusterInfoCtx* usrfctx;
	MemoryContext oldcontext;
	TupleDesc desc;
    bool is_first_call = SRF_IS_FIRSTCALL();
	int i;
	PGconn* conn;
	PGresult *result;
	char* values[Natts_mtm_cluster_state];
	HeapTuple tuple;

    if (is_first_call) { 
		funcctx = SRF_FIRSTCALL_INIT();
		oldcontext = MemoryContextSwitchTo(funcctx->multi_call_memory_ctx);       
		usrfctx = (MtmGetClusterInfoCtx*)palloc(sizeof(MtmGetNodeStateCtx));
		get_call_result_type(fcinfo, NULL, &desc);
		funcctx->attinmeta = TupleDescGetAttInMetadata(desc);
		usrfctx->nodeId = 0;
		funcctx->user_fctx = usrfctx;
		MemoryContextSwitchTo(oldcontext);      
    }
    funcctx = SRF_PERCALL_SETUP();	
	usrfctx = (MtmGetClusterInfoCtx*)funcctx->user_fctx;
	while (++usrfctx->nodeId <= Mtm->nAllNodes && BIT_CHECK(Mtm->disabledNodeMask, usrfctx->nodeId-1));
	if (usrfctx->nodeId > Mtm->nAllNodes) {
		SRF_RETURN_DONE(funcctx);      
	}	
	conn = PQconnectdb_safe(Mtm->nodes[usrfctx->nodeId-1].con.connStr);
	if (PQstatus(conn) != CONNECTION_OK) {
		elog(ERROR, "Failed to establish connection '%s' to node %d: error = %s", Mtm->nodes[usrfctx->nodeId-1].con.connStr, usrfctx->nodeId, PQerrorMessage(conn));
	}
	result = PQexec(conn, "select * from mtm.get_cluster_state()");

	if (PQresultStatus(result) != PGRES_TUPLES_OK || PQntuples(result) != 1) { 
		elog(ERROR, "Failed to receive data from %d", usrfctx->nodeId);
	}

	for (i = 0; i < Natts_mtm_cluster_state; i++) { 
		values[i] = PQgetvalue(result, 0, i);
	}
	tuple = BuildTupleFromCStrings(funcctx->attinmeta, values);
	PQclear(result);
	PQfinish(conn);
	SRF_RETURN_NEXT(funcctx, HeapTupleGetDatum(tuple));
}


Datum mtm_make_table_local(PG_FUNCTION_ARGS)
{
	Oid	reloid = PG_GETARG_OID(1);
	RangeVar   *rv;
	Relation	rel;
	TupleDesc	tupDesc;
	HeapTuple	tup;
	Datum		values[Natts_mtm_local_tables];
	bool		nulls[Natts_mtm_local_tables];

	MtmMakeRelationLocal(reloid);
	
	rv = makeRangeVar(MULTIMASTER_SCHEMA_NAME, MULTIMASTER_LOCAL_TABLES_TABLE, -1);
	rel = heap_openrv(rv, RowExclusiveLock);
	if (rel != NULL) {
		char* tableName = get_rel_name(reloid);
		Oid   schemaid = get_rel_namespace(reloid);
		char* schemaName = get_namespace_name(schemaid);

		tupDesc = RelationGetDescr(rel);

		/* Form a tuple. */
		memset(nulls, false, sizeof(nulls));
		
		values[Anum_mtm_local_tables_rel_schema - 1] = CStringGetTextDatum(schemaName);
		values[Anum_mtm_local_tables_rel_name - 1] = CStringGetTextDatum(tableName);

		tup = heap_form_tuple(tupDesc, values, nulls);
		
		/* Insert the tuple to the catalog. */
		simple_heap_insert(rel, tup);
		
		/* Update the indexes. */
		CatalogUpdateIndexes(rel, tup);
		
		/* Cleanup. */
		heap_freetuple(tup);
		heap_close(rel, RowExclusiveLock);

		MtmTx.containsDML = true;
	}
	return false;
}

Datum mtm_dump_lock_graph(PG_FUNCTION_ARGS)
{
	StringInfo s = makeStringInfo();
	int i;
	for (i = 0; i < Mtm->nAllNodes; i++)
	{
		size_t size;
		char* data = RaftableGet(psprintf("lock-graph-%d", i+1), &size, NULL, false);
		if (data) { 
			GlobalTransactionId *gtid = (GlobalTransactionId *)data;
			GlobalTransactionId *last = (GlobalTransactionId *)(data + size);
			appendStringInfo(s, "node-%d lock graph: ", i+1);
			while (gtid != last) { 
				GlobalTransactionId *src = gtid++;
				appendStringInfo(s, "%d:%d -> ", src->node, src->xid);
				while (gtid->node != 0) {
					GlobalTransactionId *dst = gtid++;
					appendStringInfo(s, "%d:%d, ", dst->node, dst->xid);
				}
				gtid += 1;
			}
			appendStringInfo(s, "\n");
		}
	}
	return CStringGetTextDatum(s->data);
}

Datum mtm_inject_2pc_error(PG_FUNCTION_ARGS)
{
	Mtm->inject2PCError = PG_GETARG_INT32(0);
    PG_RETURN_VOID();
}

/*
 * -------------------------------------------
 * Broadcast utulity statements
 * -------------------------------------------
 */

/*
 * Execute statement with specified parameters and check its result
 */
static bool MtmRunUtilityStmt(PGconn* conn, char const* sql, char **errmsg)
{
	PGresult *result = PQexec(conn, sql);
	int status = PQresultStatus(result);

	bool ret = status == PGRES_COMMAND_OK || status == PGRES_TUPLES_OK;

	if (!ret) {
		char *errstr = PQresultErrorMessage(result);
		int errlen = strlen(errstr);
		if (errlen > 9) { 
			*errmsg = palloc0(errlen);

			/* Strip "ERROR:  " from beginning and "\n" from end of error string */
			strncpy(*errmsg, errstr + 8, errlen - 1 - 8);
		}
	}

	PQclear(result);
	return ret;
}

static void 
MtmNoticeReceiver(void *i, const PGresult *res)
{
	char *notice = PQresultErrorMessage(res);
	char *stripped_notice;
	int len = strlen(notice);

	/* Skip notices from other nodes */
	if ( (*(int *)i) != MtmNodeId - 1)
		return;

	stripped_notice = palloc0(len);

	if (*notice == 'N')
	{
		/* Strip "NOTICE:  " from beginning and "\n" from end of error string */
		strncpy(stripped_notice, notice + 9, len - 1 - 9);
		elog(NOTICE, "%s", stripped_notice);
	}
	else if (*notice == 'W')
	{
		/* Strip "WARNING:  " from beginning and "\n" from end of error string */
		strncpy(stripped_notice, notice + 10, len - 1 - 10);
		elog(WARNING, "%s", stripped_notice);
	}
	else
	{
		stripped_notice = notice;
		elog(WARNING, "%s", stripped_notice);
	}

	MTM_LOG1("%s", stripped_notice);
	pfree(stripped_notice);
}

static void MtmBroadcastUtilityStmt(char const* sql, bool ignoreError)
{
	int i = 0;
	nodemask_t disabledNodeMask = Mtm->disabledNodeMask;
	int failedNode = -1;
	char const* errorMsg = NULL;
	PGconn **conns = palloc0(sizeof(PGconn*)*Mtm->nAllNodes);
	char* utility_errmsg;
	int nNodes = Mtm->nAllNodes;

	for (i = 0; i < nNodes; i++) 
	{ 
		if (!BIT_CHECK(disabledNodeMask, i)) 
		{
			conns[i] = PQconnectdb_safe(psprintf("%s application_name=%s", Mtm->nodes[i].con.connStr, MULTIMASTER_BROADCAST_SERVICE));
			if (PQstatus(conns[i]) != CONNECTION_OK)
			{
				if (ignoreError) 
				{ 
					PQfinish(conns[i]);
					conns[i] = NULL;
				} else { 
					failedNode = i;
					do { 
						PQfinish(conns[i]);
					} while (--i >= 0);                             
					elog(ERROR, "Failed to establish connection '%s' to node %d, error = %s", Mtm->nodes[failedNode].con.connStr, failedNode+1, PQerrorMessage(conns[i]));
				}
			}
			PQsetNoticeReceiver(conns[i], MtmNoticeReceiver, &i);
		}
	}
	Assert(i == nNodes);
    
	for (i = 0; i < nNodes; i++) 
	{ 
		if (conns[i]) 
		{
			if (!MtmRunUtilityStmt(conns[i], "BEGIN TRANSACTION", &utility_errmsg) && !ignoreError)
			{
				errorMsg = "Failed to start transaction at node %d";
				failedNode = i;
				break;
			}
			if (!MtmRunUtilityStmt(conns[i], sql, &utility_errmsg) && !ignoreError)
			{
				if (i + 1 == MtmNodeId)
					errorMsg = utility_errmsg;
				else
				{
					elog(ERROR, "%s", utility_errmsg);
					errorMsg = "Failed to run command at node %d";
				}

				failedNode = i;
				break;
			}
		}
	}
	if (failedNode >= 0 && !ignoreError)  
	{
		for (i = 0; i < nNodes; i++) 
		{ 
			if (conns[i])
			{
				MtmRunUtilityStmt(conns[i], "ROLLBACK TRANSACTION", &utility_errmsg);
			}
		}
	} else { 
		for (i = 0; i < nNodes; i++) 
		{ 
			if (conns[i] && !MtmRunUtilityStmt(conns[i], "COMMIT TRANSACTION", &utility_errmsg) && !ignoreError) 
			{ 
				errorMsg = "Commit failed at node %d";
				failedNode = i;
			}
		}
	}                       
	for (i = 0; i < nNodes; i++) 
	{ 
		if (conns[i])
		{
			PQfinish(conns[i]);
		}
	}
	if (!ignoreError && failedNode >= 0) 
	{ 
		elog(ERROR, errorMsg, failedNode+1);
	}
}

/*
 * Genenerate global transaction identifier for two-pahse commit.
 * It should be unique for all nodes
 */
static void
MtmGenerateGid(char* gid)
{
	static int localCount;
	sprintf(gid, "MTM-%d-%d-%d", MtmNodeId, MyProcPid, ++localCount);
}

static bool MtmTwoPhaseCommit(MtmCurrentTrans* x)
{
	// if (MyXactAccessedTempRel)
	// {
	// 	/*
	// 	 * XXX: this tx anyway goes to subscribers later, but without
	// 	 * surrounding begin/commit. Now it will be filtered out on receiver side.
	// 	 * Probably there is more clever way to do that.
	// 	 */
	// 	x->isDistributed = false;
	// 	if (!MtmVolksWagenMode)
	// 		elog(NOTICE, "MTM: Transaction was not replicated as it accesed temporary relation");
	// 	return false;
	// }

	if (!x->isReplicated && x->isDistributed && x->containsDML) {
		MtmGenerateGid(x->gid);
		if (!x->isTransactionBlock) { 
			BeginTransactionBlock();
			x->isTransactionBlock = true;
			CommitTransactionCommand();
			StartTransactionCommand();
		}
		if (!PrepareTransactionBlock(x->gid))
		{
			if (!MtmVolksWagenMode)
				elog(WARNING, "Failed to prepare transaction %s", x->gid);
			/* ??? Should we do explicit rollback */
		} else { 	
			CommitTransactionCommand();
			StartTransactionCommand();
			if (MtmGetCurrentTransactionStatus() == TRANSACTION_STATUS_ABORTED) { 
				FinishPreparedTransaction(x->gid, false);
				elog(ERROR, "Transaction %s is aborted by DTM", x->gid);
			} else {
				FinishPreparedTransaction(x->gid, true);
			}
		}
		return true;
	}
	return false;
}


/*
 * -------------------------------------------
 * GUC Context Handling
 * -------------------------------------------
 */

// XXX: is it defined somewhere?
#define GUC_KEY_MAXLEN 255

#define MTM_GUC_HASHSIZE 20

typedef struct MtmGucHashEntry
{
	char	key[GUC_KEY_MAXLEN];
	char   *value;
} MtmGucHashEntry;

static HTAB *MtmGucHash = NULL;

static void MtmGucHashInit(void)
{
	HASHCTL		hash_ctl;

	MemSet(&hash_ctl, 0, sizeof(hash_ctl));
	hash_ctl.keysize = GUC_KEY_MAXLEN;
	hash_ctl.entrysize = sizeof(MtmGucHashEntry);
	hash_ctl.hcxt = TopMemoryContext;
	MtmGucHash = hash_create("MtmGucHash",
						MTM_GUC_HASHSIZE,
						&hash_ctl,
						HASH_ELEM | HASH_CONTEXT);
}

static void MtmGucSet(VariableSetStmt *stmt, const char *queryStr)
{
	MemoryContext oldcontext;
	MtmGucHashEntry *hentry;
	bool found;
	char *key;

	if (!MtmGucHash)
		MtmGucHashInit();

	oldcontext = MemoryContextSwitchTo(TopMemoryContext);

	switch (stmt->kind)
	{
		case VAR_SET_VALUE:
		case VAR_SET_DEFAULT:
		case VAR_SET_CURRENT:
			{
				char *value;

				key = pstrdup(stmt->name);
				hash_search(MtmGucHash, key, HASH_FIND,  &found);
				value = ExtractSetVariableArgs(stmt);

				fprintf(stderr, ":MtmGucSet: %s -> %s\n", key, value);

				if (value)
				{
					hentry = (MtmGucHashEntry *) hash_search(MtmGucHash, key,
															 HASH_ENTER,  &found);

					// if (found)
						// pfree(hentry->value);

					hentry->value = palloc(strlen(value) + 1);
					strcpy(hentry->value, value);
				}
				else if (found)
				{
					/* That was SET TO DEFAULT and we already had some value */
					hash_search(MtmGucHash, key, HASH_REMOVE, NULL);
				}
			}
			break;

		case VAR_RESET:
			{
				if (strcmp(stmt->name, "session_authorization") == 0)
				{
					hash_search(MtmGucHash, "role", HASH_REMOVE, NULL);
				}
				key = pstrdup(stmt->name);
				hash_search(MtmGucHash, key, HASH_REMOVE, NULL);
			}
			break;

		case VAR_RESET_ALL:
			{
				hash_destroy(MtmGucHash);
				MtmGucHashInit();
			}
			break;

		case VAR_SET_MULTI:
			break;
	}

	MemoryContextSwitchTo(oldcontext);
}

static void MtmGucDiscard(DiscardStmt *stmt)
{
	if (stmt->target == DISCARD_ALL)
	{
		hash_destroy(MtmGucHash);
		MtmGucHashInit();
	}
}

static char * MtmGucSerialize(void)
{
	HASH_SEQ_STATUS status;
	MtmGucHashEntry *hentry;
	StringInfo serialized_gucs;

	serialized_gucs = makeStringInfo();
	appendStringInfoString(serialized_gucs, "RESET SESSION AUTHORIZATION; reset all; ");

	if (MtmGucHash)
	{
		hash_seq_init(&status, MtmGucHash);
		while ((hentry = (MtmGucHashEntry *) hash_seq_search(&status)) != NULL)
		{
			appendStringInfoString(serialized_gucs, "SET ");
			appendStringInfoString(serialized_gucs, hentry->key);
			appendStringInfoString(serialized_gucs, " TO ");

			/* quite a crutch */
			if (strcmp(hentry->key, "work_mem") == 0)
			{
				appendStringInfoString(serialized_gucs, "'");
				appendStringInfoString(serialized_gucs, hentry->value);
				appendStringInfoString(serialized_gucs, "'");
			}
			else
			{
				appendStringInfoString(serialized_gucs, hentry->value);
			}
			appendStringInfoString(serialized_gucs, "; ");
		}
	}

	return serialized_gucs->data;
}

/*
 * -------------------------------------------
 * DDL Handling
 * -------------------------------------------
 */

static bool MtmProcessDDLCommand(char const* queryString, bool transactional)
{
	char	   *queryWithContext;
	char	   *gucContext;

	/* Append global GUC to utility stmt. */
	gucContext = MtmGucSerialize();
	if (gucContext)
	{
		queryWithContext = palloc(strlen(gucContext) + strlen(queryString) +  1);
		strcpy(queryWithContext, gucContext);
		strcat(queryWithContext, queryString);
	}
	else
	{
		queryWithContext = (char *) queryString;
	}

	MTM_LOG1("Sending utility: %s", queryWithContext);
	if (transactional)
		/* DDL */
		LogLogicalMessage("D", queryWithContext, strlen(queryWithContext) + 1, true);
	else
		/* CONCURRENT DDL */
		LogLogicalMessage("C", queryWithContext, strlen(queryWithContext) + 1, false);

	MtmTx.containsDML = true;
	return false;
}

static void MtmFinishDDLCommand()
{
	LogLogicalMessage("E", "", 1, true);
}

void MtmUpdateLockGraph(int nodeId, void const* messageBody, int messageSize)
{
	int allocated;
	MtmLockNode(nodeId + MtmMaxNodes, LW_EXCLUSIVE);
	allocated = Mtm->nodes[nodeId-1].lockGraphAllocated;
	if (messageSize > allocated) { 
		allocated = Max(Max(MULTIMASTER_LOCK_BUF_INIT_SIZE, allocated*2), messageSize);
		Mtm->nodes[nodeId-1].lockGraphData = ShmemAlloc(allocated);
		Mtm->nodes[nodeId-1].lockGraphAllocated = allocated;
	}
	memcpy(Mtm->nodes[nodeId-1].lockGraphData, messageBody, messageSize);
	Mtm->nodes[nodeId-1].lockGraphUsed = messageSize;
	MtmUnlockNode(nodeId + MtmMaxNodes);
	MTM_LOG1("Update deadlock graph for node %d size %d", nodeId, messageSize);
}

static void MtmProcessUtility(Node *parsetree, const char *queryString,
							 ProcessUtilityContext context, ParamListInfo params,
							 DestReceiver *dest, char *completionTag)
{
	bool skipCommand = false;
	bool executed = false;

	MTM_LOG3("%d: Process utility statement %s", MyProcPid, queryString);
	switch (nodeTag(parsetree))
	{
		case T_TransactionStmt:
			{
				TransactionStmt *stmt = (TransactionStmt *) parsetree;
				switch (stmt->kind)
				{					
				case TRANS_STMT_BEGIN:
				case TRANS_STMT_START:
  				    MtmTx.isTransactionBlock = true;
				    break;
				case TRANS_STMT_COMMIT:
  				    if (MtmTwoPhaseCommit(&MtmTx)) { 
						return;
					}
					break;
				case TRANS_STMT_PREPARE:
<<<<<<< HEAD
=======
					elog(ERROR, "Two phase commit is not supported by multimaster");
					break;
>>>>>>> 10b46903
				case TRANS_STMT_COMMIT_PREPARED:
				case TRANS_STMT_ROLLBACK_PREPARED:
  				    MtmTx.isTwoPhase = true;
  				    strcpy(MtmTx.gid, stmt->gid);
					break;
				default:
					break;
				}
			}
			/* no break */
		case T_PlannedStmt:
		case T_ClosePortalStmt:
		case T_FetchStmt:
		case T_DoStmt:
		case T_CreateTableSpaceStmt:
		case T_AlterTableSpaceOptionsStmt:
		case T_TruncateStmt:
		case T_CommentStmt:
		case T_PrepareStmt:
		case T_ExecuteStmt:
		case T_DeallocateStmt:
		case T_NotifyStmt:
		case T_ListenStmt:
		case T_UnlistenStmt:
		case T_LoadStmt:
		case T_ClusterStmt:
		case T_VacuumStmt:
		case T_VariableShowStmt:
		case T_ReassignOwnedStmt:
		case T_LockStmt:
		case T_CheckPointStmt:
		case T_ReindexStmt:
			skipCommand = true;
			break;

		case T_ExplainStmt:
			/*
			 * EXPLAIN ANALYZE can create side-effects.
			 * Better to catch that by some general mechanism of detecting
			 * catalog and heap writes.
			 */
			{
				ExplainStmt *stmt = (ExplainStmt *) parsetree;
				ListCell   *lc;

				skipCommand = true;
				foreach(lc, stmt->options)
				{
					DefElem    *opt = (DefElem *) lfirst(lc);
					if (strcmp(opt->defname, "analyze") == 0)
						skipCommand = false;
				}
			}
			break;

		/* Save GUC context for consequent DDL execution */
		case T_DiscardStmt:
			{
				DiscardStmt *stmt = (DiscardStmt *) parsetree;

				if (!IsTransactionBlock())
				{
					skipCommand = true;
					MtmGucDiscard(stmt);
				}
			}
			break;
		case T_VariableSetStmt:
			{
				VariableSetStmt *stmt = (VariableSetStmt *) parsetree;

				/* Prevent SET TRANSACTION from replication */
				if (stmt->kind == VAR_SET_MULTI)
					skipCommand = true;

				if (!IsTransactionBlock())
				{
					skipCommand = true;
					MtmGucSet(stmt, queryString);
				}
			}
			break;

		case T_IndexStmt:
			{
				IndexStmt *indexStmt = (IndexStmt *) parsetree;
				if (indexStmt->concurrent && !IsTransactionBlock())
				{
					skipCommand = true;
					MtmProcessDDLCommand(queryString, false);
					MtmTx.isDistributed = false;
				}
			}
			break;

		case T_DropStmt:
			{
				DropStmt *stmt = (DropStmt *) parsetree;
				if (stmt->removeType == OBJECT_INDEX && stmt->concurrent && !IsTransactionBlock())
				{
					skipCommand = true;
					MtmProcessDDLCommand(queryString, false);
					MtmTx.isDistributed = false;
				}
			}
			break;

		/* Copy need some special care */
	    case T_CopyStmt:
		{
			CopyStmt *copyStatement = (CopyStmt *) parsetree;
			skipCommand = true;
			if (copyStatement->is_from) { 
				RangeVar *relation = copyStatement->relation;
				
				if (relation != NULL)
				{
					Oid relid = RangeVarGetRelid(relation, NoLock, true);
					if (OidIsValid(relid))
					{
						Relation rel = heap_open(relid, ShareLock);
						if (RelationNeedsWAL(rel)) {
							MtmTx.containsDML = true;
						}	
						heap_close(rel, ShareLock);
					}
				}
			}
			break;
		}

	    default:
			skipCommand = false;
			break;
	}

	/* XXX: dirty. Clear on new tx */
	if (!skipCommand && (context == PROCESS_UTILITY_TOPLEVEL || MtmUtilityProcessedInXid != GetCurrentTransactionId()))
		MtmUtilityProcessedInXid = InvalidTransactionId;

	if (!skipCommand && !MtmTx.isReplicated && (MtmUtilityProcessedInXid == InvalidTransactionId)) {
		MtmUtilityProcessedInXid = GetCurrentTransactionId();

		if (context == PROCESS_UTILITY_TOPLEVEL)
			MtmProcessDDLCommand(queryString, true);
		else
			MtmProcessDDLCommand(ActivePortal->sourceText, true);

		executed = true;
	}

	if (PreviousProcessUtilityHook != NULL)
	{
		PreviousProcessUtilityHook(parsetree, queryString, context,
								   params, dest, completionTag);
	}
	else
	{
		standard_ProcessUtility(parsetree, queryString, context,
								params, dest, completionTag);
	}
<<<<<<< HEAD
	
    if (!MtmVolksWagenMode && MtmTx.isDistributed && XactIsoLevel != XACT_REPEATABLE_READ) { 
=======

	if (MtmTx.isDistributed && XactIsoLevel != XACT_REPEATABLE_READ && !MtmVolksWagenMode) {
>>>>>>> 10b46903
		elog(ERROR, "Isolation level %s is not supported by multimaster", isoLevelStr[XactIsoLevel]);
	}

	if (MyXactAccessedTempRel)
	{
		MTM_LOG1("Xact accessed temp table, stopping replication");
		MtmTx.isDistributed = false; /* Skip */
		MtmTx.snapshot = INVALID_CSN;
	}

	if (executed && !skipCommand)
	{
		MtmFinishDDLCommand();
	}
}


static void
MtmExecutorFinish(QueryDesc *queryDesc)
{
	/*
	 * If tx didn't wrote to XLOG then there is nothing to commit on other nodes.
	 */
    if (MtmDoReplication) { 
        CmdType operation = queryDesc->operation;
        EState *estate = queryDesc->estate;
        if (estate->es_processed != 0 && (operation == CMD_INSERT || operation == CMD_UPDATE || operation == CMD_DELETE)) { 			
			int i;
			for (i = 0; i < estate->es_num_result_relations; i++) { 
				Relation rel = estate->es_result_relations[i].ri_RelationDesc;
				if (RelationNeedsWAL(rel)) {
					if (MtmIgnoreTablesWithoutPk) {
						if (!rel->rd_indexvalid) {
							RelationGetIndexList(rel);
						}
						if (rel->rd_replidindex == InvalidOid) { 
							MtmMakeRelationLocal(RelationGetRelid(rel));
							continue;
						}
					}
					MTM_LOG3("MtmTx.containsDML = true // WAL");
					MtmTx.containsDML = true;
					break;
				}
			}
        }
    }

    if (PreviousExecutorFinishHook != NULL)
    {
        PreviousExecutorFinishHook(queryDesc);
    }
    else
    {
        standard_ExecutorFinish(queryDesc);
    }
}        

/*
 * -------------------------------------------
 * Executor pool interface
 * -------------------------------------------
 */

void MtmExecute(void* work, int size)
{
	if (Mtm->status == MTM_RECOVERY) { 
		/* During recovery apply changes sequentially to preserve commit order */
		MtmExecutor(work, size);
	} else { 
		BgwPoolExecute(&Mtm->pool, work, size);
	}
}
    
static BgwPool* 
MtmPoolConstructor(void)
{
    return &Mtm->pool;
}

/*
 * -------------------------------------------
 * Deadlock detection
 * -------------------------------------------
 */

static void
MtmGetGtid(TransactionId xid, GlobalTransactionId* gtid)
{
	MtmTransState* ts;

	MtmLock(LW_SHARED);
	ts = (MtmTransState*)hash_search(MtmXid2State, &xid, HASH_FIND, NULL);
	if (ts != NULL) { 
		*gtid = ts->gtid;
	} else { 
		gtid->node = MtmNodeId;
		gtid->xid = xid;
	}
	MtmUnlock();
}


static void 
MtmSerializeLock(PROCLOCK* proclock, void* arg)
{
    ByteBuffer* buf = (ByteBuffer*)arg;
    LOCK* lock = proclock->tag.myLock;
    PGPROC* proc = proclock->tag.myProc; 
	GlobalTransactionId gtid;
    if (lock != NULL) {
        PGXACT* srcPgXact = &ProcGlobal->allPgXact[proc->pgprocno];
        
        if (TransactionIdIsValid(srcPgXact->xid) && proc->waitLock == lock) { 
            LockMethod lockMethodTable = GetLocksMethodTable(lock);
            int numLockModes = lockMethodTable->numLockModes;
            int conflictMask = lockMethodTable->conflictTab[proc->waitLockMode];
            SHM_QUEUE *procLocks = &(lock->procLocks);
            int lm;

			MtmGetGtid(srcPgXact->xid, &gtid);  /* waiting transaction */
			
            ByteBufferAppendInt32(buf, gtid.node);
            ByteBufferAppendInt32(buf, gtid.xid); 

            proclock = (PROCLOCK *) SHMQueueNext(procLocks, procLocks,
                                                 offsetof(PROCLOCK, lockLink));
            while (proclock)
            {
                if (proc != proclock->tag.myProc) { 
                    PGXACT* dstPgXact = &ProcGlobal->allPgXact[proclock->tag.myProc->pgprocno];
                    if (TransactionIdIsValid(dstPgXact->xid)) { 
                        Assert(srcPgXact->xid != dstPgXact->xid);
                        for (lm = 1; lm <= numLockModes; lm++)
                        {
                            if ((proclock->holdMask & LOCKBIT_ON(lm)) && (conflictMask & LOCKBIT_ON(lm)))
                            {
                                MTM_LOG3("%d: %u(%u) waits for %u(%u)", MyProcPid, srcPgXact->xid, proc->pid, dstPgXact->xid, proclock->tag.myProc->pid);
                                MtmGetGtid(dstPgXact->xid, &gtid); /* transaction holding lock */
								ByteBufferAppendInt32(buf, gtid.node); 
								ByteBufferAppendInt32(buf, gtid.xid); 
                                break;
                            }
                        }
                    }
                }
                proclock = (PROCLOCK *) SHMQueueNext(procLocks, &proclock->lockLink,
                                                     offsetof(PROCLOCK, lockLink));
            }
            ByteBufferAppendInt32(buf, 0); /* end of lock owners list */
            ByteBufferAppendInt32(buf, 0); /* end of lock owners list */
        }
    }
}

static bool 
MtmDetectGlobalDeadLockFortXid(TransactionId xid)
{
	bool hasDeadlock = false;
    if (TransactionIdIsValid(xid)) { 
		ByteBuffer buf;
		MtmGraph graph;
		GlobalTransactionId gtid; 
		int i;
		
        ByteBufferAlloc(&buf);
        EnumerateLocks(MtmSerializeLock, &buf);
		RaftableSet(psprintf("lock-graph-%d", MtmNodeId), buf.data, buf.used, false);
		MtmSleep(MSEC_TO_USEC(DeadlockTimeout));
		MtmGraphInit(&graph);
		MtmGraphAdd(&graph, (GlobalTransactionId*)buf.data, buf.used/sizeof(GlobalTransactionId));
        ByteBufferFree(&buf);
		for (i = 0; i < Mtm->nAllNodes; i++) { 
			if (i+1 != MtmNodeId && !BIT_CHECK(Mtm->disabledNodeMask, i)) { 
				size_t size;
				void* data = RaftableGet(psprintf("lock-graph-%d", i+1), &size, NULL, false);
				if (data == NULL) { 
					return true; /* If using Raftable is disabled */
				} else { 
					MtmGraphAdd(&graph, (GlobalTransactionId*)data, size/sizeof(GlobalTransactionId));
				}
			}
		}
		MtmGetGtid(xid, &gtid);
		hasDeadlock = MtmGraphFindLoop(&graph, &gtid);
		elog(LOG, "Distributed deadlock check by backend %d for %u:%u = %d", MyProcPid, gtid.node, gtid.xid, hasDeadlock);
		if (!hasDeadlock) { 
			/* There is no deadlock loop in graph, but deadlock can be caused by lack of apply workers: if all of them are busy, then some transactions
			 * can not be appied just because there are no vacant workers and it cause additional dependency between transactions which is not 
			 * refelected in lock graph 
			 */
			timestamp_t lastPeekTime = BgwGetLastPeekTime(&Mtm->pool);
			if (lastPeekTime != 0 && MtmGetSystemTime() - lastPeekTime >= MSEC_TO_USEC(DeadlockTimeout)) { 
				hasDeadlock = true;
				elog(WARNING, "Apply workers were blocked more than %d msec", 
					 (int)USEC_TO_MSEC(MtmGetSystemTime() - lastPeekTime));
			} else { 
				MTM_LOG1("Enable deadlock timeout in backend %d for transaction %d", MyProcPid, xid);
				enable_timeout_after(DEADLOCK_TIMEOUT, DeadlockTimeout);
			}
		}
	}
    return hasDeadlock;
}

static bool 
MtmDetectGlobalDeadLock(PGPROC* proc)
{
    PGXACT* pgxact = &ProcGlobal->allPgXact[proc->pgprocno];

	MTM_LOG1("Detect global deadlock for %d by backend %d", pgxact->xid, MyProcPid);

    return MtmDetectGlobalDeadLockFortXid(pgxact->xid);
}

Datum mtm_check_deadlock(PG_FUNCTION_ARGS)
{
	TransactionId xid = PG_GETARG_INT32(0);
    PG_RETURN_BOOL(MtmDetectGlobalDeadLockFortXid(xid));
}<|MERGE_RESOLUTION|>--- conflicted
+++ resolved
@@ -3806,11 +3806,6 @@
 					}
 					break;
 				case TRANS_STMT_PREPARE:
-<<<<<<< HEAD
-=======
-					elog(ERROR, "Two phase commit is not supported by multimaster");
-					break;
->>>>>>> 10b46903
 				case TRANS_STMT_COMMIT_PREPARED:
 				case TRANS_STMT_ROLLBACK_PREPARED:
   				    MtmTx.isTwoPhase = true;
@@ -3972,13 +3967,7 @@
 		standard_ProcessUtility(parsetree, queryString, context,
 								params, dest, completionTag);
 	}
-<<<<<<< HEAD
-	
     if (!MtmVolksWagenMode && MtmTx.isDistributed && XactIsoLevel != XACT_REPEATABLE_READ) { 
-=======
-
-	if (MtmTx.isDistributed && XactIsoLevel != XACT_REPEATABLE_READ && !MtmVolksWagenMode) {
->>>>>>> 10b46903
 		elog(ERROR, "Isolation level %s is not supported by multimaster", isoLevelStr[XactIsoLevel]);
 	}
 
