/*
 * multimaster.c
 *
 * Multimaster based on logical replication
 *
 */

#include <unistd.h>
#include <sys/time.h>
#include <time.h>

#include "postgres.h"
#include "funcapi.h"
#include "fmgr.h"
#include "miscadmin.h"

#include "libpq-fe.h"
#include "lib/stringinfo.h"
#include "libpq/pqformat.h"
#include "common/username.h"

#include "postmaster/postmaster.h"
#include "postmaster/bgworker.h"
#include "storage/lwlock.h"
#include "storage/s_lock.h"
#include "storage/spin.h"
#include "storage/lmgr.h"
#include "storage/shmem.h"
#include "storage/ipc.h"
#include "storage/procarray.h"
#include "access/xlogdefs.h"
#include "access/xact.h"
#include "access/xtm.h"
#include "access/transam.h"
#include "access/subtrans.h"
#include "access/commit_ts.h"
#include "access/xlog.h"
#include "storage/proc.h"
#include "executor/executor.h"
#include "access/twophase.h"
#include "utils/guc.h"
#include "utils/hsearch.h"
#include "utils/timeout.h"
#include "utils/tqual.h"
#include "utils/array.h"
#include "utils/builtins.h"
#include "utils/memutils.h"
#include "commands/dbcommands.h"
#include "commands/extension.h"
#include "commands/sequence.h"
#include "postmaster/autovacuum.h"
#include "storage/pmsignal.h"
#include "storage/proc.h"
#include "utils/syscache.h"
#include "utils/lsyscache.h"
#include "replication/walsender.h"
#include "replication/walsender_private.h"
#include "replication/slot.h"
#include "replication/message.h"
#include "port/atomics.h"
#include "tcop/utility.h"
#include "nodes/makefuncs.h"
#include "access/htup_details.h"
#include "catalog/indexing.h"
#include "catalog/namespace.h"
#include "catalog/pg_constraint_fn.h"
#include "pglogical_output/hooks.h"
#include "parser/analyze.h"
#include "parser/parse_relation.h"
#include "parser/parse_type.h"
#include "parser/parse_func.h"
#include "catalog/pg_class.h"
#include "catalog/pg_type.h"
#include "tcop/pquery.h"
#include "lib/ilist.h"

#include "multimaster.h"
#include "ddd.h"

typedef struct {
	TransactionId xid;	  /* local transaction ID	*/
	GlobalTransactionId gtid; /* global transaction ID assigned by coordinator of transaction */
	bool  isTwoPhase;	  /* user level 2PC */
	bool  isReplicated;	  /* transaction on replica */
	bool  isDistributed;  /* transaction performed INSERT/UPDATE/DELETE and has to be replicated to other nodes */
	bool  isPrepared;	  /* transaction is prepared at first stage of 2PC */
	bool  isSuspended;	  /* prepared transaction is suspended because coordinator node is switch to offline */
	bool  isTransactionBlock; /* is transaction block */
	bool  containsDML;	  /* transaction contains DML statements */
	bool  isActive;		  /* transaction is active (nActiveTransaction counter is incremented) */
	XidStatus status;	  /* transaction status */
	csn_t snapshot;		  /* transaction snapshot */
	csn_t csn;			  /* CSN */
	pgid_t gid;			  /* global transaction identifier (used by 2pc) */
} MtmCurrentTrans;

typedef enum
{
	MTM_STATE_LOCK_ID
} MtmLockIds;

#define MTM_SHMEM_SIZE (128*1024*1024)
#define MTM_HASH_SIZE  100003
#define MTM_MAP_SIZE   MTM_HASH_SIZE
#define MIN_WAIT_TIMEOUT 1000
#define MAX_WAIT_TIMEOUT 100000
#define MAX_WAIT_LOOPS	 10000 // 1000000
#define STATUS_POLL_DELAY USECS_PER_SEC

void _PG_init(void);
void _PG_fini(void);

PG_MODULE_MAGIC;

PG_FUNCTION_INFO_V1(mtm_start_replication);
PG_FUNCTION_INFO_V1(mtm_stop_replication);
PG_FUNCTION_INFO_V1(mtm_stop_node);
PG_FUNCTION_INFO_V1(mtm_add_node);
PG_FUNCTION_INFO_V1(mtm_poll_node);
PG_FUNCTION_INFO_V1(mtm_recover_node);
PG_FUNCTION_INFO_V1(mtm_resume_node);
PG_FUNCTION_INFO_V1(mtm_get_snapshot);
PG_FUNCTION_INFO_V1(mtm_get_csn);
PG_FUNCTION_INFO_V1(mtm_get_trans_by_gid);
PG_FUNCTION_INFO_V1(mtm_get_trans_by_xid);
PG_FUNCTION_INFO_V1(mtm_get_last_csn);
PG_FUNCTION_INFO_V1(mtm_get_nodes_state);
PG_FUNCTION_INFO_V1(mtm_get_cluster_state);
PG_FUNCTION_INFO_V1(mtm_collect_cluster_info);
PG_FUNCTION_INFO_V1(mtm_make_table_local);
PG_FUNCTION_INFO_V1(mtm_dump_lock_graph);
PG_FUNCTION_INFO_V1(mtm_inject_2pc_error);
PG_FUNCTION_INFO_V1(mtm_check_deadlock);
PG_FUNCTION_INFO_V1(mtm_referee_poll);
PG_FUNCTION_INFO_V1(mtm_broadcast_table);
PG_FUNCTION_INFO_V1(mtm_copy_table);

static Snapshot MtmGetSnapshot(Snapshot snapshot);
static void MtmInitialize(void);
static void MtmXactCallback(XactEvent event, void *arg);
static void MtmBeginTransaction(MtmCurrentTrans* x);
static void MtmPrePrepareTransaction(MtmCurrentTrans* x);
static void MtmPostPrepareTransaction(MtmCurrentTrans* x);
static void MtmAbortPreparedTransaction(MtmCurrentTrans* x);
static void MtmPreCommitPreparedTransaction(MtmCurrentTrans* x);
static void MtmEndTransaction(MtmCurrentTrans* x, bool commit);
static bool MtmTwoPhaseCommit(MtmCurrentTrans* x);
static TransactionId MtmGetOldestXmin(Relation rel, bool ignoreVacuum);
static bool MtmXidInMVCCSnapshot(TransactionId xid, Snapshot snapshot);
static TransactionId MtmAdjustOldestXid(TransactionId xid);
static bool MtmDetectGlobalDeadLock(PGPROC* proc);
static void MtmAddSubtransactions(MtmTransState* ts, TransactionId* subxids, int nSubxids);
static char const* MtmGetName(void);
static size_t MtmGetTransactionStateSize(void);
static void	  MtmSerializeTransactionState(void* ctx);
static void	  MtmDeserializeTransactionState(void* ctx);
static void	  MtmInitializeSequence(int64* start, int64* step);
static void*  MtmCreateSavepointContext(void);
static void	  MtmRestoreSavepointContext(void* ctx);
static void	  MtmReleaseSavepointContext(void* ctx);
static void   MtmSetRemoteFunction(char const* list, void* extra);

static void MtmCheckClusterLock(void);
static void MtmCheckSlots(void);
static void MtmAddSubtransactions(MtmTransState* ts, TransactionId *subxids, int nSubxids);

static void MtmShmemStartup(void);

static BgwPool* MtmPoolConstructor(void);
static bool MtmRunUtilityStmt(PGconn* conn, char const* sql, char **errmsg);
static void MtmBroadcastUtilityStmt(char const* sql, bool ignoreError);
static void MtmProcessDDLCommand(char const* queryString, bool transactional);

static void MtmLockCluster(void);
static void MtmUnlockCluster(void);

MtmState* Mtm;

VacuumStmt* MtmVacuumStmt;
IndexStmt*	MtmIndexStmt;
DropStmt*	MtmDropStmt;
void*		MtmTablespaceStmt; /* CREATE/DELETE tablespace */
MemoryContext MtmApplyContext;
MtmConnectionInfo* MtmConnections;

HTAB* MtmXid2State;
HTAB* MtmGid2State;
static HTAB* MtmRemoteFunctions;
static HTAB* MtmLocalTables;

static bool MtmIsRecoverySession;

static MtmCurrentTrans MtmTx;
static dlist_head MtmLsnMapping = DLIST_STATIC_INIT(MtmLsnMapping);

static TransactionManager MtmTM =
{
	PgTransactionIdGetStatus,
	PgTransactionIdSetTreeStatus,
	MtmGetSnapshot,
	PgGetNewTransactionId,
	MtmGetOldestXmin,
	PgTransactionIdIsInProgress,
	PgGetGlobalTransactionId,
	MtmXidInMVCCSnapshot,
	MtmDetectGlobalDeadLock,
	MtmGetName,
	MtmGetTransactionStateSize,
	MtmSerializeTransactionState,
	MtmDeserializeTransactionState,
	MtmInitializeSequence,
	MtmCreateSavepointContext,
	MtmRestoreSavepointContext,
	MtmReleaseSavepointContext
};

char const* const MtmNodeStatusMnem[] =
{
	"Initialization",
	"Offline",
	"Connecting",
	"Online",
	"Recovery",
	"Recovered",
	"InMinor",
	"OutOfService"
};

char const* const MtmTxnStatusMnem[] =
{
	"InProgress",
	"Committed",
	"Aborted",
	"Unknown"
};

bool  MtmDoReplication;
char* MtmDatabaseName;
char* MtmDatabaseUser;
Oid	  MtmDatabaseId;
bool  MtmBackgroundWorker;

int	  MtmNodes;
int	  MtmNodeId;
int	  MtmReplicationNodeId;
int	  MtmArbiterPort;
int	  MtmNodeDisableDelay;
int	  MtmTransSpillThreshold;
int	  MtmMaxNodes;
int	  MtmHeartbeatSendTimeout;
int	  MtmHeartbeatRecvTimeout;
int	  MtmMin2PCTimeout;
int	  MtmMax2PCRatio;
bool  MtmUseDtm;
bool  MtmPreserveCommitOrder;
bool  MtmVolksWagenMode; /* Pretend to be normal postgres. This means skip some NOTICE's and use local sequences */

TransactionId  MtmUtilityProcessedInXid;

static char* MtmConnStrs;
static char* MtmRemoteFunctionsList;
static char* MtmClusterName;
static int	 MtmQueueSize;
static int	 MtmWorkers;
static int	 MtmVacuumDelay;
static int	 MtmMinRecoveryLag;
static int	 MtmMaxRecoveryLag;
static int	 MtmGcPeriod;
static bool	 MtmIgnoreTablesWithoutPk;
static int	 MtmLockCount;
static bool	 MtmMajorNode;
static bool	 MtmBreakConnection;
static bool	 MtmClusterLocked;
static bool	 MtmInsideTransaction;
static bool  MtmReferee;
static bool  MtmMonotonicSequences;

static ExecutorStart_hook_type PreviousExecutorStartHook;
static ExecutorFinish_hook_type PreviousExecutorFinishHook;
static ProcessUtility_hook_type PreviousProcessUtilityHook;
static shmem_startup_hook_type PreviousShmemStartupHook;
static seq_nextval_hook_t PreviousSeqNextvalHook;

static nodemask_t lastKnownMatrix[MAX_NODES];

static void MtmExecutorStart(QueryDesc *queryDesc, int eflags);
static void MtmExecutorFinish(QueryDesc *queryDesc);
static void MtmProcessUtility(Node *parsetree, const char *queryString,
							 ProcessUtilityContext context, ParamListInfo params,
							 DestReceiver *dest, char *completionTag);
static void MtmSeqNextvalHook(Oid seqid, int64 next);

static bool MtmAtExitHookRegistered = false;

/*
 * Release multimaster main lock if been hold.
 * This function is called when backend is terminated because of critical error or when error is catched
 * by FINALLY block
 */
void MtmReleaseLocks(void)
{
	MtmResetTransaction();
	if (MtmInsideTransaction)
	{
		MtmLock(LW_EXCLUSIVE);
		Assert(Mtm->nRunningTransactions > 0);
		Mtm->nRunningTransactions -= 1;
		MtmInsideTransaction = false;
		MtmUnlock();
	}
	if (MtmClusterLocked) {
		MtmUnlockCluster();
	}
}

/*
 * -------------------------------------------
 * Synchronize access to MTM structures.
 * Using LWLock seems to be more efficient (at our benchmarks)
 * Multimaster uses trash of 2N+1 lwlocks, where N is number of nodes.
 * locks[0] is used to synchronize access to multimaster state,
 * locks[1..N] are used to provide exclusive access to replication session for each node
 * locks[N+1..2*N] are used to synchronize access to distributed lock graph at each node
 * -------------------------------------------
 */

//#define DEBUG_MTM_LOCK 1

#if DEBUG_MTM_LOCK
static timestamp_t MtmLockLastReportTime;
static timestamp_t MtmLockElapsedWaitTime;
static timestamp_t MtmLockMaxWaitTime;
static size_t      MtmLockHitCount;
#endif

void MtmLock(LWLockMode mode)
{
	if (!MtmAtExitHookRegistered) {
		atexit(MtmReleaseLocks);
		MtmAtExitHookRegistered = true;
	}
	if (MtmLockCount != 0) {
		Assert(Mtm->lastLockHolder == MyProcPid);
		MtmLockCount += 1;
	}
	else
	{
#if DEBUG_MTM_LOCK
		timestamp_t start, stop;
		start = MtmGetSystemTime();
#endif
		if (MyProc == NULL) { /* Can not wait if have no PGPROC. It can happen at process exit. TODO: without lock we can get race condition and corrupt Mtm state */
			return;
		}
		LWLockAcquire((LWLockId)&Mtm->locks[MTM_STATE_LOCK_ID], mode);
#if DEBUG_MTM_LOCK
		stop = MtmGetSystemTime();
		MtmLockElapsedWaitTime += stop - start;
		if (stop - start > MtmLockMaxWaitTime) {
			MtmLockMaxWaitTime = stop - start;
		}
		MtmLockHitCount += 1;
		if (stop - MtmLockLastReportTime > USECS_PER_SEC) {
			MTM_LOG1("%d: average lock wait time %lld usec, maximal lock wait time: %lld usec",
					 MyProcPid, MtmLockElapsedWaitTime/MtmLockHitCount, MtmLockMaxWaitTime);
			MtmLockLastReportTime = stop;
			MtmLockMaxWaitTime = 0;
			MtmLockElapsedWaitTime = 0;
			MtmLockHitCount = 0;
		}
#endif
		if (mode == LW_EXCLUSIVE) {
			Assert(MtmLockCount == 0);
			Mtm->lastLockHolder = MyProcPid;
			MtmLockCount = 1;
		}
	}
}

void MtmUnlock(void)
{
	if (MtmLockCount != 0 && --MtmLockCount != 0) {
		Assert(Mtm->lastLockHolder == MyProcPid);
		return;
	}
	if (MyProc == NULL) { /* If we have no PGPROC, then lock was not obtained. */
		return;
	}
	Mtm->lastLockHolder = 0;
	LWLockRelease((LWLockId)&Mtm->locks[MTM_STATE_LOCK_ID]);
}

void MtmLockNode(int nodeId, LWLockMode mode)
{
	Assert(nodeId > 0 && nodeId <= MtmMaxNodes*2);
	LWLockAcquire((LWLockId)&Mtm->locks[nodeId], mode);
}

bool MtmTryLockNode(int nodeId, LWLockMode mode)
{
	return LWLockConditionalAcquire((LWLockId)&Mtm->locks[nodeId], mode);
}

void MtmUnlockNode(int nodeId)
{
	Assert(nodeId > 0 && nodeId <= MtmMaxNodes*2);
	LWLockRelease((LWLockId)&Mtm->locks[nodeId]);
}

/*
 * -------------------------------------------
 * System time manipulation functions
 * -------------------------------------------
 */


timestamp_t MtmGetSystemTime(void)
{
	struct timeval tv;
	gettimeofday(&tv, NULL);
	return (timestamp_t)tv.tv_sec*USECS_PER_SEC + tv.tv_usec;
}

/*
 * Get adjusted system time: taking in account time shift
 */
timestamp_t MtmGetCurrentTime(void)
{
	return MtmGetSystemTime() + Mtm->timeShift;
}

void MtmSleep(timestamp_t interval)
{
	struct timespec ts;
	struct timespec rem;
	ts.tv_sec = interval/USECS_PER_SEC;
	ts.tv_nsec = interval%USECS_PER_SEC*1000;

	while (nanosleep(&ts, &rem) < 0) {
		Assert(errno == EINTR);
		CHECK_FOR_INTERRUPTS();
		ts = rem;
	}
}

/**
 * Return ascending unique timestamp which is used as CSN
 */
csn_t MtmAssignCSN()
{
	csn_t csn = MtmGetCurrentTime();
	if (csn <= Mtm->csn) {
		csn = ++Mtm->csn;
	} else {
		Mtm->csn = csn;
	}
	return csn;
}

/**
 * "Adjust" system clock if we receive message from future
 */
csn_t MtmSyncClock(csn_t global_csn)
{
	csn_t local_csn;
	while ((local_csn = MtmAssignCSN()) < global_csn) {
		Mtm->timeShift += global_csn - local_csn;
	}
	return local_csn;
}

/*
 * Distribute transaction manager functions
 */
static char const* MtmGetName(void)
{
	return MULTIMASTER_NAME;
}

static size_t
MtmGetTransactionStateSize(void)
{
	return sizeof(MtmTx);
}

static void
MtmSerializeTransactionState(void* ctx)
{
	memcpy(ctx, &MtmTx, sizeof(MtmTx));
}

static void
MtmDeserializeTransactionState(void* ctx)
{
	memcpy(&MtmTx, ctx, sizeof(MtmTx));
}


static void
MtmInitializeSequence(int64* start, int64* step)
{
	if (MtmVolksWagenMode)
	{
		*start = 1;
		*step  = 1;
	}
	else
	{
		*start = MtmNodeId;
		*step  = MtmMaxNodes;
	}
}

static void* MtmCreateSavepointContext(void)
{
	return (void*)(size_t)MtmTx.containsDML;
}

static void	 MtmRestoreSavepointContext(void* ctx)
{
	MtmTx.containsDML = ctx != NULL;
}

static void	 MtmReleaseSavepointContext(void* ctx)
{
}


/*
 * -------------------------------------------
 * Visibility&snapshots
 * -------------------------------------------
 */

/*
 * Get snapshot of transaction proceed by WAL sender pglogical plugin.
 * If it is local transaction or replication node is not in participant mask, then return INVALID_CSN.
 * Transaction should be skipped by WAL sender in the following cases:
 *	 1. Transaction was replicated from some other node and it is not a recovery process.
 *	 2. State of transaction is unknown
 *	 3. Replication node is not participated in transaction
 */
csn_t MtmDistributedTransactionSnapshot(TransactionId xid, int nodeId, nodemask_t* participantsMask)
{
	csn_t snapshot = INVALID_CSN;
	*participantsMask = 0;
	MtmLock(LW_SHARED);
	if (Mtm->status == MTM_ONLINE) {
		MtmTransState* ts = (MtmTransState*)hash_search(MtmXid2State, &xid, HASH_FIND, NULL);
		if (ts != NULL) {
			*participantsMask = ts->participantsMask;
			/* If node is disables, then we are in a process of recovery of this node */
			if (!ts->isLocal && BIT_CHECK(ts->participantsMask|Mtm->disabledNodeMask, nodeId-1)) {
				snapshot = ts->snapshot;
				Assert(ts->gtid.node == MtmNodeId || MtmIsRecoverySession);
			} else {
				MTM_LOG1("Do not send transaction %s (%llu) to node %d participants mask %llx",
						 ts->gid, (long64)ts->xid, nodeId, ts->participantsMask);
			}
		}
	}
	MtmUnlock();
	return snapshot;
}

void MtmSetSnapshot(csn_t globalSnapshot)
{
	MtmLock(LW_EXCLUSIVE);
	MtmSyncClock(globalSnapshot);
	MtmTx.snapshot = globalSnapshot;
	MtmUnlock();
}


Snapshot MtmGetSnapshot(Snapshot snapshot)
{
	snapshot = PgGetSnapshotData(snapshot);
	if (XactIsoLevel == XACT_READ_COMMITTED && MtmTx.snapshot != INVALID_CSN) {
		MtmTx.snapshot = MtmGetCurrentTime();
		if (TransactionIdIsValid(GetCurrentTransactionIdIfAny())) {
			LogLogicalMessage("S", (char*)&MtmTx.snapshot, sizeof(MtmTx.snapshot), true);
		}
	}
	RecentGlobalDataXmin = RecentGlobalXmin = Mtm->oldestXid;
	return snapshot;
}


TransactionId MtmGetOldestXmin(Relation rel, bool ignoreVacuum)
{
	TransactionId xmin = PgGetOldestXmin(NULL, false); /* consider all backends */
	if (TransactionIdIsValid(xmin)) {
		MtmLock(LW_EXCLUSIVE);
		xmin = MtmAdjustOldestXid(xmin);
		MtmUnlock();
	}
	return xmin;
}

bool MtmXidInMVCCSnapshot(TransactionId xid, Snapshot snapshot)
{
#if TRACE_SLEEP_TIME
	static timestamp_t firstReportTime;
	static timestamp_t prevReportTime;
	static timestamp_t totalSleepTime;
	static timestamp_t maxSleepTime;
#endif
	timestamp_t delay = MIN_WAIT_TIMEOUT;
	int i;
#if DEBUG_LEVEL > 1
	timestamp_t start = MtmGetSystemTime();
#endif

	Assert(xid != InvalidTransactionId);

	if (!MtmUseDtm || TransactionIdPrecedes(xid, Mtm->oldestXid)) {
		return PgXidInMVCCSnapshot(xid, snapshot);
	}
	MtmLock(LW_SHARED);

#if TRACE_SLEEP_TIME
	if (firstReportTime == 0) {
		firstReportTime = MtmGetCurrentTime();
	}
#endif

	for (i = 0; i < MAX_WAIT_LOOPS; i++)
	{
		MtmTransState* ts = (MtmTransState*)hash_search(MtmXid2State, &xid, HASH_FIND, NULL);
		if (ts != NULL /*&& ts->status != TRANSACTION_STATUS_IN_PROGRESS*/)
		{
			if (ts->csn > MtmTx.snapshot) {
				MTM_LOG4("%d: tuple with xid=%lld(csn=%lld) is invisible in snapshot %lld",
						 MyProcPid, (long64)xid, ts->csn, MtmTx.snapshot);
#if DEBUG_LEVEL > 1
				if (MtmGetSystemTime() - start > USECS_PER_SEC) {
					MTM_ELOG(WARNING, "Backend %d waits for transaction %s (%llu) status %lld usecs", MyProcPid, ts->gid, (long64)xid, MtmGetSystemTime() - start);
				}
#endif
				MtmUnlock();
				return true;
			}
			if (ts->status == TRANSACTION_STATUS_UNKNOWN)
			{
				MTM_LOG3("%d: wait for in-doubt transaction %u in snapshot %llu", MyProcPid, xid, MtmTx.snapshot);
				MtmUnlock();
#if TRACE_SLEEP_TIME
				{
				timestamp_t delta, now = MtmGetCurrentTime();
#endif
				MtmSleep(delay);
#if TRACE_SLEEP_TIME
				delta = MtmGetCurrentTime() - now;
				totalSleepTime += delta;
				if (delta > maxSleepTime) {
					maxSleepTime = delta;
				}
				if (now > prevReportTime + USECS_PER_SEC*10) {
					prevReportTime = now;
					if (firstReportTime == 0) {
						firstReportTime = now;
					} else {
						MTM_LOG3("Snapshot sleep %llu of %llu usec (%f%%), maximum=%llu", totalSleepTime, now - firstReportTime, totalSleepTime*100.0/(now - firstReportTime), maxSleepTime);
					}
				}
				}
#endif
				if (delay*2 <= MAX_WAIT_TIMEOUT) {
					delay *= 2;
				}
				MtmLock(LW_SHARED);
			}
			else
			{
				bool invisible = ts->status != TRANSACTION_STATUS_COMMITTED;
				MTM_LOG4("%d: tuple with xid=%lld(csn= %lld) is %s in snapshot %lld",
						 MyProcPid, (long64)xid, ts->csn, invisible ? "rollbacked" : "committed", MtmTx.snapshot);
				MtmUnlock();
#if DEBUG_LEVEL > 1
				if (MtmGetSystemTime() - start > USECS_PER_SEC) {
					MTM_ELOG(WARNING, "Backend %d waits for %s transaction %s (%llu) %lld usecs", MyProcPid, invisible ? "rollbacked" : "committed",
						 ts->gid, (long64)xid, MtmGetSystemTime() - start);
				}
#endif
				return invisible;
			}
		}
		else
		{
			MTM_LOG4("%d: visibility check is skipped for transaction %llu in snapshot %llu", MyProcPid, (long64)xid, MtmTx.snapshot);
			MtmUnlock();
			return PgXidInMVCCSnapshot(xid, snapshot);
		}
	}
	MtmUnlock();
#if DEBUG_LEVEL > 1
	MTM_ELOG(ERROR, "Failed to get status of XID %llu in %lld usec", (long64)xid, MtmGetSystemTime() - start);
#else
	MTM_ELOG(ERROR, "Failed to get status of XID %llu", (long64)xid);
#endif
	return true;
}



/*
 * There can be different oldest XIDs at different cluster node.
 * We collect oldest CSNs from all nodes and choose minimum from them.
 * If no such XID can be located, then return previously observed oldest XID
 */
static TransactionId
MtmAdjustOldestXid(TransactionId xid)
{
	int i;
	csn_t oldestSnapshot = INVALID_CSN;
	MtmTransState *prev = NULL;
	MtmTransState *ts = (MtmTransState*)hash_search(MtmXid2State, &xid, HASH_FIND, NULL);
	MTM_LOG2("%d: MtmAdjustOldestXid(%d): snapshot=%lld, csn=%lld, status=%d", MyProcPid, xid, ts != NULL ? ts->snapshot : 0, ts != NULL ? ts->csn : 0, ts != NULL ? ts->status : -1);
	Mtm->gcCount = 0;

	if (ts != NULL) {
		oldestSnapshot = ts->snapshot;
		Assert(oldestSnapshot != INVALID_CSN);
		if (Mtm->nodes[MtmNodeId-1].oldestSnapshot < oldestSnapshot) {
			Mtm->nodes[MtmNodeId-1].oldestSnapshot = oldestSnapshot;
		} else {
			oldestSnapshot = Mtm->nodes[MtmNodeId-1].oldestSnapshot;
		}
		for (i = 0; i < Mtm->nAllNodes; i++) {
			if (!BIT_CHECK(Mtm->disabledNodeMask, i)
				&& Mtm->nodes[i].oldestSnapshot < oldestSnapshot)
			{
				oldestSnapshot = Mtm->nodes[i].oldestSnapshot;
			}
		}
		if (oldestSnapshot > MtmVacuumDelay*USECS_PER_SEC) {
			oldestSnapshot -= MtmVacuumDelay*USECS_PER_SEC;
		} else {
			oldestSnapshot = 0;
		}

		for (ts = Mtm->transListHead;
			 ts != NULL
				 && (ts->status == TRANSACTION_STATUS_ABORTED || ts->status == TRANSACTION_STATUS_COMMITTED)
				 && ts->csn < oldestSnapshot
				 && !ts->isPinned
				 && TransactionIdPrecedes(ts->xid, xid);
			 prev = ts, ts = ts->next)
		{
			Assert(!ts->isActive);
			if (prev != NULL) {
				/* Remove information about too old transactions */
				hash_search(MtmXid2State, &prev->xid, HASH_REMOVE, NULL);
				hash_search(MtmGid2State, &prev->gid, HASH_REMOVE, NULL);
			}
		}
		if (ts != NULL) {
			MTM_LOG2("Adjust(%lld) stop at snashot %lld, xid %lld, pinned=%d, oldestSnaphsot=%lld\n",
					 (long64)xid, ts->csn, (long64)ts->xid, ts->isPinned, oldestSnapshot);
		}
	}

	if (MtmUseDtm && !MtmVolksWagenMode)
	{
		if (prev != NULL) {
			MTM_LOG2("%d: MtmAdjustOldestXid: oldestXid=%d, prev->xid=%d, prev->status=%s, prev->snapshot=%lld, ts->xid=%d, ts->status=%d, ts->snapshot=%lld, oldestSnapshot=%lld",
					 MyProcPid, xid, prev->xid, MtmTxnStatusMnem[prev->status], prev->snapshot, (ts ? ts->xid : 0), (ts ? ts->status : -1), (ts ? ts->snapshot : -1), oldestSnapshot);
			Mtm->transListHead = prev;
			Mtm->oldestXid = xid = prev->xid;
		} else if (TransactionIdPrecedes(Mtm->oldestXid, xid)) {
			xid = Mtm->oldestXid;
		}
	} else {
		if (prev != NULL) {
			MTM_LOG2("%d: MtmAdjustOldestXid: oldestXid=%d, prev->xid=%d, prev->status=%s, prev->snapshot=%lld, ts->xid=%d, ts->status=%d, ts->snapshot=%lld, oldestSnapshot=%lld",
					 MyProcPid, xid, prev->xid, MtmTxnStatusMnem[prev->status], prev->snapshot, (ts ? ts->xid : 0), (ts ? ts->status : -1), (ts ? ts->snapshot : -1), oldestSnapshot);
			Mtm->transListHead = prev;
		}
	}

	if (!MyReplicationSlot) {
		MtmCheckSlots();
	}

	return xid;
}




/*
 * -------------------------------------------
 * Transaction list manipulation.
 * All distributed transactions are linked in L1-list ordered by transaction start time.
 * This list is inspected by MtmAdjustOldestXid and transactions which are not used in any snapshot at any node
 * are removed from the list and from the hash.
 * -------------------------------------------
 */

static void MtmTransactionListAppend(MtmTransState* ts)
{
	if (!ts->isEnqueued) {
		ts->isEnqueued = true;
		ts->next = NULL;
		ts->nSubxids = 0;
		*Mtm->transListTail = ts;
		Mtm->transListTail = &ts->next;
	}
}

static void MtmTransactionListInsertAfter(MtmTransState* after, MtmTransState* ts)
{
	ts->next = after->next;
	after->next = ts;
	ts->isEnqueued = true;
	if (Mtm->transListTail == &after->next) {
		Mtm->transListTail = &ts->next;
	}
}

static void MtmAddSubtransactions(MtmTransState* ts, TransactionId* subxids, int nSubxids)
{
	int i;
	ts->nSubxids = nSubxids;
	for (i = 0; i < nSubxids; i++) {
		bool found;
		MtmTransState* sts;
		Assert(TransactionIdIsValid(subxids[i]));
		sts = (MtmTransState*)hash_search(MtmXid2State, &subxids[i], HASH_ENTER, &found);
		Assert(!found);
		sts->isActive = false;
		sts->isPinned = false;
		sts->status = ts->status;
		sts->csn = ts->csn;
		sts->votingCompleted = true;
		MtmTransactionListInsertAfter(ts, sts);
	}
}

void MtmAdjustSubtransactions(MtmTransState* ts)
{
	int i;
	int nSubxids = ts->nSubxids;
	MtmTransState* sts = ts;

	for (i = 0; i < nSubxids; i++) {
		sts = sts->next;
		sts->status = ts->status;
		sts->csn = ts->csn;
	}
}

/*
 * -------------------------------------------
 * Transaction control
 * -------------------------------------------
 */


static void
MtmXactCallback(XactEvent event, void *arg)
{
	switch (event)
	{
	  case XACT_EVENT_START:
		MtmBeginTransaction(&MtmTx);
		break;
	  case XACT_EVENT_PRE_PREPARE:
		MtmPrePrepareTransaction(&MtmTx);
		break;
	  case XACT_EVENT_POST_PREPARE:
		MtmPostPrepareTransaction(&MtmTx);
		break;
	  case XACT_EVENT_ABORT_PREPARED:
		MtmAbortPreparedTransaction(&MtmTx);
		break;
	  case XACT_EVENT_PRE_COMMIT_PREPARED:
		MtmPreCommitPreparedTransaction(&MtmTx);
		break;
	  case XACT_EVENT_COMMIT:
		MtmEndTransaction(&MtmTx, true);
		break;
	  case XACT_EVENT_ABORT:
		MtmEndTransaction(&MtmTx, false);
		break;
	  case XACT_EVENT_COMMIT_COMMAND:
		if (!MtmTx.isTransactionBlock && !IsSubTransaction()) {
			MtmTwoPhaseCommit(&MtmTx);
		}
		break;
	  default:
		break;
	}
}

/*
 * Check if this is "normal" user transaction which should be distributed to other nodes
 */
static bool
MtmIsUserTransaction()
{
	return !IsAutoVacuumLauncherProcess() &&
		IsNormalProcessingMode() &&
		MtmDoReplication &&
		!am_walsender &&
		!MtmBackgroundWorker &&
		!IsAutoVacuumWorkerProcess();
}

void
MtmResetTransaction()
{
	MtmCurrentTrans* x = &MtmTx;
	x->snapshot = INVALID_CSN;
	x->xid = InvalidTransactionId;
	x->gtid.xid = InvalidTransactionId;
	x->isDistributed = false;
	x->isPrepared = false;
	x->isSuspended = false;
	x->isActive = false;
	x->isTwoPhase = false;
	x->csn = INVALID_CSN;
	x->status = TRANSACTION_STATUS_UNKNOWN;
	x->gid[0] = '\0';
}

#if 0
static const char* const isoLevelStr[] =
{
	"read uncommitted",
	"read committed",
	"repeatable read",
	"serializable"
};
#endif

bool MtmTransIsActive(void)
{
	return MtmTx.isActive;
}


static void
MtmBeginTransaction(MtmCurrentTrans* x)
{
	if (x->snapshot == INVALID_CSN) {
		TransactionId xmin = (Mtm->gcCount >= MtmGcPeriod) ? PgGetOldestXmin(NULL, false) : InvalidTransactionId; /* Get oldest xmin outside critical section */

		Assert(!x->isActive);
		MtmLock(LW_EXCLUSIVE);
		if (TransactionIdIsValid(xmin) && Mtm->gcCount >= MtmGcPeriod) {
			MtmAdjustOldestXid(xmin);
		}

		x->xid = GetCurrentTransactionIdIfAny();
		x->isReplicated = MtmIsLogicalReceiver;
		x->isDistributed = MtmIsUserTransaction();
		x->isPrepared = false;
		x->isSuspended = false;
		x->isTwoPhase = false;
		x->isTransactionBlock = IsTransactionBlock();
		/* Application name can be changed using PGAPPNAME environment variable */
		if (x->isDistributed && Mtm->status != MTM_ONLINE && strcmp(application_name, MULTIMASTER_ADMIN) != 0) {
			/* Reject all user's transactions at offline cluster.
			 * Allow execution of transaction by bg-workers to make it possible to perform recovery.
			 */
			MtmUnlock();
			MTM_ELOG(MtmBreakConnection ? FATAL : ERROR, "Multimaster node is not online: current status %s", MtmNodeStatusMnem[Mtm->status]);
		}
		x->containsDML = false;
		x->gtid.xid = InvalidTransactionId;
		x->gid[0] = '\0';
		x->status = TRANSACTION_STATUS_IN_PROGRESS;

		/*
		 * Check if there is global multimaster lock preventing new transaction from commit to make a chance to wal-senders to caught-up.
		 * Allow applying of replicated transactions to avoid deadlock (to caught-up we need active transaction counter to become zero).
		 * Also allow user to complete explicit 2PC transactions.
		 */
		if (x->isDistributed
			&& !MtmClusterLocked /* do not lock myself */
			&& strcmp(application_name, MULTIMASTER_ADMIN) != 0)
		{
			MtmCheckClusterLock();
		}
		MtmInsideTransaction = true;
		Mtm->nRunningTransactions += 1;

		x->snapshot = MtmAssignCSN();
		MTM_LOG2("Start transaction %lld with snapshot %lld", (long64)x->xid, x->snapshot);

		MtmUnlock();

		MTM_LOG3("%d: MtmLocalTransaction: %s transaction %u uses local snapshot %llu",
				 MyProcPid, x->isDistributed ? "distributed" : "local", x->xid, x->snapshot);
	} else {
		Assert(MtmInsideTransaction);
	}
}


static MtmTransState*
MtmCreateTransState(MtmCurrentTrans* x)
{
	bool found;
	MtmTransState* ts = (MtmTransState*)hash_search(MtmXid2State, &x->xid, HASH_ENTER, &found);
	ts->status = TRANSACTION_STATUS_IN_PROGRESS;
	ts->snapshot = x->snapshot;
	ts->isLocal = true;
	ts->isPrepared = false;
	ts->isTwoPhase = x->isTwoPhase;
	ts->isPinned = false;
	ts->votingCompleted = false;
	if (!found) {
		ts->isEnqueued = false;
		ts->isActive = false;
	}
	if (TransactionIdIsValid(x->gtid.xid)) {
		Assert(x->gtid.node != MtmNodeId);
		ts->gtid = x->gtid;
	} else {
		/* I am coordinator of transaction */
		ts->gtid.xid = x->xid;
		ts->gtid.node = MtmNodeId;
	}
	strcpy(ts->gid, x->gid);
	x->isActive = true;
	return ts;
}

static void MtmActivateTransaction(MtmTransState* ts)
{
	if (!ts->isActive) {
		ts->activeList.next = Mtm->activeTransList.next;
		ts->activeList.prev = &Mtm->activeTransList;
		Mtm->activeTransList.next = Mtm->activeTransList.next->prev = &ts->activeList;
		ts->isActive = true;
		Mtm->nActiveTransactions += 1;
	}
}

static void MtmDeactivateTransaction(MtmTransState* ts)
{
	if (ts->isActive) {
		ts->activeList.prev->next = ts->activeList.next;
		ts->activeList.next->prev = ts->activeList.prev;
		ts->isActive = false;
		Assert(Mtm->nActiveTransactions != 0);
		Mtm->nActiveTransactions -= 1;
	}
}

MtmTransState* MtmGetActiveTransaction(MtmL2List* list)
{
	return (MtmTransState*)((char*)list - offsetof(MtmTransState, activeList));
}

/*
 * Prepare transaction for two-phase commit.
 * This code is executed by PRE_PREPARE hook before PREPARE message is sent to replicas by logical replication
 */
static void
MtmPrePrepareTransaction(MtmCurrentTrans* x)
{
	MtmTransState* ts;
	MtmTransMap* tm;
	TransactionId* subxids;
	bool found;
	MTM_TXTRACE(x, "PrePrepareTransaction Start");

	if (!MtmDatabaseId)
		MtmDatabaseId = get_database_oid(MtmDatabaseName, false);

	if (MtmDatabaseId != MyDatabaseId)
		MTM_ELOG(ERROR, "Refusing to work. Multimaster configured to work with database '%s'", MtmDatabaseName);

	if (!x->isDistributed) {
		return;
	}

	if (Mtm->inject2PCError == 1) {
		Mtm->inject2PCError = 0;
		MTM_ELOG(ERROR, "ERROR INJECTION for transaction %s (%llu)", x->gid, (long64)x->xid);
	}
	x->xid = GetCurrentTransactionId();
	Assert(TransactionIdIsValid(x->xid));

	if (!IsBackgroundWorker && Mtm->status != MTM_ONLINE) {
		/* Do not take in account bg-workers which are performing recovery */
		MTM_ELOG(ERROR, "Abort transaction %s (%llu)  because this cluster node is in %s status", x->gid, (long64)x->xid, MtmNodeStatusMnem[Mtm->status]);
	}
	if (TransactionIdIsValid(x->gtid.xid) && BIT_CHECK(Mtm->disabledNodeMask, x->gtid.node-1)) {
		/* Coordinator of transaction is disabled: just abort transaction without any further steps */
		MTM_ELOG(ERROR, "Abort transaction %s (%llu) because it's coordinator %d was disabled", x->gid, (long64)x->xid, x->gtid.node);
	}

	MtmLock(LW_EXCLUSIVE);

	Assert(*x->gid != '\0');
	tm = (MtmTransMap*)hash_search(MtmGid2State, x->gid, HASH_ENTER, &found);
	if (found && tm->status != TRANSACTION_STATUS_IN_PROGRESS) {
		Assert(tm->status == TRANSACTION_STATUS_ABORTED);
		MtmUnlock();
		MTM_ELOG(ERROR, "Skip already aborted transaction %s (%llu) from node %d", x->gid, (long64)x->xid, x->gtid.node);
	}

	ts = MtmCreateTransState(x);
	/*
	 * Invalid CSN prevent replication of transaction by logical replication
	 */
	ts->isLocal = x->isReplicated || !x->containsDML;
	ts->snapshot = x->snapshot;
	ts->csn = MtmAssignCSN();
	ts->procno = MyProc->pgprocno;
	ts->votingCompleted = false;
	ts->participantsMask = (((nodemask_t)1 << Mtm->nAllNodes) - 1) & ~Mtm->disabledNodeMask & ~((nodemask_t)1 << (MtmNodeId-1));
	ts->nConfigChanges = Mtm->nConfigChanges;
	ts->votedMask = 0;
	ts->nSubxids = xactGetCommittedChildren(&subxids);
	MtmActivateTransaction(ts);
	x->isPrepared = true;
	x->csn = ts->csn;

	tm->state = ts;
	tm->status = TRANSACTION_STATUS_IN_PROGRESS;
	MTM_LOG2("Prepare transaction %s", x->gid);

	Mtm->transCount += 1;
	Mtm->gcCount += 1;

	MtmTransactionListAppend(ts);
	MtmAddSubtransactions(ts, subxids, ts->nSubxids);
	MTM_LOG3("%d: MtmPrePrepareTransaction prepare commit of %d (gtid.xid=%d, gtid.node=%d, CSN=%lld)",
			 MyProcPid, x->xid, ts->gtid.xid, ts->gtid.node, ts->csn);
	MtmUnlock();
	MTM_TXTRACE(x, "PrePrepareTransaction Finish");
}

/*
 * Check heartbeats
 */
bool MtmWatchdog(timestamp_t now)
{
	int i, n = Mtm->nAllNodes;
	bool allAlive = true;
	for (i = 0; i < n; i++) {
		if (i+1 != MtmNodeId && !BIT_CHECK(Mtm->disabledNodeMask, i)) {
			if (Mtm->nodes[i].lastHeartbeat != 0
				&& now > Mtm->nodes[i].lastHeartbeat + MSEC_TO_USEC(MtmHeartbeatRecvTimeout))
			{
				MTM_ELOG(WARNING, "Heartbeat is not received from node %d during %d msec",
					 i+1, (int)USEC_TO_MSEC(now - Mtm->nodes[i].lastHeartbeat));
				MtmOnNodeDisconnect(i+1);
				allAlive = false;
			}
		}
	}
	return allAlive;
}

/*
 * Mark transaction as precommitted
 */
void MtmPrecommitTransaction(char const* gid)
{
	MtmLock(LW_EXCLUSIVE);
	{
		MtmTransMap* tm = (MtmTransMap*)hash_search(MtmGid2State, gid, HASH_FIND, NULL);
		if (tm == NULL) {
			MtmUnlock();
			MTM_ELOG(WARNING, "MtmPrecommitTransaction: transaction '%s' is not found", gid);
		} else {
			MtmTransState* ts = tm->state;
			Assert(ts != NULL);
			if (ts->status == TRANSACTION_STATUS_IN_PROGRESS) {
				ts->status = TRANSACTION_STATUS_UNKNOWN;
				ts->csn = MtmAssignCSN();
				MtmAdjustSubtransactions(ts);
				if (Mtm->status != MTM_RECOVERY) {
					MtmSend2PCMessage(ts, MSG_PRECOMMITTED);
				}
				MtmUnlock();
				Assert(replorigin_session_origin != InvalidRepOriginId);
				if (!IsTransactionState()) {
					MtmResetTransaction();
					StartTransactionCommand();
					SetPreparedTransactionState(ts->gid, MULTIMASTER_PRECOMMITTED);
					CommitTransactionCommand();
				} else {
					SetPreparedTransactionState(ts->gid, MULTIMASTER_PRECOMMITTED);
				}
			} else {
				MTM_ELOG(WARNING, "MtmPrecommitTransaction: transaction '%s' is already in %s state", gid, MtmTxnStatusMnem[ts->status]);
				MtmUnlock();
			}
		}
	}
}





static bool
MtmVotingCompleted(MtmTransState* ts)
{
	nodemask_t liveNodesMask = (((nodemask_t)1 << Mtm->nAllNodes) - 1) & ~Mtm->disabledNodeMask & ~((nodemask_t)1 << (MtmNodeId-1));

	if (!ts->isPrepared) { /* We can not just abort precommitted transactions */
		if (ts->nConfigChanges != Mtm->nConfigChanges)
		{
			MTM_ELOG(WARNING, "Abort transaction %s (%llu) because cluster configuration is changed from %d to %d (old mask %llx, new mask %llx) since transaction start",
				 ts->gid, (long64)ts->xid, ts->nConfigChanges,	Mtm->nConfigChanges, ts->participantsMask, liveNodesMask);
			MtmAbortTransaction(ts);
			return true;
		}
		/* If cluster configuration was not changed, then node mask should not changed as well */
		Assert(ts->participantsMask == liveNodesMask);
	}

	if (ts->votingCompleted) {
		return true;
	}
	if (ts->status == TRANSACTION_STATUS_IN_PROGRESS
		&& (ts->participantsMask & ~Mtm->disabledNodeMask & ~ts->votedMask) == 0) /* all live participants voted */
	{
		if (ts->isPrepared) {
			ts->csn = MtmAssignCSN();
			ts->votingCompleted = true;
			ts->status = TRANSACTION_STATUS_UNKNOWN;
			return true;
		} else {
			MTM_LOG1("Transaction %s is considered as prepared (status=%s participants=%llx disabled=%llx, voted=%llx)",
					 ts->gid, MtmTxnStatusMnem[ts->status], ts->participantsMask, Mtm->disabledNodeMask, ts->votedMask);
			ts->isPrepared = true;
			if (ts->isTwoPhase) {
				ts->votingCompleted = true;
				return true;
			} else if (MtmUseDtm) {
				ts->votedMask = 0;
				Assert(replorigin_session_origin == InvalidRepOriginId);
				MtmUnlock();
				SetPreparedTransactionState(ts->gid, MULTIMASTER_PRECOMMITTED);
				MtmLock(LW_EXCLUSIVE);
				return false;
			} else {
				ts->status = TRANSACTION_STATUS_UNKNOWN;
				ts->votingCompleted = true;
				return true;
			}
		}
	}
	return Mtm->status != MTM_ONLINE /* node is not online */
		|| ts->status == TRANSACTION_STATUS_ABORTED; /* or transaction was aborted */
}

static void
Mtm2PCVoting(MtmCurrentTrans* x, MtmTransState* ts)
{
	int result = 0;
	timestamp_t prepareTime = ts->csn - ts->snapshot;
	timestamp_t timeout = Max(prepareTime + MSEC_TO_USEC(MtmMin2PCTimeout), prepareTime*MtmMax2PCRatio/100);
	timestamp_t start = MtmGetSystemTime();
	timestamp_t deadline = start + timeout;
	timestamp_t now;
	uint32 SaveCancelHoldoffCount = QueryCancelHoldoffCount;

	Assert(ts->csn > ts->snapshot);

	QueryCancelHoldoffCount = 0;

	/* Wait votes from all nodes until: */
	while (!MtmVotingCompleted(ts))
	{
		MtmUnlock();
		MTM_TXTRACE(x, "PostPrepareTransaction WaitLatch Start");
		result = WaitLatch(&MyProc->procLatch, WL_LATCH_SET | WL_TIMEOUT | WL_POSTMASTER_DEATH, MtmHeartbeatRecvTimeout);
		MTM_TXTRACE(x, "PostPrepareTransaction WaitLatch Finish");
		/* Emergency bailout if postmaster has died */
		if (result & WL_POSTMASTER_DEATH) {
			proc_exit(1);
		}
		if (result & WL_LATCH_SET) {
			ResetLatch(&MyProc->procLatch);
		}
		CHECK_FOR_INTERRUPTS();
		now = MtmGetSystemTime();
		MtmLock(LW_EXCLUSIVE);
		if (MtmMin2PCTimeout != 0 && now > deadline) {
			if (ts->isPrepared) {
				MTM_ELOG(LOG, "Distributed transaction %s (%llu) is not committed in %lld msec", ts->gid, (long64)ts->xid, USEC_TO_MSEC(now - start));
			} else {
				MTM_ELOG(WARNING, "Commit of distributed transaction %s (%llu) is canceled because of %lld msec timeout expiration",
					 ts->gid, (long64)ts->xid, USEC_TO_MSEC(timeout));
				MtmAbortTransaction(ts);
				break;
			}
		}
	}
	QueryCancelHoldoffCount = SaveCancelHoldoffCount;

	if (ts->status != TRANSACTION_STATUS_ABORTED && !ts->votingCompleted) {
		if (ts->isPrepared) {
			MTM_ELOG(WARNING, "Commit of distributed transaction %s is suspended because node is switched to %s mode", ts->gid, MtmNodeStatusMnem[Mtm->status]);
			x->isSuspended = true;
		} else {
			if (Mtm->status != MTM_ONLINE) {
				MTM_ELOG(WARNING, "Commit of distributed transaction %s (%llu) is canceled because node is switched to %s mode",
					 ts->gid, (long64)ts->xid, MtmNodeStatusMnem[Mtm->status]);
			} else {
				MTM_ELOG(WARNING, "Commit of distributed transaction %s (%llu) is canceled because cluster configuration was changed",
					 ts->gid, (long64)ts->xid);
			}
			MtmAbortTransaction(ts);
		}
	}
	x->status = ts->status;
	MTM_LOG3("%d: Result of vote: %d", MyProcPid, MtmTxnStatusMnem[ts->status]);
}

static void MtmStopTransaction(void)
{
	if (MtmInsideTransaction) {
		Assert(Mtm->nRunningTransactions > 0);
		Mtm->nRunningTransactions -= 1;
		MtmInsideTransaction = false;
	}
}

static void
MtmPostPrepareTransaction(MtmCurrentTrans* x)
{
	MtmTransState* ts;
	MTM_TXTRACE(x, "PostPrepareTransaction Start");

	if (!x->isDistributed) {
		MTM_TXTRACE(x, "not distributed?");
		return;
	}

	if (Mtm->inject2PCError == 2) {
		Mtm->inject2PCError = 0;
		MTM_ELOG(ERROR, "ERROR INJECTION for transaction %s (%llu)", x->gid, (long64)x->xid);
	}
	MtmLock(LW_EXCLUSIVE);
	ts = (MtmTransState*)hash_search(MtmXid2State, &x->xid, HASH_FIND, NULL);
	Assert(ts != NULL);
	if (!MtmIsCoordinator(ts) || Mtm->status == MTM_RECOVERY) {
		MTM_LOG3("Preparing transaction %d (%s) at %lld", x->xid, x->gid, MtmGetCurrentTime());
		Assert(x->gid[0]);
		ts->votingCompleted = true;
		if (Mtm->status != MTM_RECOVERY/* || Mtm->recoverySlot != MtmReplicationNodeId*/) {
			MtmSend2PCMessage(ts, MSG_PREPARED); /* send notification to coordinator */
			if (!MtmUseDtm) {
				ts->status = TRANSACTION_STATUS_UNKNOWN;
			}
		} else {
			ts->status = TRANSACTION_STATUS_UNKNOWN;
		}
		MtmUnlock();
		MtmResetTransaction();
	} else {
		if (!ts->isLocal)  {
			Mtm2PCVoting(x, ts);
		} else {
			ts->votingCompleted = true;
		}
		if (x->isTwoPhase) {
			if (x->status == TRANSACTION_STATUS_ABORTED) {
				MTM_ELOG(WARNING, "Prepare of user's 2PC transaction %s (%llu) is aborted by DTM", x->gid, (long64)x->xid);
			}
			MtmStopTransaction();
			MtmResetTransaction();
		}
		MtmUnlock();
	}
	if (Mtm->inject2PCError == 3) {
		Mtm->inject2PCError = 0;
		MTM_ELOG(ERROR, "ERROR INJECTION for transaction %s (%llu)", x->gid, (long64)x->xid);
	}

	MTM_TXTRACE(x, "PostPrepareTransaction Finish");
}

static void
MtmPreCommitPreparedTransaction(MtmCurrentTrans* x)
{
	MtmTransMap* tm;
	MtmTransState* ts;

	if (Mtm->status == MTM_RECOVERY || x->isReplicated || x->isPrepared) { /* Ignore auto-2PC originated by multimaster */
		return;
	}
	MtmLock(LW_EXCLUSIVE);
	tm = (MtmTransMap*)hash_search(MtmGid2State, x->gid, HASH_FIND, NULL);
	if (tm == NULL) {
		MTM_ELOG(WARNING, "Global transaction ID '%s' is not found", x->gid);
	} else {
		Assert(tm->state != NULL);
		MTM_LOG3("Commit prepared transaction %d with gid='%s'", x->xid, x->gid);
		ts = tm->state;

		Assert(MtmIsCoordinator(ts));
		if (!ts->isLocal) {
			ts->votingCompleted = false;
			ts->votedMask = 0;
			ts->procno = MyProc->pgprocno;
			MTM_LOG2("Coordinator of transaction %s sends MSG_PRECOMMIT", ts->gid);
			Assert(replorigin_session_origin == InvalidRepOriginId);
			MtmUnlock();
			SetPreparedTransactionState(ts->gid, MULTIMASTER_PRECOMMITTED);
			MtmLock(LW_EXCLUSIVE);

			Mtm2PCVoting(x, ts);
		} else {
			ts->status = TRANSACTION_STATUS_UNKNOWN;
		}

		x->xid = ts->xid;
		x->csn = ts->csn;
		x->isPrepared = true;
	}
	MtmUnlock();
}

static void
MtmAbortPreparedTransaction(MtmCurrentTrans* x)
{
	MtmTransMap* tm;
	if (x->status != TRANSACTION_STATUS_ABORTED) {
		MtmLock(LW_EXCLUSIVE);
		tm = (MtmTransMap*)hash_search(MtmGid2State, x->gid, HASH_FIND, NULL);
		if (tm == NULL) {
			MTM_ELOG(WARNING, "Global transaction ID '%s' is not found", x->gid);
		} else {
			MtmTransState* ts = tm->state;
			Assert(ts != NULL);
			MTM_LOG1("Abort prepared transaction %s (%llu)", x->gid, (long64)x->xid);
			MtmAbortTransaction(ts);
			if (ts->isTwoPhase) {
				MtmDeactivateTransaction(ts);
			}
		}
		MtmUnlock();
		x->status = TRANSACTION_STATUS_ABORTED;
	} else {
		MTM_LOG1("Transaction %s (%llu) is already aborted", x->gid, (long64)x->xid);
	}
}

static void
MtmLogAbortLogicalMessage(int nodeId, char const* gid)
{
	MtmAbortLogicalMessage msg;
	lsn_t lsn;
	strcpy(msg.gid, gid);
	msg.origin_node = nodeId;
	msg.origin_lsn = replorigin_session_origin_lsn;
	lsn = LogLogicalMessage("A", (char*)&msg, sizeof msg, false);
	XLogFlush(lsn);
	MTM_LOG1("MtmLogAbortLogicalMessage node=%d transaction=%s lsn=%llx", nodeId, gid, lsn);
}


static void
MtmEndTransaction(MtmCurrentTrans* x, bool commit)
{
	MTM_LOG3("%d: End transaction %lld, prepared=%d, replicated=%d, distributed=%d, 2pc=%d, gid=%s -> %s, LSN %lld",
			 MyProcPid, (long64)x->xid, x->isPrepared, x->isReplicated, x->isDistributed, x->isTwoPhase, x->gid, commit ? "commit" : "abort", (long64)GetXLogInsertRecPtr());
	commit &= (x->status != TRANSACTION_STATUS_ABORTED);

	MtmLock(LW_EXCLUSIVE);

	MtmStopTransaction();

	if (x->isDistributed && (x->isPrepared || x->isReplicated) && !x->isTwoPhase) {
		MtmTransState* ts = NULL;
		if (x->isPrepared) {
			ts = (MtmTransState*)hash_search(MtmXid2State, &x->xid, HASH_FIND, NULL);
			Assert(ts != NULL);
			Assert(strcmp(x->gid, ts->gid) == 0);
		} else if (x->gid[0]) {
			MtmTransMap* tm = (MtmTransMap*)hash_search(MtmGid2State, x->gid, HASH_FIND, NULL);
			if (tm != NULL) {
				ts = tm->state;
			} else {
				MTM_LOG1("%d: GID %s not found", MyProcPid, x->gid);
			}
		}
		if (ts != NULL) {
			if (*ts->gid)
				MTM_LOG2("TRANSLOG: %s transaction gid=%s xid=%d node=%d dxid=%d status %s",
						 (commit ? "commit" : "rollback"), ts->gid, ts->xid, ts->gtid.node, ts->gtid.xid, MtmTxnStatusMnem[ts->status]);
			if (commit) {
				if (!(ts->status == TRANSACTION_STATUS_UNKNOWN
					  || (ts->status == TRANSACTION_STATUS_IN_PROGRESS && Mtm->status == MTM_RECOVERY)))
				{
					MTM_ELOG(ERROR, "Attempt to commit %s transaction %s (%llu)",
						 MtmTxnStatusMnem[ts->status], ts->gid, (long64)ts->xid);
				}
				if (x->csn > ts->csn || Mtm->status == MTM_RECOVERY) {
					Assert(x->csn != INVALID_CSN);
					ts->csn = x->csn;
					MtmSyncClock(ts->csn);
				}
				Mtm->lastCsn = ts->csn;
				ts->status = TRANSACTION_STATUS_COMMITTED;
				MtmAdjustSubtransactions(ts);
			} else {
				MTM_LOG1("%d: abort transaction %s (%llu) is called from MtmEndTransaction", MyProcPid, x->gid, (long64)x->xid);
				MtmAbortTransaction(ts);
			}
			MtmDeactivateTransaction(ts);
		}
		x->isActive = false;

		if (!commit && x->isReplicated && TransactionIdIsValid(x->gtid.xid)) {
			Assert(Mtm->status != MTM_RECOVERY || Mtm->recoverySlot != MtmNodeId);
			/*
			 * Send notification only if ABORT happens during transaction processing at replicas,
			 * do not send notification if ABORT is received from master
			 */
			MTM_LOG1("%d: send ABORT notification for transaction %s (%llu) local xid=%llu to coordinator %d",
					 MyProcPid, x->gid, (long64)x->gtid.xid, (long64)x->xid, x->gtid.node);
			if (ts == NULL) {
				bool found;
				Assert(TransactionIdIsValid(x->xid));
				ts = (MtmTransState*)hash_search(MtmXid2State, &x->xid, HASH_ENTER, &found);
				if (!found) {
					ts->isEnqueued = false;
					ts->isActive = false;
				}
				ts->status = TRANSACTION_STATUS_ABORTED;
				ts->isLocal = true;
				ts->isPrepared = false;
				ts->isPinned = false;
				ts->snapshot = x->snapshot;
				ts->isTwoPhase = x->isTwoPhase;
				ts->csn = MtmAssignCSN();
				ts->gtid = x->gtid;
				ts->nSubxids = 0;
				ts->votingCompleted = true;
				strcpy(ts->gid, x->gid);
				MtmTransactionListAppend(ts);
				if (*x->gid) {
					replorigin_session_origin_lsn = INVALID_LSN;
					MTM_TXTRACE(x, "MtmEndTransaction/MtmLogAbortLogicalMessage");
					MtmLogAbortLogicalMessage(MtmNodeId, x->gid);
				}
				MtmDeactivateTransaction(ts);
				x->isActive = false;
			}
			MtmSend2PCMessage(ts, MSG_ABORTED); /* send notification to coordinator */
#if 0
		} else if (x->status == TRANSACTION_STATUS_ABORTED && x->isReplicated && !x->isPrepared) {
			hash_search(MtmXid2State, &x->xid, HASH_REMOVE, NULL);
#endif
		}
		Assert(!x->isActive);
	}
	MtmUnlock();

	MtmResetTransaction();
	if (MtmClusterLocked) {
		MtmUnlockCluster();
	}
}

/*
 * Initialize message
 */
void MtmInitMessage(MtmArbiterMessage* msg, MtmMessageCode code)
{
	msg->code = code;
	msg->disabledNodeMask = Mtm->disabledNodeMask;
	msg->connectivityMask = SELF_CONNECTIVITY_MASK;
	msg->oldestSnapshot = Mtm->nodes[MtmNodeId-1].oldestSnapshot;
	msg->lockReq = Mtm->originLockNodeMask != 0;
	msg->locked = (Mtm->originLockNodeMask|Mtm->inducedLockNodeMask) != 0;
}


/*
 * Send arbiter's message
 */
void MtmSendMessage(MtmArbiterMessage* msg)
{
	SpinLockAcquire(&Mtm->queueSpinlock);
	{
		MtmMessageQueue* mq = Mtm->freeQueue;
		MtmMessageQueue* sendQueue = Mtm->sendQueue;
		if (mq == NULL) {
			mq = (MtmMessageQueue*)ShmemAlloc(sizeof(MtmMessageQueue));
			if (mq == NULL) {
				elog(PANIC, "Failed to allocate shared memory for message queue");
			}
		} else {
			Mtm->freeQueue = mq->next;
		}
		mq->msg = *msg;
		mq->next = sendQueue;
		Mtm->sendQueue = mq;
		if (sendQueue == NULL) {
			/* signal semaphore only once for the whole list */
			PGSemaphoreUnlock(&Mtm->sendSemaphore);
		}
	}
	SpinLockRelease(&Mtm->queueSpinlock);
}

/*
 * Send arbiter's 2PC message. Right now only responses to coordinates are
 * sent through arbiter. Broadcasts from coordinator to noes are done
 * using logical decoding.
 */
void MtmSend2PCMessage(MtmTransState* ts, MtmMessageCode cmd)
{
	MtmArbiterMessage msg;
	MtmInitMessage(&msg, cmd);
	msg.sxid = ts->xid;
	msg.csn	 = ts->csn;
	memcpy(msg.gid, ts->gid, MULTIMASTER_MAX_GID_SIZE);

	Assert(!MtmIsCoordinator(ts));	/* All broadcasts are now done through logical decoding */
	if (!BIT_CHECK(Mtm->disabledNodeMask, ts->gtid.node-1)) {
		MTM_LOG2("Send %s message to node %d xid=%d gid=%s", MtmMessageKindMnem[cmd], ts->gtid.node, ts->gtid.xid, ts->gid);
		msg.node = ts->gtid.node;
		msg.dxid = ts->gtid.xid;
		MtmSendMessage(&msg);
	}
}

/*
 * Broadcast poll state message to all nodes.
 * This function is used to gather information about state of prepared transaction
 * at node startup or after crash of some node.
 */
static void MtmBroadcastPollMessage(MtmTransState* ts)
{
	int i;
	MtmArbiterMessage msg;
	MtmInitMessage(&msg, MSG_POLL_REQUEST);
	memcpy(msg.gid, ts->gid, MULTIMASTER_MAX_GID_SIZE);
	ts->votedMask = 0;

	for (i = 0; i < Mtm->nAllNodes; i++)
	{
		if (BIT_CHECK(ts->participantsMask & ~Mtm->disabledNodeMask, i))
		{
			msg.node = i+1;
			MTM_LOG3("Send request for transaction %s to node %d", msg.gid, msg.node);
			MtmSendMessage(&msg);
		}
	}
}

/*
 * Restore state of recovered prepared transaction in memory.
 * This function is called at system startup to make it possible to
 * handle this prepared transactions in normal way.
 */
static void	MtmLoadPreparedTransactions(void)
{
	PreparedTransaction pxacts;
	int n = GetPreparedTransactions(&pxacts);
	int i;

	for (i = 0; i < n; i++) {
		bool found;
		char const* gid = pxacts[i].gid;
		MtmTransMap* tm = (MtmTransMap*)hash_search(MtmGid2State, gid, HASH_ENTER, &found);
		if (!found || tm->state == NULL) {
			TransactionId xid = GetNewTransactionId(false);
			MtmTransState* ts = (MtmTransState*)hash_search(MtmXid2State, &xid, HASH_ENTER, &found);
			MTM_LOG1("Recover prepared transaction %s (%llu) state=%s", gid, (long64)xid, pxacts[i].state_3pc);
			MyPgXact->xid = InvalidTransactionId; /* dirty hack:((( */
			Assert(!found);
			ts->isEnqueued = false;
			ts->isActive = false;
			MtmActivateTransaction(ts);
			ts->status = strcmp(pxacts[i].state_3pc, MULTIMASTER_PRECOMMITTED) == 0 ? TRANSACTION_STATUS_UNKNOWN : TRANSACTION_STATUS_IN_PROGRESS;
			ts->isLocal = true;
			ts->isPrepared = true;
			ts->isPinned = false;
			ts->snapshot = INVALID_CSN;
			ts->isTwoPhase = false;
			ts->csn = 0; /* should be replaced with real CSN by poll result */
			ts->gtid.node = MtmNodeId;
			ts->gtid.xid = xid;
			ts->nSubxids = 0;
			ts->votingCompleted = true;
			ts->participantsMask = (((nodemask_t)1 << Mtm->nAllNodes) - 1) & ~Mtm->disabledNodeMask & ~((nodemask_t)1 << (MtmNodeId-1));
			ts->nConfigChanges = Mtm->nConfigChanges;
			ts->votedMask = 0;
			strcpy(ts->gid, gid);
			MtmTransactionListAppend(ts);
			tm->status = ts->status;
			tm->state = ts;
			MtmBroadcastPollMessage(ts);
		}
	}
	MTM_LOG1("Recover %d prepared transactions", n);
	if (pxacts) {
		pfree(pxacts);
	}
}

static void MtmStartRecovery()
{
	MtmLock(LW_EXCLUSIVE);
	BIT_SET(Mtm->disabledNodeMask, MtmNodeId-1);
	Mtm->nConfigChanges += 1;
	MtmSwitchClusterMode(MTM_RECOVERY);
	Mtm->recoveredLSN = INVALID_LSN;
	MtmUnlock();
}

static void MtmDropSlot(int nodeId)
{
	if (MtmTryLockNode(nodeId, LW_EXCLUSIVE))
	{
		MTM_ELOG(INFO, "Drop replication slot for node %d", nodeId);
		ReplicationSlotDrop(psprintf(MULTIMASTER_SLOT_PATTERN, nodeId));
		MtmUnlockNode(nodeId);
	} else {
		MTM_ELOG(WARNING, "Failed to drop replication slot for node %d", nodeId);
	}
	MtmLock(LW_EXCLUSIVE);
	BIT_SET(Mtm->stalledNodeMask, nodeId-1);
	BIT_SET(Mtm->stoppedNodeMask, nodeId-1); /* stalled node can not be automatically recovered */
	MtmUnlock();
}

/*
 * Prepare context for applying transaction at replica.
 * It also checks that coordinator of transaction is not disabled and all live nodes are participated in this transaction.
 */
void MtmJoinTransaction(GlobalTransactionId* gtid, csn_t globalSnapshot, nodemask_t participantsMask)
{
	nodemask_t liveMask;

	MtmTx.gtid = *gtid;
	MtmTx.xid = GetCurrentTransactionId();
	MtmTx.isReplicated = true;
	MtmTx.isDistributed = true;
	MtmTx.containsDML = true;

	if (globalSnapshot != INVALID_CSN) {
		MtmLock(LW_EXCLUSIVE);

		if (BIT_CHECK(Mtm->disabledNodeMask, gtid->node-1)) {
			MtmUnlock();
			MTM_ELOG(ERROR, "Ignore transaction %llu from disabled node %d", (long64)gtid->xid, gtid->node);
		}

		liveMask = (((nodemask_t)1 << Mtm->nAllNodes) - 1) & ~Mtm->disabledNodeMask;
		BIT_SET(participantsMask, gtid->node-1);
		if (liveMask & ~participantsMask) {
			MtmUnlock();
			MTM_ELOG(ERROR, "Ignore transaction %llu from node %d because some of live nodes (%llx) are not participated in it (%llx)",
				 (long64)gtid->xid, gtid->node, liveMask, participantsMask);
		}

		MtmSyncClock(globalSnapshot);
		MtmTx.snapshot = globalSnapshot;
		if (Mtm->status != MTM_RECOVERY) {
			MtmTransState* ts = MtmCreateTransState(&MtmTx); /* we need local->remote xid mapping for deadlock detection */
			MtmActivateTransaction(ts);
		}
		MtmUnlock();
	} else {
		globalSnapshot = MtmTx.snapshot;
	}
	if (!TransactionIdIsValid(gtid->xid)) {
		/* In case of recovery InvalidTransactionId is passed */
		if (Mtm->status != MTM_RECOVERY) {
			MTM_ELOG(WARNING, "Node %d tries to recover node %d which is in %s mode", gtid->node, MtmNodeId,  MtmNodeStatusMnem[Mtm->status]);
			MtmStartRecovery();
		}
	} else if (Mtm->status == MTM_RECOVERY) {
		/* When recovery is completed we get normal transaction ID and switch to normal mode */
		MtmRecoveryCompleted();
	}
}

void  MtmSetCurrentTransactionGID(char const* gid)
{
	MTM_LOG3("Set current transaction xid=%d GID %s", MtmTx.xid, gid);
	strcpy(MtmTx.gid, gid);
	MtmTx.isDistributed = true;
	MtmTx.isReplicated = true;
}

TransactionId MtmGetCurrentTransactionId(void)
{
	return MtmTx.xid;
}

XidStatus MtmGetCurrentTransactionStatus(void)
{
	return MtmTx.status;
}

/*
 * Perform atomic exchange of global transaction status.
 * The problem is that because of concurrent applying transactions at replica by multiple
 * threads we can proceed ABORT request before PREPARE - when transaction is not yet
 * applied at this node and there is MtmTransState associated with this transactions.
 * We remember information about status of this transaction in MtmTransMap.
 */
XidStatus MtmExchangeGlobalTransactionStatus(char const* gid, XidStatus new_status)
{
	MtmTransMap* tm;
	bool found;
	XidStatus old_status = TRANSACTION_STATUS_IN_PROGRESS;

	Assert(gid[0]);
	MtmLock(LW_EXCLUSIVE);
	tm = (MtmTransMap*)hash_search(MtmGid2State, gid, HASH_ENTER, &found);
	if (found) {
		old_status = tm->status;
		if (old_status != TRANSACTION_STATUS_ABORTED) {
			tm->status = new_status;
		}
		if (tm->state != NULL && old_status == TRANSACTION_STATUS_IN_PROGRESS) {
			/* Return UNKNOWN to mark that transaction was prepared */
			if (new_status != TRANSACTION_STATUS_UNKNOWN) {
				MTM_LOG1("Change status of in-progress transaction %s to %s", gid, MtmTxnStatusMnem[new_status]);
			}
			old_status = TRANSACTION_STATUS_UNKNOWN;
		}
	} else {
		MTM_LOG2("Set status of unknown transaction %s to %s", gid, MtmTxnStatusMnem[new_status]);
		tm->state = NULL;
		tm->status = new_status;
	}
	MtmUnlock();
	return old_status;
}

void  MtmSetCurrentTransactionCSN(csn_t csn)
{
	MTM_LOG3("Set current transaction CSN %lld", csn);
	MtmTx.csn = csn;
	MtmTx.isDistributed = true;
	MtmTx.isReplicated = true;
}


csn_t MtmGetTransactionCSN(TransactionId xid)
{
	MtmTransState* ts;
	csn_t csn;
	MtmLock(LW_SHARED);
	ts = (MtmTransState*)hash_search(MtmXid2State, &xid, HASH_FIND, NULL);
	csn = ts ? ts->csn : INVALID_CSN;
	MtmUnlock();
	return csn;
}

/*
 * Wakeup coordinator's backend when voting is completed
 */
void MtmWakeUpBackend(MtmTransState* ts)
{
	if (!ts->votingCompleted) {
		MTM_TXTRACE(ts, "MtmWakeUpBackend");
		MTM_LOG3("Wakeup backed procno=%d, pid=%d", ts->procno, ProcGlobal->allProcs[ts->procno].pid);
		ts->votingCompleted = true;
		SetLatch(&ProcGlobal->allProcs[ts->procno].procLatch);
	}
}


/*
 * Abort the transaction if it is not yet aborted
 */
void MtmAbortTransaction(MtmTransState* ts)
{
	Assert(MtmLockCount != 0); /* should be invoked with exclusive lock */
	if (ts->status != TRANSACTION_STATUS_ABORTED) {
		if (ts->status == TRANSACTION_STATUS_COMMITTED) {
			MTM_ELOG(LOG, "Attempt to rollback already committed transaction %s (%llu)", ts->gid, (long64)ts->xid);
		} else {
			MTM_LOG1("Rollback active transaction %s (%llu) %d:%llu status %s", ts->gid, (long64)ts->xid, ts->gtid.node, (long64)ts->gtid.xid, MtmTxnStatusMnem[ts->status]);
			ts->status = TRANSACTION_STATUS_ABORTED;
			MtmAdjustSubtransactions(ts);
		}
	}
}

/*
 * -------------------------------------------
 * HA functions
 * -------------------------------------------
 */

/*
 * Handle critical errors while applying transaction at replica.
 * Such errors should cause shutdown of this cluster node to allow other nodes to continue serving client requests.
 * Other error will be just reported and ignored
 */
void MtmHandleApplyError(void)
{
	ErrorData *edata = CopyErrorData();
	MtmLockCount = 0; /* LWLocks will be released by AbortTransaction, we just need to clear owr MtmLockCount */
	switch (edata->sqlerrcode) {
		case ERRCODE_DISK_FULL:
		case ERRCODE_INSUFFICIENT_RESOURCES:
		case ERRCODE_IO_ERROR:
		case ERRCODE_DATA_CORRUPTED:
		case ERRCODE_INDEX_CORRUPTED:
		  /* Should we really treate this errors as fatal?
		case ERRCODE_SYSTEM_ERROR:
		case ERRCODE_INTERNAL_ERROR:
		case ERRCODE_OUT_OF_MEMORY:
		  */
			MTM_ELOG(WARNING, "Node is excluded from cluster because of non-recoverable error %d, %s, pid=%u",
				edata->sqlerrcode, edata->message, getpid());
			MtmSwitchClusterMode(MTM_OUT_OF_SERVICE);
			kill(PostmasterPid, SIGQUIT);
			break;
	}
	FreeErrorData(edata);
}

/**
 * Check status of all prepared transactions with coordinator at disabled node.
 * Actually, if node is precommitted (state == UNKNOWN) at any of nodes, then is is prepared at all nodes and so can be committed.
 * But if coordinator of transaction is crashed, we made a decision about transaction commit only if transaction is precommitted at ALL live nodes.
 * The reason is that we want to avoid extra polling to obtain maximum CSN from all nodes to assign it to committed transaction.
 * Called only from MtmDisableNode in critical section.
 */
static void MtmPollStatusOfPreparedTransactionsForDisabledNode(int disabledNodeId)
{
	MtmTransState *ts;
	for (ts = Mtm->transListHead; ts != NULL; ts = ts->next) {
		if (TransactionIdIsValid(ts->gtid.xid)
			&& ts->gtid.node == disabledNodeId
			&& ts->votingCompleted
			&& (ts->status == TRANSACTION_STATUS_UNKNOWN || ts->status == TRANSACTION_STATUS_IN_PROGRESS))
		{
			Assert(ts->gid[0]);
			if (ts->status == TRANSACTION_STATUS_IN_PROGRESS) {
				MTM_ELOG(LOG, "Abort transaction %s because its coordinator is disabled and it is not prepared at node %d", ts->gid, MtmNodeId);
				MtmFinishPreparedTransaction(ts, false);
			} else {
				MTM_LOG1("Poll state of transaction %s (%llu)", ts->gid, (long64)ts->xid);
				MtmBroadcastPollMessage(ts);
			}
		} else {
			MTM_LOG1("Skip transaction %s (%llu) with status %s gtid.node=%d gtid.xid=%llu votedMask=%llx",
					 ts->gid, (long64)ts->xid, MtmTxnStatusMnem[ts->status], ts->gtid.node, (long64)ts->gtid.xid, ts->votedMask);
		}
	}
}

/*
 * Poll status of all active prepared transaction.
 * This function is called before start of recovery to prevent blocking of recovery process by some
 * prepared transaction which is not recovered
 */
static void MtmPollStatusOfPreparedTransactions()
{
	MtmTransState *ts;
	for (ts = Mtm->transListHead; ts != NULL; ts = ts->next) {
		if (TransactionIdIsValid(ts->gtid.xid)
			&& ts->votingCompleted /* If voting is not yet completed, then there is some backend coordinating this transaction */
			&& (ts->status == TRANSACTION_STATUS_UNKNOWN || ts->status == TRANSACTION_STATUS_IN_PROGRESS))
		{
			Assert(ts->gid[0]);
			MTM_LOG1("Poll state of transaction %s (%llu) from node %d", ts->gid, (long64)ts->xid, ts->gtid.node);
			MtmBroadcastPollMessage(ts);
		} else {
			MTM_LOG2("Skip prepared transaction %s (%d) with status %s gtid.node=%d gtid.xid=%llu votedMask=%llx",
					 ts->gid, (long64)ts->xid, MtmTxnStatusMnem[ts->status], ts->gtid.node, (long64)ts->gtid.xid, ts->votedMask);
		}
	}
}

/*
 * Node is disabled if it is not part of clique built using connectivity masks of all nodes.
 * There is no warranty that all nodes will make the same decision about clique, but as far as we want to avoid
 * some global coordinator (which will be SPOF), we have to rely on Bron–Kerbosch algorithm locating maximum clique in graph
 */
static void MtmDisableNode(int nodeId)
{
	timestamp_t now = MtmGetSystemTime();
	MTM_ELOG(WARNING, "Disable node %d at xlog position %llx, last status change time %d msec ago", nodeId, (long64)GetXLogInsertRecPtr(),
		 (int)USEC_TO_MSEC(now - Mtm->nodes[nodeId-1].lastStatusChangeTime));
	BIT_SET(Mtm->disabledNodeMask, nodeId-1);
	Mtm->nConfigChanges += 1;
	Mtm->nodes[nodeId-1].timeline += 1;
	Mtm->nodes[nodeId-1].lastStatusChangeTime = now;
	Mtm->nodes[nodeId-1].lastHeartbeat = 0; /* defuse watchdog until first heartbeat is received */
	if (nodeId != MtmNodeId) {
		Mtm->nLiveNodes -= 1;
	}
	if (Mtm->nLiveNodes >= Mtm->nAllNodes/2+1) {
		/* Make decision about prepared transaction status only in quorum */
		MtmPollStatusOfPreparedTransactionsForDisabledNode(nodeId);
	}
}

/*
 * Node is enabled when it's recovery is completed.
 * This why node is mostly marked as recovered when logical sender/receiver to this node is (re)started.
 */
static void MtmEnableNode(int nodeId)
{
	if (BIT_CHECK(Mtm->disabledNodeMask, nodeId-1)) {
		BIT_CLEAR(Mtm->disabledNodeMask, nodeId-1);
		BIT_CLEAR(Mtm->reconnectMask, nodeId-1);
		BIT_SET(Mtm->recoveredNodeMask, nodeId-1);
		Mtm->nConfigChanges += 1;
		Mtm->nodes[nodeId-1].lastStatusChangeTime = MtmGetSystemTime();
		Mtm->nodes[nodeId-1].lastHeartbeat = 0; /* defuse watchdog until first heartbeat is received */
		if (nodeId != MtmNodeId) {
			Mtm->nLiveNodes += 1;
		}
		MTM_ELOG(WARNING, "Enable node %d at xlog position %llx", nodeId, (long64)GetXLogInsertRecPtr());
	}
}

/*
 * Function call when recovery of node is completed
 */
void MtmRecoveryCompleted(void)
{
	int i;
	MTM_LOG1("Recovery of node %d is completed, disabled mask=%llx, connectivity mask=%llx, endLSN=%llx, live nodes=%d",
			 MtmNodeId, Mtm->disabledNodeMask,
			 SELF_CONNECTIVITY_MASK, (long64)GetXLogInsertRecPtr(), Mtm->nLiveNodes);
	if (Mtm->nAllNodes >= 3) {
		MTM_ELOG(WARNING, "restartLSNs at the end of recovery: {%llx, %llx, %llx}",
			 Mtm->nodes[0].restartLSN, Mtm->nodes[1].restartLSN, Mtm->nodes[2].restartLSN);
	}
	MtmLock(LW_EXCLUSIVE);
	Mtm->recoverySlot = 0;
	Mtm->recoveredLSN = GetXLogInsertRecPtr();
	BIT_CLEAR(Mtm->disabledNodeMask, MtmNodeId-1);
	Mtm->nConfigChanges += 1;
	Mtm->reconnectMask |= SELF_CONNECTIVITY_MASK; /* try to reestablish all connections */
	Mtm->nodes[MtmNodeId-1].lastStatusChangeTime = MtmGetSystemTime();
	for (i = 0; i < Mtm->nAllNodes; i++) {
		Mtm->nodes[i].lastHeartbeat = 0; /* defuse watchdog until first heartbeat is received */
	}
	/* Mode will be changed to online once all logical receiver are connected */
	MTM_ELOG(LOG, "Recovery completed with %d active receivers and %d started senders from %d", Mtm->nReceivers, Mtm->nSenders, Mtm->nLiveNodes-1);
	if (Mtm->nReceivers == Mtm->nLiveNodes-1 && Mtm->nSenders == Mtm->nLiveNodes-1)
	{
		MtmSwitchClusterMode(MTM_ONLINE);
	} else {
		/* Delay switching mode to online mode and keep cluster lock to make it possible to all other nodes reestablish
		 * logical replication connections with this node.
		 * Under the intensive workload start of logical replication can be delayed for unpredictable amount of time
		 */
		BIT_SET(Mtm->originLockNodeMask, MtmNodeId-1); /* it is trick: this mask was originally used by WAL senders performing recovery, but here we are in opposite (recovered) side:
											   * if this mask is not zero loadReq will be broadcasted to all other nodes by heartbeat, suspending their activity
											   */
		MtmSwitchClusterMode(MTM_RECOVERED);
	}
	MtmUnlock();
}



/**
 * Check state of replication slots. If some of them are too much lag behind wal, then drop this slots to avoid
 * WAL overflow
 */
static void
MtmCheckSlots()
{
	if (MtmMaxRecoveryLag != 0 && Mtm->disabledNodeMask != 0)
	{
		int i;
		for (i = 0; i < max_replication_slots; i++) {
			ReplicationSlot* slot = &ReplicationSlotCtl->replication_slots[i];
			int nodeId;
			if (slot->in_use
				&& sscanf(slot->data.name.data, MULTIMASTER_SLOT_PATTERN, &nodeId) == 1
				&& BIT_CHECK(Mtm->disabledNodeMask, nodeId-1)
				&& slot->data.confirmed_flush + MtmMaxRecoveryLag < GetXLogInsertRecPtr()
				&& slot->data.confirmed_flush != 0)
			{
				MTM_ELOG(WARNING, "Drop slot for node %d which lag %lld is larger than threshold %d",
					 nodeId,
					 (long64)(GetXLogInsertRecPtr() - slot->data.restart_lsn),
					 MtmMaxRecoveryLag);
				MtmDropSlot(nodeId);
			}
		}
	}
}

/*
 * Get lag between replication slot position (dsata proceeded by WAL sender) and current position in WAL
 */
static int64 MtmGetSlotLag(int nodeId)
{
	int i;
	for (i = 0; i < max_replication_slots; i++) {
		ReplicationSlot* slot = &ReplicationSlotCtl->replication_slots[i];
		int node;
		if (slot->in_use
			&& sscanf(slot->data.name.data, MULTIMASTER_SLOT_PATTERN, &node) == 1
			&& node == nodeId)
		{
			return GetXLogInsertRecPtr() - slot->data.confirmed_flush;
		}
	}
	return -1;
}


/*
 * This function is called by WAL sender when start sending new transaction.
 * It returns true if specified node is in recovery mode. In this case we should send to it all transactions from WAL,
 * not only coordinated by self node as in normal mode.
 */
bool MtmIsRecoveredNode(int nodeId)
{
	if (BIT_CHECK(Mtm->disabledNodeMask, nodeId-1)) {
		if (!MtmIsRecoverySession) {
			MTM_ELOG(ERROR, "Node %d is marked as disabled but is not in recovery mode", nodeId);
		}
		return true;
	} else {
		MtmIsRecoverySession = false; /* recovery is completed */
		return false;
	}
}

/*
 * Check if wal sender replayed all transactions from WAL log.
 * It can never happen if there are many active transactions.
 * In this case we wait until gap between sent and current position in the
 * WAL becomes smaller than threshold value MtmMinRecoveryLag and
 * after it prohibit start of new transactions until WAL is completely replayed.
 */
void MtmCheckRecoveryCaughtUp(int nodeId, lsn_t slotLSN)
{
	MtmLock(LW_EXCLUSIVE);
	if (MtmIsRecoveredNode(nodeId)) {
		lsn_t walLSN = GetXLogInsertRecPtr();
		if (!BIT_CHECK(Mtm->originLockNodeMask, nodeId-1)
			&& slotLSN + MtmMinRecoveryLag > walLSN)
		{
			/*
			 * Wal sender almost caught up.
			 * Lock cluster preventing new transaction to start until wal is completely replayed.
			 * We have to maintain two bitmasks: one is marking wal sender, another - correspondent nodes.
			 * Is there some better way to establish mapping between nodes ad WAL-seconder?
			 */
			MTM_LOG1("Node %d is almost caught-up: slot position %llx, WAL position %llx, active transactions %d",
				 nodeId, slotLSN, walLSN, Mtm->nActiveTransactions);
			BIT_SET(Mtm->originLockNodeMask, nodeId-1);
		} else {
			MTM_LOG2("Continue recovery of node %d, slot position %llx, WAL position %llx,"
					 " WAL sender position %llx, lockers %llx, active transactions %d", nodeId, slotLSN,
					 walLSN, MyWalSnd->sentPtr, Mtm->orinLockNodeMask, Mtm->nActiveTransactions);
		}
	}
	MtmUnlock();
}

/*
 * Notification about node recovery completion.
 * If recovery is in progress and WAL sender replays all records in WAL,
 * then enable recovered node and send notification to it about end of recovery.
 */
bool MtmRecoveryCaughtUp(int nodeId, lsn_t walEndPtr)
{
	bool caughtUp = false;
	MtmLock(LW_EXCLUSIVE);
	if (MtmIsRecoveredNode(nodeId) && Mtm->nActiveTransactions == 0) {
		if (BIT_CHECK(Mtm->originLockNodeMask, nodeId-1)) {
			MTM_LOG1("Node %d is caught-up at WAL position %llx", nodeId, walEndPtr);
			Assert(BIT_CHECK(Mtm->disabledNodeMask, nodeId-1));
			BIT_CLEAR(Mtm->originLockNodeMask, nodeId-1);
			BIT_CLEAR(Mtm->disabledNodeMask, nodeId-1);
			BIT_SET(Mtm->recoveredNodeMask, nodeId-1);
			Mtm->nLiveNodes += 1;
			MtmCheckQuorum();
		} else {
			MTM_LOG1("Node %d is caught-up at WAL position %llx without locking cluster", nodeId, walEndPtr);
			/* We are lucky: caught-up without locking cluster! */
		}
		MtmEnableNode(nodeId);
		caughtUp = true;
	}
	MtmUnlock();
	return caughtUp;
}

/*
 * This function is called inside critical section
 */
void MtmSwitchClusterMode(MtmNodeStatus mode)
{
	Mtm->status = mode;
	Mtm->nodes[MtmNodeId-1].lastStatusChangeTime = MtmGetSystemTime();
	MTM_LOG1("Switch to %s mode", MtmNodeStatusMnem[mode]);
	/* ??? Something else to do here? */
}

/*
 * Prevent start of any new transactions at this node
 */
static void
MtmLockCluster(void)
{
	timestamp_t delay = MIN_WAIT_TIMEOUT;
	if (MtmClusterLocked) {
		MtmUnlockCluster();
	}
	MtmLock(LW_EXCLUSIVE);
	if (BIT_CHECK(Mtm->originLockNodeMask, MtmNodeId-1)) {
		elog(ERROR, "There is already pending exclusive lock");
	}
	BIT_SET(Mtm->originLockNodeMask, MtmNodeId-1);
	MtmClusterLocked = true;
	MTM_LOG1("Transaction %lld tries to lock cluster at %lld, running transactions=%lld",
			 (long64)MtmTx.xid, MtmGetCurrentTime(), (long64)Mtm->nRunningTransactions);
	/* Wait until everything is locked */
	while (Mtm->nRunningTransactions != 1 /* I am one */
		   || ((((nodemask_t)1 << Mtm->nAllNodes)-1) & ~(Mtm->currentLockNodeMask|Mtm->originLockNodeMask) & ~Mtm->disabledNodeMask) != 0)
	{
		MtmUnlock();
		MtmSleep(delay);
		if (delay*2 <= MAX_WAIT_TIMEOUT) {
			delay *= 2;
		}
		MtmLock(LW_EXCLUSIVE);
	}
	MTM_LOG1("Transaction %lld locked cluster at %lld, LSN %lld, active transactions=%lld",
			 (long64)MtmTx.xid, MtmGetCurrentTime(), (long64)GetXLogInsertRecPtr(), (long64)Mtm->nRunningTransactions);
	MtmUnlock();
}

/*
 * Remove global cluster lock set by MtmLockCluster
 */
static void
MtmUnlockCluster(void)
{
	MtmLock(LW_EXCLUSIVE);
	MTM_LOG1("Transaction %lld unlock cluster at %lld status %s LSN %lld", (long64)MtmTx.xid, MtmGetCurrentTime(),	MtmTxnStatusMnem[MtmTx.status], (long64)GetXLogInsertRecPtr());
	BIT_CLEAR(Mtm->originLockNodeMask, MtmNodeId-1);
	MtmClusterLocked = false;
	MtmUnlock();
}

/*
 * If there are recovering nodes which are catching-up WAL, check the status and prevent new transaction from commit to give
 * WAL-sender a chance to catch-up WAL, completely synchronize replica and switch it to normal mode.
 * This function is called before transaction prepare with multimaster lock set.
 */
static void
MtmCheckClusterLock()
{
	timestamp_t delay = MIN_WAIT_TIMEOUT;
	while (Mtm->originLockNodeMask | Mtm->inducedLockNodeMask) {
		/* some "almost cautch-up" wal-senders are still working. */
		/* Do not start new transactions until them are completed. */
		MtmUnlock();
		MtmSleep(delay);
		if (delay*2 <= MAX_WAIT_TIMEOUT) {
			delay *= 2;
		}
		MtmLock(LW_EXCLUSIVE);
	}
}

/**
 * Build internode connectivity mask. 1 - means that node is disconnected.
 */
static void
MtmBuildConnectivityMatrix(nodemask_t* matrix)
{
	int i, j, n = Mtm->nAllNodes;
	bool changed = false;

	for (i = 0; i < n; i++) {
		matrix[i] = Mtm->nodes[i].connectivityMask | Mtm->deadNodeMask;
		if (lastKnownMatrix[i] != matrix[i])
		{
			changed = true;
			lastKnownMatrix[i] = matrix[i];
		}
	}

	/* Print matrix if changed */
	if (changed)
	{
		char matrix_dump[MAX_NODES*(MAX_NODES+1)+1];
		int p = 0;
		for (i = 0; i < n; i++)
		{
			for (j = 0; j < n; j++)
			{
				matrix_dump[p++] = BIT_CHECK(matrix[i], j) ? 'X' : '+';
			}
			matrix_dump[p++] = '\n';
		}
		matrix_dump[p] = '\0';
		MTM_ELOG(LOG, "Connectivity matrix:\n%s\n------------------------",
				 matrix_dump);
	}

	/* make matrix symmetric: required for Bron–Kerbosch algorithm */
	for (i = 0; i < n; i++) {
		for (j = 0; j < i; j++) {
			matrix[i] |= ((matrix[j] >> i) & 1) << j;
			matrix[j] |= ((matrix[i] >> j) & 1) << i;
		}
		matrix[i] &= ~((nodemask_t)1 << i);
	}
}


static int MtmGetNumberOfVotingNodes()
{
	int i;
	int nVotingNodes = Mtm->nAllNodes;
	nodemask_t deadNodeMask = Mtm->deadNodeMask;
	for (i = 0; deadNodeMask != 0; i++) {
		if (BIT_CHECK(deadNodeMask, i)) {
			nVotingNodes -= 1;
			BIT_CLEAR(deadNodeMask, i);
		}
	}
	return nVotingNodes;
}

/**
 * Build connectivity graph, find clique in it and extend disabledNodeMask by nodes not included in clique.
 * This function is called by arbiter monitor process with period MtmHeartbeatSendTimeout
 */
void MtmRefreshClusterStatus()
{
	nodemask_t mask, newClique, disabled;
	nodemask_t matrix[MAX_NODES];
	int cliqueSize;
	nodemask_t oldClique = ~Mtm->disabledNodeMask & (((nodemask_t)1 << Mtm->nAllNodes)-1);
	int i, nVotingNodes;

	MtmBuildConnectivityMatrix(matrix);
	newClique = MtmFindMaxClique(matrix, Mtm->nAllNodes, &cliqueSize);

	if (newClique == oldClique) {
		/* Nothing is changed */
		return;
	}

	do {
		/* Otherwise make sure that all nodes have a chance to replicate their connectivity mask and we have the "consistent" picture.
		 * Obviously we can not get true consistent snapshot, but at least try to wait heartbeat send timeout is expired and
		 * connectivity graph is stabilized.
		 */
		oldClique = newClique;
		MtmSleep(MSEC_TO_USEC(MtmHeartbeatRecvTimeout)*2); /* double timeout to consider the worst case when heartbeat receive interval is added with refresh cluster status interval */
		MtmBuildConnectivityMatrix(matrix);
		newClique = MtmFindMaxClique(matrix, Mtm->nAllNodes, &cliqueSize);
	} while (newClique != oldClique);

	if (newClique & Mtm->deadNodeMask) {
		Assert(cliqueSize == 1);
		newClique = 0;
		if (!BIT_CHECK(Mtm->deadNodeMask, MtmNodeId-1)) {
			BIT_SET(newClique, MtmNodeId-1);
			cliqueSize = 1;
		} else {
			cliqueSize = 0;
		}
	}

	nVotingNodes = MtmGetNumberOfVotingNodes();
	if (cliqueSize >= nVotingNodes/2+1 || (cliqueSize == (nVotingNodes+1)/2 && MtmMajorNode)) { /* have quorum */
		fprintf(stderr, "Old mask: ");
		for (i = 0; i <	 Mtm->nAllNodes; i++) {
			putc(BIT_CHECK(Mtm->disabledNodeMask, i) ? '-' : '+', stderr);
		}
		putc('\n', stderr);
		fprintf(stderr, "New mask: ");
		for (i = 0; i <	 Mtm->nAllNodes; i++) {
			putc(BIT_CHECK(newClique, i) ? '+' : '-', stderr);
		}
		putc('\n', stderr);

		MTM_LOG1("Find clique %llx, disabledNodeMask %llx", newClique, Mtm->disabledNodeMask);
		MtmLock(LW_EXCLUSIVE);
		disabled = ~newClique & (((nodemask_t)1 << Mtm->nAllNodes)-1) & ~Mtm->disabledNodeMask; /* new disabled nodes mask */

		if (disabled) {
			timestamp_t now = MtmGetSystemTime();
			for (i = 0, mask = disabled; mask != 0; i++, mask >>= 1) {
				if (mask & 1) {
					if ((i+1 != MtmNodeId || Mtm->status == MTM_ONLINE)
						&& Mtm->nodes[i].lastStatusChangeTime + MSEC_TO_USEC(MtmNodeDisableDelay) < now)
					{
						MtmDisableNode(i+1);
					}
				}
			}
			MtmCheckQuorum();
		}
#if 0
		if (disabled) {
			MtmTransState *ts;
			/* Interrupt voting for active transaction and abort them */
			for (ts = Mtm->transListHead; ts != NULL; ts = ts->next) {
				MTM_LOG3("Active transaction gid='%s', coordinator=%d, xid=%d, status=%s, gtid.xid=%d",
						 ts->gid, ts->gtid.node, ts->xid, MtmTxnStatusMnen[ts->status], ts->gtid.xid);
				if (MtmIsCoordinator(ts) && !ts->votingCompleted && ts->status != TRANSACTION_STATUS_ABORTED) {
					MtmAbortTransaction(ts);
					MtmWakeUpBackend(ts);
				}
			}
		}
#endif
		MtmUnlock();
		if (BIT_CHECK(Mtm->disabledNodeMask, MtmNodeId-1)) {
			if (Mtm->status == MTM_ONLINE) {
				/* I was excluded from cluster:( */
				MtmSwitchClusterMode(MTM_OFFLINE);
			}
		} else if (Mtm->status == MTM_OFFLINE) {
			/* Should we somehow restart logical receivers? */
			MtmStartRecovery();
		}
	} else {
		MTM_LOG1("Clique %llx has no quorum", newClique);
		MtmSwitchClusterMode(MTM_IN_MINORITY);
	}
}

/*
 * Check if there is quorum: current node see more than half of all nodes
 */
void MtmCheckQuorum(void)
{
	int nVotingNodes = MtmGetNumberOfVotingNodes();

	if (Mtm->nLiveNodes >= nVotingNodes/2+1 || (Mtm->nLiveNodes == (nVotingNodes+1)/2 && MtmMajorNode)) { /* have quorum */
		if (Mtm->status == MTM_IN_MINORITY) {
			MTM_LOG1("Node is in majority: disabled mask %llx", Mtm->disabledNodeMask);
			MtmSwitchClusterMode(MTM_ONLINE);
		}
	} else {
		if (Mtm->status == MTM_ONLINE) { /* out of quorum */
			MTM_ELOG(WARNING, "Node is in minority: disabled mask %llx", Mtm->disabledNodeMask);
			MtmSwitchClusterMode(MTM_IN_MINORITY);
		}
	}
}

/*
 * This function is called in case of non-recoverable connection failure with this node.
 * Non-recoverable means that connections can not be reestablish using specified number of attempts.
 * It sets bit in connectivity mask and register delayed refresh of cluster status which build connectivity matrix
 * and determine clique of connected nodes. Timeout here is needed to allow all nodes to exchanges their connectivity masks (them
 * are sent together with any arbiter message, including heartbeats.
 */
void MtmOnNodeDisconnect(int nodeId)
{
	timestamp_t now = MtmGetSystemTime();
	if (BIT_CHECK(Mtm->disabledNodeMask, nodeId-1))
	{
		/* Node is already disabled */
		return;
	}
	if (Mtm->nodes[nodeId-1].lastStatusChangeTime + MSEC_TO_USEC(MtmNodeDisableDelay) > now)
	{
		/* Avoid false detection of node failure and prevent node status blinking */
		return;
	}
	MtmLock(LW_EXCLUSIVE);
	BIT_SET(SELF_CONNECTIVITY_MASK, nodeId-1);
	BIT_SET(Mtm->reconnectMask, nodeId-1);
	MTM_ELOG(LOG, "Disconnect node %d connectivity mask %llx",
		 nodeId, SELF_CONNECTIVITY_MASK);
	MtmUnlock();
}

/*
 * This method is called when connection with node is reestablished
 */
void MtmOnNodeConnect(int nodeId)
{
	MtmLock(LW_EXCLUSIVE);
	MTM_ELOG(LOG, "Connect node %d connectivity mask %llx", nodeId, SELF_CONNECTIVITY_MASK);
	BIT_CLEAR(SELF_CONNECTIVITY_MASK, nodeId-1);
	BIT_SET(Mtm->reconnectMask, nodeId-1); /* force sender to reestablish connection and send heartbeat */
	MtmUnlock();
}

/*
 * Set reconnect mask to force reconnection attempt to the node
 */
void MtmReconnectNode(int nodeId)
{
	MtmLock(LW_EXCLUSIVE);
	MTM_ELOG(LOG, "Reconnect node %d connectivity mask %llx", nodeId, SELF_CONNECTIVITY_MASK);
	BIT_SET(Mtm->reconnectMask, nodeId-1);
	MtmUnlock();
}

/*
 * -------------------------------------------
 * Node initialization
 * -------------------------------------------
 */

/*
 * Initialize Xid2State hash table to obtain status of transaction by its local XID.
 * Size of this hash table should be limited by MtmAdjustOldestXid function which performs cleanup
 * of transaction list and from the list and from the hash table transactions which XIDs are not used in any snapshot at any node
 */
static HTAB*
MtmCreateXidMap(void)
{
	HASHCTL info;
	HTAB* htab;
	Assert(MtmMaxNodes > 0);
	memset(&info, 0, sizeof(info));
	info.keysize = sizeof(TransactionId);
	info.entrysize = sizeof(MtmTransState) + (MtmMaxNodes-1)*sizeof(TransactionId);
	htab = ShmemInitHash(
		"MtmXid2State",
		MTM_HASH_SIZE, MTM_HASH_SIZE,
		&info,
		HASH_ELEM | HASH_BLOBS
	);
	return htab;
}

/*
 * Initialize Gid2State hash table to obtain status of transaction by GID.
 * Size of this hash table should be limited by MtmAdjustOldestXid function which performs cleanup
 * of transaction list and from the list and from the hash table transactions which XIDs are not used in any snapshot at any node
 */
static HTAB*
MtmCreateGidMap(void)
{
	HASHCTL info;
	HTAB* htab;
	memset(&info, 0, sizeof(info));
	info.keysize = MULTIMASTER_MAX_GID_SIZE;
	info.entrysize = sizeof(MtmTransMap);
	htab = ShmemInitHash(
		"MtmGid2State",
		MTM_MAP_SIZE, MTM_MAP_SIZE,
		&info,
		HASH_ELEM
	);
	return htab;
}

/*
 * Initialize hash table used to mark local (not distributed) tables
 */
static HTAB*
MtmCreateLocalTableMap(void)
{
	HASHCTL info;
	HTAB* htab;
	memset(&info, 0, sizeof(info));
	info.entrysize = info.keysize = sizeof(Oid);
	htab = ShmemInitHash(
		"MtmLocalTables",
		MULTIMASTER_MAX_LOCAL_TABLES, MULTIMASTER_MAX_LOCAL_TABLES,
		&info,
		HASH_ELEM | HASH_BLOBS
	);
	return htab;
}

static void MtmMakeRelationLocal(Oid relid)
{
	if (OidIsValid(relid)) {
		MtmLock(LW_EXCLUSIVE);
		hash_search(MtmLocalTables, &relid, HASH_ENTER, NULL);
		MtmUnlock();
	}
}


void MtmMakeTableLocal(char const* schema, char const* name)
{
	RangeVar* rv = makeRangeVar((char*)schema, (char*)name, -1);
	Oid relid = RangeVarGetRelid(rv, NoLock, true);
	MtmMakeRelationLocal(relid);
}


typedef struct {
	NameData schema;
	NameData name;
} MtmLocalTablesTuple;

static void MtmLoadLocalTables(void)
{
	RangeVar	   *rv;
	Relation		rel;
	SysScanDesc		scan;
	HeapTuple		tuple;

	Assert(IsTransactionState());

	rv = makeRangeVar(MULTIMASTER_SCHEMA_NAME, MULTIMASTER_LOCAL_TABLES_TABLE, -1);
	rel = heap_openrv_extended(rv, RowExclusiveLock, true);
	if (rel != NULL) {
		scan = systable_beginscan(rel, 0, true, NULL, 0, NULL);

		while (HeapTupleIsValid(tuple = systable_getnext(scan)))
		{
			MtmLocalTablesTuple	*t = (MtmLocalTablesTuple*) GETSTRUCT(tuple);
			MtmMakeTableLocal(NameStr(t->schema), NameStr(t->name));
		}

		systable_endscan(scan);
		heap_close(rel, RowExclusiveLock);
	}
}

/*
 * Multimaster control file is used to prevent erroneous inclusion of node in the cluster.
 * It contains cluster name (any user defined identifier) and node id.
 * In case of creating new cluster node using pg_basebackup this file is copied together will
 * all other PostgreSQL files and so new node will know ID of the cluster node from which it
 * is cloned. It is necessary to complete synchronization of new node with the rest of the cluster.
 */
static void MtmCheckControlFile(void)
{
	char controlFilePath[MAXPGPATH];
	char buf[MULTIMASTER_MAX_CTL_STR_SIZE];
	FILE* f;
	snprintf(controlFilePath, MAXPGPATH, "%s/global/mmts_control", DataDir);
	f = fopen(controlFilePath, "r");
	if (f != NULL && fgets(buf, sizeof buf, f)) {
		char* sep = strchr(buf, ':');
		if (sep == NULL) {
			MTM_ELOG(FATAL, "File mmts_control doesn't contain cluster name");
		}
		*sep = '\0';
		if (strcmp(buf, MtmClusterName) != 0) {
			MTM_ELOG(FATAL, "Database belongs to some other cluster %s rather than %s", buf, MtmClusterName);
		}
		if (sscanf(sep+1, "%d", &Mtm->donorNodeId) != 1) {
			MTM_ELOG(FATAL, "File mmts_control doesn't contain node id");
		}
		fclose(f);
	} else {
		if (f != NULL) {
			fclose(f);
		}
		f = fopen(controlFilePath, "w");
		if (f == NULL) {
			MTM_ELOG(FATAL, "Failed to create mmts_control file: %m");
		}
		Mtm->donorNodeId = MtmNodeId;
		fprintf(f, "%s:%d\n", MtmClusterName, Mtm->donorNodeId);
		fclose(f);
	}
}

/*
 * Perform initialization of multimaster state.
 * This function is called from shared memory startup hook (after completion of initialization of shared memory)
 */
static void MtmInitialize()
{
	bool found;
	int i;

	LWLockAcquire(AddinShmemInitLock, LW_EXCLUSIVE);
	Mtm = (MtmState*)ShmemInitStruct(MULTIMASTER_NAME, sizeof(MtmState) + sizeof(MtmNodeInfo)*(MtmMaxNodes-1), &found);
	if (!found)
	{
		MemSet(Mtm, 0, sizeof(MtmState) + sizeof(MtmNodeInfo)*(MtmMaxNodes-1));
		Mtm->status = MTM_INITIALIZATION;
		Mtm->recoverySlot = 0;
		Mtm->locks = GetNamedLWLockTranche(MULTIMASTER_NAME);
		Mtm->csn = MtmGetCurrentTime();
		Mtm->lastCsn = INVALID_CSN;
		Mtm->oldestXid = FirstNormalTransactionId;
		Mtm->nLiveNodes = MtmNodes;
		Mtm->nAllNodes = MtmNodes;
		Mtm->disabledNodeMask = 0;
		Mtm->stalledNodeMask = 0;
		Mtm->stoppedNodeMask = 0;
		Mtm->deadNodeMask = 0;
		Mtm->recoveredNodeMask = 0;
		Mtm->pglogicalReceiverMask = 0;
		Mtm->pglogicalSenderMask = 0;
		Mtm->inducedLockNodeMask = 0;
		Mtm->currentLockNodeMask = 0;
		Mtm->originLockNodeMask = 0;
		Mtm->reconnectMask = 0;
		Mtm->recoveredLSN = INVALID_LSN;
		Mtm->nActiveTransactions = 0;
		Mtm->nRunningTransactions = 0;
		Mtm->votingTransactions = NULL;
		Mtm->transListHead = NULL;
		Mtm->transListTail = &Mtm->transListHead;
		Mtm->activeTransList.next = Mtm->activeTransList.prev = &Mtm->activeTransList;
		Mtm->nReceivers = 0;
		Mtm->nSenders = 0;
		Mtm->timeShift = 0;
		Mtm->transCount = 0;
		Mtm->gcCount = 0;
		Mtm->nConfigChanges = 0;
		Mtm->recoveryCount = 0;
		Mtm->localTablesHashLoaded = false;
		Mtm->preparedTransactionsLoaded = false;
		Mtm->inject2PCError = 0;
		Mtm->sendQueue = NULL;
		Mtm->freeQueue = NULL;
		for (i = 0; i < MtmNodes; i++) {
			Mtm->nodes[i].oldestSnapshot = 0;
			Mtm->nodes[i].disabledNodeMask = 0;
			Mtm->nodes[i].connectivityMask = 0;
			Mtm->nodes[i].lockGraphUsed = 0;
			Mtm->nodes[i].lockGraphAllocated = 0;
			Mtm->nodes[i].lockGraphData = NULL;
			Mtm->nodes[i].transDelay = 0;
			Mtm->nodes[i].lastStatusChangeTime = MtmGetSystemTime();
			Mtm->nodes[i].con = MtmConnections[i];
			Mtm->nodes[i].flushPos = 0;
			Mtm->nodes[i].lastHeartbeat = 0;
			Mtm->nodes[i].restartLSN = INVALID_LSN;
			Mtm->nodes[i].originId = InvalidRepOriginId;
			Mtm->nodes[i].timeline = 0;
			Mtm->nodes[i].nHeartbeats = 0;
			Mtm->nodes[i].slotDeleted = false;
		}
		Mtm->nodes[MtmNodeId-1].originId = DoNotReplicateId;
		/* All transaction originated from the current node should be ignored during recovery */
		Mtm->nodes[MtmNodeId-1].restartLSN = (lsn_t)PG_UINT64_MAX;
		PGSemaphoreCreate(&Mtm->sendSemaphore);
		PGSemaphoreReset(&Mtm->sendSemaphore);
		SpinLockInit(&Mtm->queueSpinlock);
		BgwPoolInit(&Mtm->pool, MtmExecutor, MtmDatabaseName, MtmDatabaseUser, MtmQueueSize, MtmWorkers);
		RegisterXactCallback(MtmXactCallback, NULL);
		MtmTx.snapshot = INVALID_CSN;
		MtmTx.xid = InvalidTransactionId;
	}
	MtmXid2State = MtmCreateXidMap();
	MtmGid2State = MtmCreateGidMap();
	MtmLocalTables = MtmCreateLocalTableMap();
	MtmDoReplication = true;
	TM = &MtmTM;
	LWLockRelease(AddinShmemInitLock);

	MtmCheckControlFile();
}

static void
MtmShmemStartup(void)
{
	if (PreviousShmemStartupHook) {
		PreviousShmemStartupHook();
	}
	MtmInitialize();
}

static void MtmSetRemoteFunction(char const* list, void* extra)
{
	if (MtmRemoteFunctions) {
		hash_destroy(MtmRemoteFunctions);
		MtmRemoteFunctions = NULL;
	}
}

static void MtmInitializeRemoteFunctionsMap()
{
	HASHCTL info;
	char* p, *q;
	int n_funcs = 1;
	FuncCandidateList clist;

	for (p = MtmRemoteFunctionsList; (q = strchr(p, ',')) != NULL; p = q + 1, n_funcs++);

	Assert(MtmRemoteFunctions == NULL);

	memset(&info, 0, sizeof(info));
	info.entrysize = info.keysize = sizeof(Oid);
	info.hcxt = TopMemoryContext;
	MtmRemoteFunctions = hash_create("MtmRemoteFunctions", n_funcs, &info,
									 HASH_ELEM | HASH_BLOBS | HASH_CONTEXT);

	p = pstrdup(MtmRemoteFunctionsList);
	do {
		q = strchr(p, ',');
		if (q != NULL) {
			*q++ = '\0';
		}
		clist = FuncnameGetCandidates(stringToQualifiedNameList(p), -1, NIL, false, false, true);
		if (clist == NULL) {
			MTM_ELOG(ERROR, "Failed to lookup function %s", p);
		} else if (clist->next != NULL) {
			MTM_ELOG(ERROR, "Ambigious function %s", p);
		}
		hash_search(MtmRemoteFunctions, &clist->oid, HASH_ENTER, NULL);
		p = q;
	} while (p != NULL);
}

/*
 * Parse node connection string.
 * This function is called at cluster startup and while adding new cluster node
 */
void MtmUpdateNodeConnectionInfo(MtmConnectionInfo* conn, char const* connStr)
{
	char const* host;
	char const* end;
	int			hostLen;
	char const* port;
	int			connStrLen = (int)strlen(connStr);

	if (connStrLen >= MULTIMASTER_MAX_CONN_STR_SIZE) {
		MTM_ELOG(ERROR, "Too long (%d) connection string '%s': limit is %d",
			 connStrLen, connStr, MULTIMASTER_MAX_CONN_STR_SIZE-1);
	}

	while(isspace(*connStr))
		connStr++;

	strcpy(conn->connStr, connStr);

	host = strstr(connStr, "host=");
	if (host == NULL) {
		MTM_ELOG(ERROR, "Host not specified in connection string: '%s'", connStr);
	}
	host += 5;
	for (end = host; *end != ' ' && *end != '\0'; end++);
	hostLen = end - host;
	if (hostLen >= MULTIMASTER_MAX_HOST_NAME_SIZE) {
		MTM_ELOG(ERROR, "Too long (%d) host name '%.*s': limit is %d",
			 hostLen, hostLen, host, MULTIMASTER_MAX_HOST_NAME_SIZE-1);
	}
	memcpy(conn->hostName, host, hostLen);
	conn->hostName[hostLen] = '\0';

	port = strstr(connStr, "arbiter_port=");
	if (port != NULL) {
		if (sscanf(port+13, "%d", &conn->arbiterPort) != 1) {
			MTM_ELOG(ERROR, "Invalid arbiter port: %s", port+13);
		}
	} else {
		conn->arbiterPort = MULTIMASTER_DEFAULT_ARBITER_PORT;
	}
	MTM_ELOG(INFO, "Using arbiter port: %d", conn->arbiterPort);

	port = strstr(connStr, " port=");
	if (port == NULL && strncmp(connStr, "port=", 5) == 0) {
		port = connStr-1;
	}
	if (port != NULL) {
		if (sscanf(port+6, "%d", &conn->postmasterPort) != 1) {
			MTM_ELOG(ERROR, "Invalid postmaster port: %s", port+6);
		}
	} else {
		conn->postmasterPort = DEF_PGPORT;
	}
}

/*
 * Parse "multimaster.conn_strings" configuration parameter and
 * set connection string for each node using MtmUpdateNodeConnectionInfo
 */
static void MtmSplitConnStrs(void)
{
	int i;
	FILE* f = NULL;
	char buf[MULTIMASTER_MAX_CTL_STR_SIZE];
	MemoryContext old_context = MemoryContextSwitchTo(TopMemoryContext);

	if (*MtmConnStrs == '@') {
		f = fopen(MtmConnStrs+1, "r");
		for (i = 0; fgets(buf, sizeof buf, f) != NULL; i++) {
			if (strlen(buf) <= 1) {
				MTM_ELOG(ERROR, "Empty lines are not allowed in %s file", MtmConnStrs+1);
			}
		}
	} else {
		char* p = MtmConnStrs;
		for (i = 0; *p != '\0'; p++, i++) {
			if ((p = strchr(p, ',')) == NULL) {
				i += 1;
				break;
			}
		}
	}

	if (i > MAX_NODES) {
		MTM_ELOG(ERROR, "Multimaster with more than %d nodes is not currently supported", MAX_NODES);
	}
	if (i < 2) {
		MTM_ELOG(ERROR, "Multimaster should have at least two nodes");
	}
	if (MtmMaxNodes == 0) {
		MtmMaxNodes = i;
	} else if (MtmMaxNodes < i) {
		MTM_ELOG(ERROR, "More than %d nodes are specified", MtmMaxNodes);
	}
	MtmNodes = i;
	MtmConnections = (MtmConnectionInfo*)palloc(MtmMaxNodes*sizeof(MtmConnectionInfo));

	if (f != NULL) {
		fseek(f, SEEK_SET, 0);
		for (i = 0; fgets(buf, sizeof buf, f) != NULL; i++) {
			size_t len = strlen(buf);
			if (buf[len-1] == '\n') {
				buf[len-1] = '\0';
			}
			MtmUpdateNodeConnectionInfo(&MtmConnections[i], buf);
		}
		fclose(f);
	} else {
		char* copy = pstrdup(MtmConnStrs);
		char* connStr = copy;
		char* connStrEnd = connStr + strlen(connStr);

		for (i = 0; connStr < connStrEnd; i++) {
			char* p = strchr(connStr, ',');
			if (p == NULL) {
				p = connStrEnd;
			}
			*p = '\0';
			MtmUpdateNodeConnectionInfo(&MtmConnections[i], connStr);
			connStr = p + 1;
		}
		pfree(copy);
	}
	if (!MtmReferee)
	{
		if (MtmNodeId == INT_MAX) {
			if (gethostname(buf, sizeof buf) != 0) {
				MTM_ELOG(ERROR, "Failed to get host name: %m");
			}
			for (i = 0; i < MtmNodes; i++) {
				MTM_LOG3("Node %d, host %s, port=%d, my port %d", i, MtmConnections[i].hostName, MtmConnections[i].postmasterPort, PostPortNumber);
				if ((strcmp(MtmConnections[i].hostName, buf) == 0 || strcmp(MtmConnections[i].hostName, "localhost") == 0 || strcmp(MtmConnections[i].hostName, "127.0.0.1") == 0)
					&& MtmConnections[i].postmasterPort == PostPortNumber)
				{
					if (MtmNodeId == INT_MAX) {
						MtmNodeId = i+1;
					} else {
						MTM_ELOG(ERROR, "multimaster.node_id is not explicitly specified and more than one nodes are configured for host %s port %d", buf, PostPortNumber);
					}
				}
			}
			if (MtmNodeId == INT_MAX) {
				MTM_ELOG(ERROR, "multimaster.node_id is not specified and host name %s can not be located in connection strings list", buf);
			}
		} else if (MtmNodeId > i) {
			MTM_ELOG(ERROR, "Multimaster node id %d is out of range [%d..%d]", MtmNodeId, 1, MtmNodes);
		}
		{
			char* connStr = MtmConnections[MtmNodeId-1].connStr;
			char* dbName = strstr(connStr, "dbname="); // XXX: shoud we care about string 'itisnotdbname=xxx'?
			char* dbUser = strstr(connStr, "user=");
			char* end;
			size_t len;

			if (dbName == NULL)
				MTM_ELOG(ERROR, "Database is not specified in connection string: '%s'", connStr);

			if (dbUser == NULL)
			{
				char *errstr;
				const char *username = get_user_name(&errstr);
				if (!username)
					MTM_ELOG(FATAL, "Database user is not specified in connection string '%s', fallback failed: %s", connStr, errstr);
				else
					MTM_ELOG(WARNING, "Database user is not specified in connection string '%s', fallback to '%s'", connStr, username);
				MtmDatabaseUser = pstrdup(username);
			}
			else
			{
				dbUser += 5;
				end = strchr(dbUser, ' ');
				if (!end) end = strchr(dbUser, '\0');
				Assert(end != NULL);
				len = end - dbUser;
				MtmDatabaseUser = pnstrdup(dbUser, len);
			}

			dbName += 7;
			end = strchr(dbName, ' ');
			if (!end) end = strchr(dbName, '\0');
			Assert(end != NULL);
			len = end - dbName;
			MtmDatabaseName = pnstrdup(dbName, len);
		}
	}
	MemoryContextSwitchTo(old_context);
}

/*
 * Check correctness of multimaster configuration
 */
static bool ConfigIsSane(void)
{
	bool ok = true;

#if 0
	if (DefaultXactIsoLevel != XACT_REPEATABLE_READ)
	{
		MTM_ELOG(WARNING, "multimaster requires default_transaction_isolation = 'repeatable read'");
		ok = false;
	}
#endif

	if (MtmMaxNodes < 1)
	{
		MTM_ELOG(WARNING, "multimaster requires multimaster.max_nodes > 0");
		ok = false;
	}

	if (max_prepared_xacts < 1)
	{
		MTM_ELOG(WARNING,
			 "multimaster requires max_prepared_transactions > 0, "
			 "because all transactions are implicitly two-phase");
		ok = false;
	}

	{
		int workers_required = 2 * MtmMaxNodes + MtmWorkers + 1;
		if (max_worker_processes < workers_required)
		{
			MTM_ELOG(WARNING,
				 "multimaster requires max_worker_processes >= %d",
				 workers_required);
			ok = false;
		}
	}

	if (wal_level != WAL_LEVEL_LOGICAL)
	{
		MTM_ELOG(WARNING,
			 "multimaster requires wal_level = 'logical', "
			 "because it is build on top of logical replication");
		ok = false;
	}

	if (max_wal_senders < MtmMaxNodes)
	{
		MTM_ELOG(WARNING,
			 "multimaster requires max_wal_senders >= %d (multimaster.max_nodes), ",
			 MtmMaxNodes);
		ok = false;
	}

	if (max_replication_slots < MtmMaxNodes)
	{
		MTM_ELOG(WARNING,
			 "multimaster requires max_replication_slots >= %d (multimaster.max_nodes), ",
			 MtmMaxNodes);
		ok = false;
	}

	return ok;
}

void
_PG_init(void)
{
	/*
	 * In order to create our shared memory area, we have to be loaded via
	 * shared_preload_libraries.  If not, fall out without hooking into any of
	 * the main system.	 (We don't throw error here because it seems useful to
	 * allow the cs_* functions to be created even when the
	 * module isn't active.	 The functions must protect themselves against
	 * being called then, however.)
	 */
	if (!process_shared_preload_libraries_in_progress)
		return;

	DefineCustomIntVariable(
		"multimaster.heartbeat_send_timeout",
		"Timeout in milliseconds of sending heartbeat messages",
		"Period of broadcasting heartbeat messages by arbiter to all nodes",
		&MtmHeartbeatSendTimeout,
		1000,
		1,
		INT_MAX,
		PGC_BACKEND,
		0,
		NULL,
		NULL,
		NULL
	);

	DefineCustomIntVariable(
		"multimaster.heartbeat_recv_timeout",
		"Timeout in milliseconds of receiving heartbeat messages",
		"If no heartbeat message is received from node within this period, it assumed to be dead",
		&MtmHeartbeatRecvTimeout,
		10000,
		1,
		INT_MAX,
		PGC_BACKEND,
		0,
		NULL,
		NULL,
		NULL
	);

	DefineCustomIntVariable(
		"multimaster.gc_period",
		"Number of distributed transactions after which garbage collection is started",
		"Multimaster is building xid->csn hash map which has to be cleaned to avoid hash overflow. This parameter specifies interval of invoking garbage collector for this map",
		&MtmGcPeriod,
		MTM_HASH_SIZE/10,
		1,
		INT_MAX,
		PGC_BACKEND,
		GUC_NO_SHOW_ALL,
		NULL,
		NULL,
		NULL
	);

	DefineCustomIntVariable(
		"multimaster.max_nodes",
		"Maximal number of cluster nodes",
		"This parameters allows to add new nodes to the cluster, default value 0 restricts number of nodes to one specified in multimaster.conn_strings",
		&MtmMaxNodes,
		0,
		0,
		MAX_NODES,
		PGC_POSTMASTER,
		0,
		NULL,
		NULL,
		NULL
	);
	DefineCustomIntVariable(
		"multimaster.trans_spill_threshold",
		"Maximal size (Mb) of transaction after which transaction is written to the disk",
		NULL,
		&MtmTransSpillThreshold,
		100, /* 100Mb */
		0,
		MaxAllocSize/MB,
		PGC_BACKEND,
		0,
		NULL,
		NULL,
		NULL
	);

	DefineCustomIntVariable(
		"multimaster.node_disable_delay",
		"Minimal amount of time (msec) between node status change",
		"This delay is used to avoid false detection of node failure and to prevent blinking of node status node",
		&MtmNodeDisableDelay,
		2000,
		1,
		INT_MAX,
		PGC_BACKEND,
		GUC_NO_SHOW_ALL,
		NULL,
		NULL,
		NULL
	);

	DefineCustomIntVariable(
		"multimaster.min_recovery_lag",
		"Minimal lag of WAL-sender performing recovery after which cluster is locked until recovery is completed",
		"When wal-sender almost catch-up WAL current position we need to stop 'Achilles tortile competition' and "
		"temporary stop commit of new transactions until node will be completely repared",
		&MtmMinRecoveryLag,
		100000,
		1,
		INT_MAX,
		PGC_BACKEND,
		0,
		NULL,
		NULL,
		NULL
	);

	DefineCustomIntVariable(
		"multimaster.max_recovery_lag",
		"Maximal lag of replication slot of failed node after which this slot is dropped to avoid transaction log overflow",
		"Dropping slot makes it not possible to recover node using logical replication mechanism, it will be ncessary to completely copy content of some other nodes "
		"using basebackup or similar tool. Zero value of parameter disable dropping slot.",
		&MtmMaxRecoveryLag,
		100000000,
		0,
		INT_MAX,
		PGC_BACKEND,
		0,
		NULL,
		NULL,
		NULL
	);

	DefineCustomBoolVariable(
		"multimaster.break_connection",
		"Break connection with client when node is no online",
		NULL,
		&MtmBreakConnection,
		false,
		PGC_BACKEND,
		0,
		NULL,
		NULL,
		NULL
	);
	DefineCustomBoolVariable(
		"multimaster.major_node",
		"Node which forms a majority in case of partitioning in cliques with equal number of nodes",
		NULL,
		&MtmMajorNode,
		false,
		PGC_BACKEND,
		0,
		NULL,
		NULL,
		NULL
	);

	DefineCustomBoolVariable(
		"multimaster.monotonic_sequences",
		"Enforce monotinic behaviour of sequence values obtained from different nodes",
		NULL,
		&MtmMonotonicSequences,
		false,
		PGC_BACKEND,
		0,
		NULL,
		NULL,
		NULL
	);

	DefineCustomBoolVariable(
		"multimaster.ignore_tables_without_pk",
		"Do not replicate tables without primary key",
		NULL,
		&MtmIgnoreTablesWithoutPk,
		false,
		PGC_BACKEND,
		0,
		NULL,
		NULL,
		NULL
	);

	DefineCustomBoolVariable(
		"multimaster.use_dtm",
		"Use distributed transaction manager",
		NULL,
		&MtmUseDtm,
		true,
		PGC_BACKEND,
		GUC_NO_SHOW_ALL,
		NULL,
		NULL,
		NULL
	);

	DefineCustomBoolVariable(
		"multimaster.referee",
		"This instance of Postgres contains no data and peforms role of referee for other nodes",
		NULL,
		&MtmReferee,
		false,
		PGC_POSTMASTER,
		0,
		NULL,
		NULL,
		NULL
	);

	DefineCustomBoolVariable(
		"multimaster.preserve_commit_order",
		"Transactions from one node will be committed in same order al all nodes",
		NULL,
		&MtmPreserveCommitOrder,
		true,
		PGC_BACKEND,
		GUC_NO_SHOW_ALL,
		NULL,
		NULL,
		NULL
	);

	DefineCustomBoolVariable(
		"multimaster.volkswagen_mode",
		"Pretend to be normal postgres. This means skip some NOTICE's and use local sequences. Default false.",
		NULL,
		&MtmVolksWagenMode,
		false,
		PGC_BACKEND,
		GUC_NO_SHOW_ALL,
		NULL,
		NULL,
		NULL
	);

	DefineCustomIntVariable(
		"multimaster.workers",
		"Number of multimaster executor workers",
		NULL,
		&MtmWorkers,
		8,
		1,
		INT_MAX,
		PGC_BACKEND,
		GUC_NO_SHOW_ALL,
		NULL,
		NULL,
		NULL
	);

	DefineCustomIntVariable(
		"multimaster.max_workers",
		"Maximal number of multimaster dynamic executor workers",
		NULL,
		&MtmMaxWorkers,
		100,
		0,
		INT_MAX,
		PGC_BACKEND,
		0,
		NULL,
		NULL,
		NULL
	);

	DefineCustomIntVariable(
		"multimaster.vacuum_delay",
		"Minimal age of records which can be vacuumed (seconds)",
		NULL,
		&MtmVacuumDelay,
		1,
		1,
		INT_MAX,
		PGC_BACKEND,
		GUC_NO_SHOW_ALL,
		NULL,
		NULL,
		NULL
	);

	DefineCustomIntVariable(
		"multimaster.min_2pc_timeout",
		"Minimal timeout between receiving PREPARED message from nodes participated in transaction to coordinator (milliseconds)",
		NULL,
		&MtmMin2PCTimeout,
		0, /* disabled */
		0,
		INT_MAX,
		PGC_BACKEND,
		GUC_NO_SHOW_ALL,
		NULL,
		NULL,
		NULL
	);

	DefineCustomIntVariable(
		"multimaster.max_2pc_ratio",
		"Maximal ratio (in percents) between prepare time at different nodes: if T is time of preparing transaction at some node,"
			" then transaction can be aborted if prepared response was not received in T*MtmMax2PCRatio/100",
		NULL,
		&MtmMax2PCRatio,
		200, /* 2 times */
		1,
		INT_MAX,
		PGC_BACKEND,
		GUC_NO_SHOW_ALL,
		NULL,
		NULL,
		NULL
	);

	DefineCustomIntVariable(
		"multimaster.queue_size",
		"Multimaster queue size",
		NULL,
		&MtmQueueSize,
		256*1024*1024,
		1024*1024,
		INT_MAX,
		PGC_BACKEND,
		GUC_NO_SHOW_ALL,
		NULL,
		NULL,
		NULL
	);

	DefineCustomIntVariable(
		"multimaster.arbiter_port",
		"Base value for assigning arbiter ports",
		NULL,
		&MtmArbiterPort,
		MULTIMASTER_DEFAULT_ARBITER_PORT,
		0,
		INT_MAX,
		PGC_BACKEND,
		0,
		NULL,
		NULL,
		NULL
	);

	DefineCustomStringVariable(
		"multimaster.conn_strings",
		"Multimaster node connection strings separated by commas, i.e. 'replication=database dbname=postgres host=localhost port=5001,replication=database dbname=postgres host=localhost port=5002'",
		NULL,
		&MtmConnStrs,
		"",
		PGC_BACKEND, /* context */
		0,			 /* flags */
		NULL,		 /* GucStringCheckHook check_hook */
		NULL,		 /* GucStringAssignHook assign_hook */
		NULL		 /* GucShowHook show_hook */
	);

	DefineCustomStringVariable(
		"multimaster.remote_functions",
		"List of fnuction names which should be executed remotely at all multimaster nodes instead of executing them at master and replicating result of their work",
		NULL,
		&MtmRemoteFunctionsList,
		"lo_create,lo_unlink",
		PGC_USERSET, /* context */
		0,			 /* flags */
		NULL,		 /* GucStringCheckHook check_hook */
		MtmSetRemoteFunction,		 /* GucStringAssignHook assign_hook */
		NULL		 /* GucShowHook show_hook */
	);

	DefineCustomStringVariable(
		"multimaster.cluster_name",
		"Name of the cluster",
		NULL,
		&MtmClusterName,
		"mmts",
		PGC_BACKEND, /* context */
		0,			 /* flags */
		NULL,		 /* GucStringCheckHook check_hook */
		NULL,		 /* GucStringAssignHook assign_hook */
		NULL		 /* GucShowHook show_hook */
	);

	DefineCustomIntVariable(
		"multimaster.node_id",
		"Multimaster node ID",
		NULL,
		&MtmNodeId,
		INT_MAX,
		1,
		INT_MAX,
		PGC_BACKEND,
		0,
		NULL,
		NULL,
		NULL
	);

	if (MtmReferee)
	{
		MtmSplitConnStrs();
		MtmRefereeInitialize();
		return;
	}

	if (!ConfigIsSane()) {
		MTM_ELOG(ERROR, "Multimaster config is insane, refusing to work");
	}

	/* This will also perform some checks on connection strings */
	MtmSplitConnStrs();

	MtmStartReceivers();

	/*
	 * Request additional shared resources.	 (These are no-ops if we're not in
	 * the postmaster process.)	 We'll allocate or attach to the shared
	 * resources in mtm_shmem_startup().
	 */
	RequestAddinShmemSpace(MTM_SHMEM_SIZE + MtmQueueSize);
	RequestNamedLWLockTranche(MULTIMASTER_NAME, 1 + MtmMaxNodes*2);

	BgwPoolStart(MtmWorkers, MtmPoolConstructor);

	MtmArbiterInitialize();

	/*
	 * Install hooks.
	 */
	PreviousShmemStartupHook = shmem_startup_hook;
	shmem_startup_hook = MtmShmemStartup;

	PreviousExecutorStartHook = ExecutorStart_hook;
	ExecutorStart_hook = MtmExecutorStart;

	PreviousExecutorFinishHook = ExecutorFinish_hook;
	ExecutorFinish_hook = MtmExecutorFinish;

	PreviousProcessUtilityHook = ProcessUtility_hook;
	ProcessUtility_hook = MtmProcessUtility;

	PreviousSeqNextvalHook = SeqNextvalHook;
	SeqNextvalHook = MtmSeqNextvalHook;
}

/*
 * Module unload callback
 */
void
_PG_fini(void)
{
	shmem_startup_hook = PreviousShmemStartupHook;
	ExecutorFinish_hook = PreviousExecutorFinishHook;
	ProcessUtility_hook = PreviousProcessUtilityHook;
	SeqNextvalHook = PreviousSeqNextvalHook;
}


/*
 * This functions is called by pglogical receiver main function when receiver background worker is started.
 * We switch to ONLINE mode when all receivers are connected.
 * As far as background worker can be restarted multiple times, use node bitmask.
 */
void MtmReceiverStarted(int nodeId)
{
	MtmLock(LW_EXCLUSIVE);
	if (!BIT_CHECK(Mtm->pglogicalReceiverMask, nodeId-1)) {
		BIT_SET(Mtm->pglogicalReceiverMask, nodeId-1);
		if (BIT_CHECK(Mtm->disabledNodeMask, nodeId-1)) {
			MtmEnableNode(nodeId);
			MtmCheckQuorum();
		}
		MTM_ELOG(LOG, "Start %d receivers and %d senders from %d cluster status %s", Mtm->nReceivers+1, Mtm->nSenders, Mtm->nLiveNodes-1, MtmNodeStatusMnem[Mtm->status]);
		if (++Mtm->nReceivers == Mtm->nLiveNodes-1 && Mtm->nSenders == Mtm->nLiveNodes-1
			&& (Mtm->status == MTM_RECOVERED || Mtm->status == MTM_CONNECTED))
		{
			BIT_CLEAR(Mtm->originLockNodeMask, MtmNodeId-1); /* recovery is completed: release cluster lock */
			MtmSwitchClusterMode(MTM_ONLINE);
		}
	}
	MtmUnlock();
}

/*
 * Recovery slot is node ID from which new or crash node is performing recovery.
 * This function is called in case of logical receiver error to make it possible to try to perform
 * recovery from some other node
 */
void MtmReleaseRecoverySlot(int nodeId)
{
	if (Mtm->recoverySlot == nodeId) {
		Mtm->recoverySlot = 0;
	}
}

/*
 * Rollback transaction originated from the specified node.
 * This function is called either for commit logical message with AbortPrepared flag either for abort prepared logical message.
 */
void MtmRollbackPreparedTransaction(int nodeId, char const* gid)
{
	char state3pc[MAX_3PC_STATE_SIZE];
	XidStatus status = MtmExchangeGlobalTransactionStatus(gid, TRANSACTION_STATUS_ABORTED);
	MTM_LOG1("Abort prepared transaction %s status %s from node %d originId=%d", gid, MtmTxnStatusMnem[status], nodeId, Mtm->nodes[nodeId-1].originId);
	if (status == TRANSACTION_STATUS_UNKNOWN || (status == TRANSACTION_STATUS_IN_PROGRESS && GetPreparedTransactionState(gid, state3pc)))
	{
		MTM_LOG1("PGLOGICAL_ABORT_PREPARED commit: gid=%s #2", gid);
		MtmResetTransaction();
		StartTransactionCommand();
		MtmBeginSession(nodeId);
		MtmSetCurrentTransactionGID(gid);
		FinishPreparedTransaction(gid, false);
		MtmTx.isActive = true;
		CommitTransactionCommand();
		Assert(!MtmTx.isActive);
		MtmEndSession(nodeId, true);
	} else if (status == TRANSACTION_STATUS_IN_PROGRESS) {
		MtmBeginSession(nodeId);
		MtmLogAbortLogicalMessage(nodeId, gid);
		MtmEndSession(nodeId, true);
	}
}

/*
 * Wrapper around FinishPreparedTransaction function.
 * A proper context is required for invocation of this function.
 * This function is called with MTM mutex locked.
 * It should unlock mutex before calling FinishPreparedTransaction to avoid deadlocks.
 * `ts` object is pinned to prevent deallocation while lock is released.
 */
void MtmFinishPreparedTransaction(MtmTransState* ts, bool commit)
{
	bool insideTransaction = IsTransactionState();

	Assert(ts->votingCompleted);

	ts->isPinned = true;
	MtmUnlock();

	MtmResetTransaction();

	if (!insideTransaction) {
		StartTransactionCommand();
	}
	MtmSetCurrentTransactionCSN(ts->csn);
	MtmSetCurrentTransactionGID(ts->gid);
	MtmTx.isActive = true;
	FinishPreparedTransaction(ts->gid, commit);
	if (commit) {
		MTM_LOG2("Distributed transaction %s (%lld) is committed at %lld with LSN=%lld", ts->gid, (long64)ts->xid, MtmGetCurrentTime(), (long64)GetXLogInsertRecPtr());
	}
	if (!insideTransaction) {
		CommitTransactionCommand();
		Assert(!MtmTx.isActive);
		Assert(ts->status == commit ? TRANSACTION_STATUS_COMMITTED : TRANSACTION_STATUS_ABORTED);
	}

	MtmLock(LW_EXCLUSIVE);
	ts->isPinned = false;
}

/*
 * Determine when and how we should open replication slot.
 * During recovery we need to open only one replication slot from which node should receive all transactions.
 * Slots at other nodes should be removed.
 */
MtmReplicationMode MtmGetReplicationMode(int nodeId, sig_atomic_t volatile* shutdown)
{
	MtmReplicationMode mode = REPLMODE_OPEN_EXISTED;

	MtmLock(LW_EXCLUSIVE);

	if (!Mtm->preparedTransactionsLoaded)
	{
		/* We must restore state of prepared (but no committed or aborted) transaction before start of recovery. */
		MtmLoadPreparedTransactions();
		Mtm->preparedTransactionsLoaded = true;
	}

	while ((Mtm->status != MTM_CONNECTED && Mtm->status != MTM_RECOVERED && Mtm->status != MTM_ONLINE)
		   || BIT_CHECK(Mtm->disabledNodeMask, nodeId-1))
	{
		if (*shutdown)
		{
			MtmUnlock();
			return REPLMODE_EXIT;
		}
		/* We are not interested in receiving any deteriorated logical messages from recovered node, so recreate slot */
		if (BIT_CHECK(Mtm->disabledNodeMask, nodeId-1)) {
			mode = REPLMODE_CREATE_NEW;
		}
		MTM_LOG2("%d: receiver slot mode %s", MyProcPid, MtmNodeStatusMnem[Mtm->status]);
		if (Mtm->status == MTM_RECOVERY) {
			mode = REPLMODE_RECOVERED;
			/* Choose node for recovery if
			 * 1. It is not chosen yet or the same node was chosen before
			 * 2. It is donor node or there is no donor node
			 * 3. Connections with all other live nodes were established
			 */
			if ((Mtm->recoverySlot == 0 || Mtm->recoverySlot == nodeId)
				&& (Mtm->donorNodeId == MtmNodeId || Mtm->donorNodeId == nodeId)
				&& (SELF_CONNECTIVITY_MASK & ~Mtm->disabledNodeMask) == 0)
			{
				/* Choose for recovery first available slot or slot of donor node (if any) */
				if (Mtm->nAllNodes >= 3) {
					MTM_ELOG(WARNING, "Process %d starts recovery from node %d restartLSNs={%llx, %llx, %llx}",
						 MyProcPid, nodeId, Mtm->nodes[0].restartLSN, Mtm->nodes[1].restartLSN, Mtm->nodes[2].restartLSN);
				} else {
					MTM_ELOG(WARNING, "Process %d starts recovery from node %d", MyProcPid, nodeId);
				}
				Mtm->recoverySlot = nodeId;
				Mtm->nReceivers = 0;
				Mtm->nSenders = 0;
				Mtm->recoveryCount += 1;
				Mtm->pglogicalReceiverMask = 0;
				Mtm->pglogicalSenderMask = 0;
				MtmPollStatusOfPreparedTransactions();
				MtmUnlock();
				return REPLMODE_RECOVERY;
			}
		}
		MTM_LOG1("Replication to node %d is pending: recovery node=%d, donor node=%d, connectivity mask=%llx, disabled mask=%llx",
				 nodeId, Mtm->recoverySlot, Mtm->donorNodeId, SELF_CONNECTIVITY_MASK, Mtm->disabledNodeMask);
		MtmUnlock();
		/* delay opening of other slots until recovery is completed */
		MtmSleep(STATUS_POLL_DELAY);
		MtmLock(LW_EXCLUSIVE);
	}
	if (Mtm->status == MTM_RECOVERED) {
		mode = REPLMODE_RECOVERED;
	}
	if (mode == REPLMODE_RECOVERED) {
		MTM_LOG1("%d: Restart replication from node %d after end of recovery", MyProcPid, nodeId);
	} else if (mode == REPLMODE_CREATE_NEW) {
		MTM_LOG1("%d: Start replication from recovered node %d", MyProcPid, nodeId);
	} else {
		MTM_LOG1("%d: Continue replication from node %d", MyProcPid, nodeId);
	}
	BIT_SET(Mtm->reconnectMask, nodeId-1); /* arbiter should try to reestablish connection with this node */
	MtmUnlock();
	return mode;
}

static bool MtmIsBroadcast()
{
	return application_name != NULL && strcmp(application_name, MULTIMASTER_BROADCAST_SERVICE) == 0;
}

/*
 * Recover node is needed to return stopped and newly added node to the cluster.
 * This function creates logical replication slot for the node which will collect
 * all changes which should be sent to this node from this moment.
 */
void MtmRecoverNode(int nodeId)
{
	if (nodeId <= 0 || nodeId > Mtm->nAllNodes)
	{
		MTM_ELOG(ERROR, "NodeID %d is out of range [1,%d]", nodeId, Mtm->nAllNodes);
	}
	MtmLock(LW_EXCLUSIVE);
	if (BIT_CHECK(Mtm->stoppedNodeMask, nodeId-1))
	{
		Assert(BIT_CHECK(Mtm->disabledNodeMask, nodeId-1));
		BIT_CLEAR(Mtm->stoppedNodeMask, nodeId-1);
		BIT_CLEAR(Mtm->stalledNodeMask, nodeId-1);
	}
	MtmUnlock();

	if (!MtmIsBroadcast())
	{
		MtmBroadcastUtilityStmt(psprintf("select pg_create_logical_replication_slot('" MULTIMASTER_SLOT_PATTERN "', '" MULTIMASTER_NAME "')", nodeId), true);
		MtmBroadcastUtilityStmt(psprintf("select mtm.recover_node(%d)", nodeId), true);
	}
}

/*
 * Resume previosly stopped node.
 * This function creates logical replication slot for the node which will collect
 * all changes which should be sent to this node from this moment.
 */
void MtmResumeNode(int nodeId)
{
	if (nodeId <= 0 || nodeId > Mtm->nAllNodes)
	{
		MTM_ELOG(ERROR, "NodeID %d is out of range [1,%d]", nodeId, Mtm->nAllNodes);
	}
	MtmLock(LW_EXCLUSIVE);
	if (BIT_CHECK(Mtm->stalledNodeMask, nodeId-1))
	{
		MtmUnlock();
		MTM_ELOG(ERROR, "Node %d can not be resumed because it's replication slot is dropped", nodeId);
	}
	if (BIT_CHECK(Mtm->stoppedNodeMask, nodeId-1))
	{
		Assert(BIT_CHECK(Mtm->disabledNodeMask, nodeId-1));
		BIT_CLEAR(Mtm->stoppedNodeMask, nodeId-1);
	}
	MtmUnlock();

	if (!MtmIsBroadcast())
	{
		MtmBroadcastUtilityStmt(psprintf("select mtm.resume_node(%d)", nodeId), true);
	}
}

/*
 * Permanently exclude node from the cluster. Node will not participate in voting and can not be automatically recovered
 * until MtmRecoverNode is invoked.
 */
void MtmStopNode(int nodeId, bool dropSlot)
{
	if (nodeId <= 0 || nodeId > Mtm->nAllNodes)
	{
		MTM_ELOG(ERROR, "NodeID %d is out of range [1,%d]", nodeId, Mtm->nAllNodes);
	}

	MtmLock(LW_EXCLUSIVE);

	BIT_SET(Mtm->stoppedNodeMask, nodeId-1);

	if (!BIT_CHECK(Mtm->disabledNodeMask, nodeId-1))
	{
		MtmDisableNode(nodeId);
		MtmCheckQuorum();
	}
	MtmUnlock();

	if (!MtmIsBroadcast())
	{
		MtmBroadcastUtilityStmt(psprintf("select mtm.stop_node(%d,%s)", nodeId, dropSlot ? "true" : "false"), true);
	}
	if (dropSlot)
	{
		MtmDropSlot(nodeId);
	}
}

static void
MtmOnProcExit(int code, Datum arg)
{
	if (MtmReplicationNodeId > 0) {
		Mtm->nodes[MtmReplicationNodeId-1].senderPid = -1;
		MTM_LOG1("WAL-sender to %d is terminated", MtmReplicationNodeId);
		/* MtmOnNodeDisconnect(MtmReplicationNodeId); */
	}
}

static void
MtmReplicationStartupHook(struct PGLogicalStartupHookArgs* args)
{
	ListCell *param;
	bool recoveryCompleted = false;
	ulong64 recoveryStartPos = INVALID_LSN;

	MtmIsRecoverySession = false;
	Mtm->nodes[MtmReplicationNodeId-1].senderPid = MyProcPid;
	Mtm->nodes[MtmReplicationNodeId-1].senderStartTime = MtmGetSystemTime();
	foreach(param, args->in_params)
	{
		DefElem	   *elem = lfirst(param);
		if (strcmp("mtm_replication_mode", elem->defname) == 0) {
			if (elem->arg != NULL && strVal(elem->arg) != NULL) {
				if (strcmp(strVal(elem->arg), "recovery") == 0) {
					MtmIsRecoverySession = true;
				} else if (strcmp(strVal(elem->arg), "recovered") == 0) {
					recoveryCompleted = true;
				} else if (strcmp(strVal(elem->arg), "open_existed") != 0 && strcmp(strVal(elem->arg), "create_new") != 0) {
					MTM_ELOG(ERROR, "Illegal recovery mode %s", strVal(elem->arg));
				}
			} else {
				MTM_ELOG(ERROR, "Replication mode is not specified");
			}
		} else if (strcmp("mtm_restart_pos", elem->defname) == 0) {
			if (elem->arg != NULL && strVal(elem->arg) != NULL) {
				sscanf(strVal(elem->arg), "%llx", &recoveryStartPos);
			} else {
				MTM_ELOG(ERROR, "Restart position is not specified");
			}
		} else if (strcmp("mtm_recovered_pos", elem->defname) == 0) {
			if (elem->arg != NULL && strVal(elem->arg) != NULL) {
				ulong64 recoveredLSN;
				sscanf(strVal(elem->arg), "%llx", &recoveredLSN);
				MTM_LOG1("Recovered position of node %d is %llx", MtmReplicationNodeId, recoveredLSN);
				if (Mtm->nodes[MtmReplicationNodeId-1].restartLSN < recoveredLSN) {
					MTM_LOG1("Advance restartLSN for node %d from %llx to %llx (MtmReplicationStartupHook)",
							 MtmReplicationNodeId, Mtm->nodes[MtmReplicationNodeId-1].restartLSN, recoveredLSN);
					// Assert(Mtm->nodes[MtmReplicationNodeId-1].restartLSN == INVALID_LSN
					// 	   || recoveredLSN < Mtm->nodes[MtmReplicationNodeId-1].restartLSN + MtmMaxRecoveryLag);
					Mtm->nodes[MtmReplicationNodeId-1].restartLSN = recoveredLSN;
				}
			} else {
				MTM_ELOG(ERROR, "Recovered position is not specified");
			}
		}
	}
	MTM_LOG1("Startup of logical replication to node %d", MtmReplicationNodeId);
	MtmLock(LW_EXCLUSIVE);

	if (BIT_CHECK(Mtm->stalledNodeMask, MtmReplicationNodeId-1)) {
		MtmUnlock();
		MTM_ELOG(ERROR, "Stalled node %d tries to initiate recovery", MtmReplicationNodeId);
	}

	if (BIT_CHECK(Mtm->stoppedNodeMask, MtmReplicationNodeId-1)) {
		MTM_ELOG(WARNING, "Stopped node %d tries to initiate recovery", MtmReplicationNodeId);
		do {
			MtmUnlock();
			MtmSleep(STATUS_POLL_DELAY);
			MtmLock(LW_EXCLUSIVE);
		} while (BIT_CHECK(Mtm->stoppedNodeMask, MtmReplicationNodeId-1));
	}
	if (MtmIsRecoverySession) {
		MTM_LOG1("%d: Node %d start recovery of node %d at position %llx", MyProcPid, MtmNodeId, MtmReplicationNodeId, recoveryStartPos);
		Assert(MyReplicationSlot != NULL);
		if (recoveryStartPos < MyReplicationSlot->data.restart_lsn) {
			MTM_ELOG(WARNING, "Specified recovery start position %llx is beyond restart lsn %llx", recoveryStartPos, (long64)MyReplicationSlot->data.restart_lsn);
		}
		if (!BIT_CHECK(Mtm->disabledNodeMask,  MtmReplicationNodeId-1)) {
			MtmDisableNode(MtmReplicationNodeId);
			MtmCheckQuorum();
		}
	} else if (BIT_CHECK(Mtm->disabledNodeMask,	 MtmReplicationNodeId-1)) {
		if (recoveryCompleted) {
			MTM_LOG1("Node %d consider that recovery of node %d is completed: start normal replication", MtmNodeId, MtmReplicationNodeId);
			MtmEnableNode(MtmReplicationNodeId);
			MtmCheckQuorum();
		} else {
			/* Force arbiter to reestablish connection with this node, send heartbeat to inform this node that it was disabled and should perform recovery */
			BIT_SET(Mtm->reconnectMask, MtmReplicationNodeId-1);
			MtmUnlock();
			MTM_ELOG(ERROR, "Disabled node %d tries to reconnect without recovery", MtmReplicationNodeId);
		}
	} else {
		MTM_LOG1("Node %d start logical replication to node %d in normal mode", MtmNodeId, MtmReplicationNodeId);
	}
	if (!BIT_CHECK(Mtm->pglogicalSenderMask, MtmReplicationNodeId-1)) {
		MTM_ELOG(LOG, "Start %d senders and %d receivers from %d cluster status %s", Mtm->nSenders+1, Mtm->nReceivers, Mtm->nLiveNodes-1, MtmNodeStatusMnem[Mtm->status]);
		BIT_SET(Mtm->pglogicalSenderMask, MtmReplicationNodeId-1);
		if (++Mtm->nSenders == Mtm->nLiveNodes-1 && Mtm->nReceivers == Mtm->nLiveNodes-1
			&& (Mtm->status == MTM_RECOVERED || Mtm->status == MTM_CONNECTED))
		{
			/* All logical replication connections from and to this node are established, so we can switch cluster to online mode */
			BIT_CLEAR(Mtm->originLockNodeMask, MtmNodeId-1); /* recovery is completed: release cluster lock */
			MtmSwitchClusterMode(MTM_ONLINE);
		}
	}
	BIT_SET(Mtm->reconnectMask, MtmReplicationNodeId-1); /* arbiter should try to reestablish connection with this node */
	MtmUnlock();
	on_shmem_exit(MtmOnProcExit, 0);
}

lsn_t MtmGetFlushPosition(int nodeId)
{
	return Mtm->nodes[nodeId-1].flushPos;
}

/**
 * Keep track of progress of WAL writer.
 * We need to notify WAL senders at other nodes which logical records
 * are flushed to the disk and so can survive failure. In asynchronous commit mode
 * WAL is flushed by WAL writer. Current flush position can be obtained by GetFlushRecPtr().
 * So on applying new logical record we insert it in the MtmLsnMapping and compare
 * their poistions in local WAL log with current flush position.
 * The records which are flushed to the disk by WAL writer are removed from the list
 * and mapping ing mtm->nodes[].flushPos is updated for this node.
 */
void  MtmUpdateLsnMapping(int node_id, lsn_t end_lsn)
{
	dlist_mutable_iter iter;
	MtmFlushPosition* flushpos;
	lsn_t local_flush = GetFlushRecPtr();
	MemoryContext old_context = MemoryContextSwitchTo(TopMemoryContext);

	if (end_lsn != INVALID_LSN) {
		/* Track commit lsn */
		flushpos = (MtmFlushPosition *) palloc(sizeof(MtmFlushPosition));
		flushpos->node_id = node_id;
		flushpos->local_end = XactLastCommitEnd;
		flushpos->remote_end = end_lsn;
		dlist_push_tail(&MtmLsnMapping, &flushpos->node);
	}
	MtmLock(LW_EXCLUSIVE);
	dlist_foreach_modify(iter, &MtmLsnMapping)
	{
		flushpos = dlist_container(MtmFlushPosition, node, iter.cur);
		if (flushpos->local_end <= local_flush)
		{
			if (Mtm->nodes[node_id-1].flushPos < flushpos->remote_end) {
				Mtm->nodes[node_id-1].flushPos = flushpos->remote_end;
			}
			dlist_delete(iter.cur);
			pfree(flushpos);
		} else {
			break;
		}
	}
	MtmUnlock();
	MemoryContextSwitchTo(old_context);
}


static void
MtmReplicationShutdownHook(struct PGLogicalShutdownHookArgs* args)
{
	MtmLock(LW_EXCLUSIVE);
	if (MtmReplicationNodeId >= 0 && BIT_CHECK(Mtm->pglogicalSenderMask, MtmReplicationNodeId-1)) {
		BIT_CLEAR(Mtm->pglogicalSenderMask, MtmReplicationNodeId-1);
		Mtm->nSenders -= 1;
		MTM_LOG1("Logical replication to node %d is stopped", MtmReplicationNodeId);
		/* MtmOnNodeDisconnect(MtmReplicationNodeId); */
		MtmReplicationNodeId = -1; /* defuse MtmOnProcExit hook */
	}
	MtmUnlock();
}

/*
 * Filter transactions which should be replicated to other nodes.
 * This filter is applied at sender side (WAL sender).
 * Final filtering is also done at destination side by MtmFilterTransaction function.
 */
static bool
MtmReplicationTxnFilterHook(struct PGLogicalTxnFilterArgs* args)
{
	/* Do not replicate any transactions in recovery mode (because we should apply
	 * changes sent to us rather than send our own pending changes)
	 * and transactions received from other nodes
	 * (originId should be non-zero in this case)
	 * unless we are performing recovery of disabled node
	 * (in this case all transactions should be sent)
	 */
	bool res = Mtm->status != MTM_RECOVERY
		&& (args->origin_id == InvalidRepOriginId
			|| MtmIsRecoveredNode(MtmReplicationNodeId));
	if (!res) {
		MTM_LOG2("Filter transaction with origin_id=%d", args->origin_id);
	}
	return res;
}

/**
 * Filter record corresponding to local (non-distributed) tables
 */
static bool
MtmReplicationRowFilterHook(struct PGLogicalRowFilterArgs* args)
{
	bool isDistributed;
	MtmLock(LW_SHARED);
	if (!Mtm->localTablesHashLoaded) {
		MtmUnlock();
		MtmLock(LW_EXCLUSIVE);
		if (!Mtm->localTablesHashLoaded) {
			MtmLoadLocalTables();
			Mtm->localTablesHashLoaded = true;
		}
	}
	isDistributed = hash_search(MtmLocalTables, &RelationGetRelid(args->changed_rel), HASH_FIND, NULL) == NULL;
	MtmUnlock();
	return isDistributed;
}

/*
 * Filter received transactions at destination side.
 * This function is executed by receiver,
 * so there are no race conditions and it is possible to update nodes[i].restartLSN without lock.
 * It is more efficient to filter records at senders size (done by MtmReplicationTxnFilterHook) to avoid sending useless data through network.
 * But asynchronous nature of logical replications makes it not possible to guarantee (at least I failed to do it)
 * that replica do not receive deteriorated data.
 */
bool MtmFilterTransaction(char* record, int size)
{
	StringInfoData s;
	uint8		event;
	lsn_t		origin_lsn;
	lsn_t		end_lsn;
	lsn_t		restart_lsn;
	int			replication_node;
	int			origin_node;
	char const* gid = "";
	char		msgtype PG_USED_FOR_ASSERTS_ONLY;
	bool		duplicate = false;

	s.data = record;
	s.len = size;
	s.maxlen = -1;
	s.cursor = 0;

	msgtype = pq_getmsgbyte(&s);
	Assert(msgtype == 'C');
	event = pq_getmsgbyte(&s); /* event */
	replication_node = pq_getmsgbyte(&s);

	/* read fields */
	pq_getmsgint64(&s); /* commit_lsn */
	end_lsn = pq_getmsgint64(&s); /* end_lsn */
	pq_getmsgint64(&s); /* commit_time */

	origin_node = pq_getmsgbyte(&s);
	origin_lsn = pq_getmsgint64(&s);

	Assert(replication_node == MtmReplicationNodeId);
	if (!(origin_node != 0 &&
		  (Mtm->status == MTM_RECOVERY || origin_node == replication_node)))
	{
		MTM_ELOG(WARNING, "Receive redirected commit event %d from node %d origin node %d origin LSN %llx in %s mode",
			 event, replication_node, origin_node, origin_lsn, MtmNodeStatusMnem[Mtm->status]);
	}

	switch (event)
	{
	  case PGLOGICAL_PREPARE:
		return false;
	  case PGLOGICAL_PRECOMMIT_PREPARED:
	  case PGLOGICAL_ABORT_PREPARED:
		gid = pq_getmsgstring(&s);
		break;
	  case PGLOGICAL_COMMIT_PREPARED:
		pq_getmsgint64(&s); /* CSN */
		gid = pq_getmsgstring(&s);
		break;
	  default:
		break;
	}
	restart_lsn = origin_node == MtmReplicationNodeId ? end_lsn : origin_lsn;
	if (Mtm->nodes[origin_node-1].restartLSN < restart_lsn) {
		MTM_LOG2("[restartlsn] node %d: %llx -> %llx (MtmFilterTransaction)", MtmReplicationNodeId, Mtm->nodes[MtmReplicationNodeId-1].restartLSN, restart_lsn);
		Mtm->nodes[origin_node-1].restartLSN = restart_lsn;
	} else {
		duplicate = true;
	}

	if (duplicate) {
		MTM_LOG1("Ignore transaction %s from node %d event=%x because our LSN position %llx for origin node %d is greater or equal than LSN %llx of this transaction (end_lsn=%llx, origin_lsn=%llx) mode %s",
				 gid, replication_node, event, Mtm->nodes[origin_node-1].restartLSN, origin_node, restart_lsn, end_lsn, origin_lsn, MtmNodeStatusMnem[Mtm->status]);
	} else {
		MTM_LOG2("Apply transaction %s from node %d lsn %llx, event=%x, origin node %d, original lsn=%llx, current lsn=%llx",
				 gid, replication_node, end_lsn, event, origin_node, origin_lsn, restart_lsn);
	}

	return duplicate;
}

void MtmSetupReplicationHooks(struct PGLogicalHooks* hooks)
{
	hooks->startup_hook = MtmReplicationStartupHook;
	hooks->shutdown_hook = MtmReplicationShutdownHook;
	hooks->txn_filter_hook = MtmReplicationTxnFilterHook;
	hooks->row_filter_hook = MtmReplicationRowFilterHook;
}

/*
 * Setup replication session origin to include origin location in WAL and
 * update slot position.
 * Sessions are not reetrant so we have to use exclusive lock here.
 */
void MtmBeginSession(int nodeId)
{
	MtmLockNode(nodeId, LW_EXCLUSIVE);
	Assert(replorigin_session_origin == InvalidRepOriginId);
	replorigin_session_origin = Mtm->nodes[nodeId-1].originId;
	Assert(replorigin_session_origin != InvalidRepOriginId);
	MTM_LOG3("%d: Begin setup replorigin session: %d", MyProcPid, replorigin_session_origin);
	replorigin_session_setup(replorigin_session_origin);
	MTM_LOG3("%d: End setup replorigin session: %d", MyProcPid, replorigin_session_origin);
}

/*
 * Release replication session
 */
void MtmEndSession(int nodeId, bool unlock)
{
	if (replorigin_session_origin != InvalidRepOriginId) {
		MTM_LOG2("%d: Begin reset replorigin session for node %d: %d, progress %llx", MyProcPid, nodeId, replorigin_session_origin, replorigin_session_get_progress(false));
		replorigin_session_origin = InvalidRepOriginId;
		replorigin_session_origin_lsn = INVALID_LSN;
		replorigin_session_origin_timestamp = 0;
		replorigin_session_reset();
		if (unlock) {
			MtmUnlockNode(nodeId);
		}
		MTM_LOG3("%d: End reset replorigin session: %d", MyProcPid, replorigin_session_origin);
	}
}


/*
 * -------------------------------------------
 * SQL API functions
 * -------------------------------------------
 */


Datum
mtm_start_replication(PG_FUNCTION_ARGS)
{
	MtmDoReplication = true;
	PG_RETURN_VOID();
}

Datum
mtm_stop_replication(PG_FUNCTION_ARGS)
{
	MtmDoReplication = false;
	MtmTx.isDistributed = false;
	PG_RETURN_VOID();
}

Datum
mtm_stop_node(PG_FUNCTION_ARGS)
{
	int nodeId = PG_GETARG_INT32(0);
	bool dropSlot = PG_GETARG_BOOL(1);
	MtmStopNode(nodeId, dropSlot);
	PG_RETURN_VOID();
}

Datum
mtm_add_node(PG_FUNCTION_ARGS)
{
	char *connStr = text_to_cstring(PG_GETARG_TEXT_PP(0));

	if (Mtm->nAllNodes == MtmMaxNodes) {
		MTM_ELOG(ERROR, "Maximal number of nodes %d is reached", MtmMaxNodes);
	}
	if (!MtmIsBroadcast())
	{
		MtmBroadcastUtilityStmt(psprintf("select pg_create_logical_replication_slot('" MULTIMASTER_SLOT_PATTERN "', '" MULTIMASTER_NAME "')", Mtm->nAllNodes+1), true);
		MtmBroadcastUtilityStmt(psprintf("select mtm.add_node('%s')", connStr), true);
	}
	else
	{
		int nodeId;
		MtmLock(LW_EXCLUSIVE);
		nodeId = Mtm->nAllNodes;
		MTM_ELOG(NOTICE, "Add node %d: '%s'", nodeId+1, connStr);

		MtmUpdateNodeConnectionInfo(&Mtm->nodes[nodeId].con, connStr);

		if (*MtmConnStrs == '@') {
			FILE* f = fopen(MtmConnStrs+1, "a");
			fprintf(f, "%s\n", connStr);
			fclose(f);
		}

		Mtm->nodes[nodeId].transDelay = 0;
		Mtm->nodes[nodeId].lastStatusChangeTime = MtmGetSystemTime();
		Mtm->nodes[nodeId].flushPos = 0;
		Mtm->nodes[nodeId].oldestSnapshot = 0;

		BIT_SET(Mtm->disabledNodeMask, nodeId);
		Mtm->nConfigChanges += 1;
		Mtm->nAllNodes += 1;
		MtmUnlock();

		MtmStartReceiver(nodeId+1, true);
	}
	PG_RETURN_VOID();
}

Datum
mtm_poll_node(PG_FUNCTION_ARGS)
{
	int nodeId = PG_GETARG_INT32(0);
	bool nowait = PG_GETARG_BOOL(1);
	bool online = true;
	while ((nodeId == MtmNodeId && Mtm->status != MTM_ONLINE)
		   || (nodeId != MtmNodeId && BIT_CHECK(Mtm->disabledNodeMask, nodeId-1)))
	{
		if (nowait) {
			online = false;
			break;
		} else {
			MtmSleep(STATUS_POLL_DELAY);
		}
	}
	if (!nowait) {
		/* Just wait some time until logical repication channels will be reestablished */
		MtmSleep(MSEC_TO_USEC(MtmNodeDisableDelay));
	}
	PG_RETURN_BOOL(online);
}

Datum
mtm_recover_node(PG_FUNCTION_ARGS)
{
	int nodeId = PG_GETARG_INT32(0);
	MtmRecoverNode(nodeId);
	PG_RETURN_VOID();
}

Datum
mtm_resume_node(PG_FUNCTION_ARGS)
{
	int nodeId = PG_GETARG_INT32(0);
	MtmResumeNode(nodeId);
	PG_RETURN_VOID();
}

Datum
mtm_get_snapshot(PG_FUNCTION_ARGS)
{
	PG_RETURN_INT64(MtmTx.snapshot);
}


Datum
mtm_get_last_csn(PG_FUNCTION_ARGS)
{
	PG_RETURN_INT64(Mtm->lastCsn);
}

Datum
mtm_get_csn(PG_FUNCTION_ARGS)
{
	TransactionId xid = PG_GETARG_INT64(0);
	MtmTransState* ts;
	csn_t csn = INVALID_CSN;

	MtmLock(LW_SHARED);
	ts = (MtmTransState*)hash_search(MtmXid2State, &xid, HASH_FIND, NULL);
	if (ts != NULL) {
		csn = ts->csn;
	}
	MtmUnlock();

	return csn;
}

typedef struct
{
	int		  nodeId;
	TupleDesc desc;
	Datum	  values[Natts_mtm_nodes_state];
	bool	  nulls[Natts_mtm_nodes_state];
} MtmGetNodeStateCtx;

Datum
mtm_get_nodes_state(PG_FUNCTION_ARGS)
{
	FuncCallContext* funcctx;
	MtmGetNodeStateCtx* usrfctx;
	MemoryContext oldcontext;
	int64 lag;
	bool is_first_call = SRF_IS_FIRSTCALL();

	if (is_first_call) {
		funcctx = SRF_FIRSTCALL_INIT();
		oldcontext = MemoryContextSwitchTo(funcctx->multi_call_memory_ctx);
		usrfctx = (MtmGetNodeStateCtx*)palloc(sizeof(MtmGetNodeStateCtx));
		get_call_result_type(fcinfo, NULL, &usrfctx->desc);
		usrfctx->nodeId = 1;
		memset(usrfctx->nulls, false, sizeof(usrfctx->nulls));
		funcctx->user_fctx = usrfctx;
		MemoryContextSwitchTo(oldcontext);
	}
	funcctx = SRF_PERCALL_SETUP();
	usrfctx = (MtmGetNodeStateCtx*)funcctx->user_fctx;
	if (usrfctx->nodeId > Mtm->nAllNodes) {
		SRF_RETURN_DONE(funcctx);
	}
	usrfctx->values[0] = Int32GetDatum(usrfctx->nodeId);
	usrfctx->values[1] = BoolGetDatum(!BIT_CHECK(Mtm->disabledNodeMask, usrfctx->nodeId-1));
	usrfctx->values[2] = BoolGetDatum(!BIT_CHECK(SELF_CONNECTIVITY_MASK, usrfctx->nodeId-1));
	usrfctx->values[3] = BoolGetDatum(BIT_CHECK(Mtm->stalledNodeMask, usrfctx->nodeId-1));
	usrfctx->values[4] = BoolGetDatum(BIT_CHECK(Mtm->stoppedNodeMask, usrfctx->nodeId-1));

	usrfctx->values[5] = BoolGetDatum(BIT_CHECK(Mtm->originLockNodeMask, usrfctx->nodeId-1));
	lag = MtmGetSlotLag(usrfctx->nodeId);
	usrfctx->values[6] = Int64GetDatum(lag);
	usrfctx->nulls[6] = lag < 0;

	usrfctx->values[7] = Int64GetDatum(Mtm->transCount ? Mtm->nodes[usrfctx->nodeId-1].transDelay/Mtm->transCount : 0);
	usrfctx->values[8] = TimestampTzGetDatum(time_t_to_timestamptz(Mtm->nodes[usrfctx->nodeId-1].lastStatusChangeTime/USECS_PER_SEC));
	usrfctx->values[9] = Int64GetDatum(Mtm->nodes[usrfctx->nodeId-1].oldestSnapshot);

	usrfctx->values[10] = Int32GetDatum(Mtm->nodes[usrfctx->nodeId-1].senderPid);
	usrfctx->values[11] = TimestampTzGetDatum(time_t_to_timestamptz(Mtm->nodes[usrfctx->nodeId-1].senderStartTime/USECS_PER_SEC));
	usrfctx->values[12] = Int32GetDatum(Mtm->nodes[usrfctx->nodeId-1].receiverPid);
	usrfctx->values[13] = TimestampTzGetDatum(time_t_to_timestamptz(Mtm->nodes[usrfctx->nodeId-1].receiverStartTime/USECS_PER_SEC));

	if (usrfctx->nodeId == MtmNodeId)
	{
		usrfctx->nulls[10] = true;
		usrfctx->nulls[11] = true;
		usrfctx->nulls[12] = true;
		usrfctx->nulls[13] = true;
	}

	usrfctx->values[14] = CStringGetTextDatum(Mtm->nodes[usrfctx->nodeId-1].con.connStr);
	usrfctx->values[15] = Int64GetDatum(Mtm->nodes[usrfctx->nodeId-1].connectivityMask);
	usrfctx->values[16] = Int64GetDatum(Mtm->nodes[usrfctx->nodeId-1].nHeartbeats);
	usrfctx->nodeId += 1;

	SRF_RETURN_NEXT(funcctx, HeapTupleGetDatum(heap_form_tuple(usrfctx->desc, usrfctx->values, usrfctx->nulls)));
}

Datum
mtm_get_trans_by_gid(PG_FUNCTION_ARGS)
{
	TupleDesc desc;
	Datum	  values[Natts_mtm_trans_state];
	bool	  nulls[Natts_mtm_trans_state] = {false};
	MtmTransState* ts;
	MtmTransMap* tm;
	char *gid = text_to_cstring(PG_GETARG_TEXT_PP(0));
	int i;

	MtmLock(LW_SHARED);
	tm = (MtmTransMap*)hash_search(MtmGid2State, gid, HASH_FIND, NULL);
	if (tm == NULL) {
		MtmUnlock();
		PG_RETURN_NULL();
	}

	values[1] = CStringGetTextDatum(gid);

	ts = tm->state;
	if (ts == NULL) {
		values[0] = CStringGetTextDatum(MtmTxnStatusMnem[tm->status]);
		for (i = 2; i < Natts_mtm_trans_state; i++) {
			nulls[i] = true;
		}
	} else {
		values[0] = CStringGetTextDatum(MtmTxnStatusMnem[ts->status]);
		values[2] = Int64GetDatum(ts->xid);
		values[3] = Int32GetDatum(ts->gtid.node);
		values[4] = Int64GetDatum(ts->gtid.xid);
		values[5] = TimestampTzGetDatum(time_t_to_timestamptz(ts->csn/USECS_PER_SEC));
		values[6] = TimestampTzGetDatum(time_t_to_timestamptz(ts->snapshot/USECS_PER_SEC));
		values[7] = BoolGetDatum(ts->isLocal);
		values[8] = BoolGetDatum(ts->isPrepared);
		values[9] = BoolGetDatum(ts->isActive);
		values[10] = BoolGetDatum(ts->isTwoPhase);
		values[11] = BoolGetDatum(ts->votingCompleted);
		values[12] = Int64GetDatum(ts->participantsMask);
		values[13] = Int64GetDatum(ts->votedMask);
		values[14] = Int32GetDatum(ts->nConfigChanges);
	}
	MtmUnlock();

	get_call_result_type(fcinfo, NULL, &desc);
	PG_RETURN_DATUM(HeapTupleGetDatum(heap_form_tuple(desc, values, nulls)));
}

Datum
mtm_get_trans_by_xid(PG_FUNCTION_ARGS)
{
	TupleDesc desc;
	Datum	  values[Natts_mtm_trans_state];
	bool	  nulls[Natts_mtm_trans_state] = {false};
	TransactionId xid = PG_GETARG_INT64(0);
	MtmTransState* ts;

	MtmLock(LW_SHARED);
	ts = (MtmTransState*)hash_search(MtmXid2State, &xid, HASH_FIND, NULL);
	if (ts == NULL) {
		MtmUnlock();
		PG_RETURN_NULL();
	}

	values[0] = CStringGetTextDatum(MtmTxnStatusMnem[ts->status]);
	values[1] = CStringGetTextDatum(ts->gid);
	values[2] = Int64GetDatum(ts->xid);
	values[3] = Int32GetDatum(ts->gtid.node);
	values[4] = Int64GetDatum(ts->gtid.xid);
	values[5] = TimestampTzGetDatum(time_t_to_timestamptz(ts->csn/USECS_PER_SEC));
	values[6] = TimestampTzGetDatum(time_t_to_timestamptz(ts->snapshot/USECS_PER_SEC));
	values[7] = BoolGetDatum(ts->isLocal);
	values[8] = BoolGetDatum(ts->isPrepared);
	values[9] = BoolGetDatum(ts->isActive);
	values[10] = BoolGetDatum(ts->isTwoPhase);
	values[11] = BoolGetDatum(ts->votingCompleted);
	values[12] = Int64GetDatum(ts->participantsMask);
	values[13] = Int64GetDatum(ts->votedMask);
	MtmUnlock();

	get_call_result_type(fcinfo, NULL, &desc);
	PG_RETURN_DATUM(HeapTupleGetDatum(heap_form_tuple(desc, values, nulls)));
}

Datum
mtm_get_cluster_state(PG_FUNCTION_ARGS)
{
	TupleDesc desc;
	Datum	  values[Natts_mtm_cluster_state];
	bool	  nulls[Natts_mtm_cluster_state] = {false};
	get_call_result_type(fcinfo, NULL, &desc);

	values[0] = Int32GetDatum(MtmNodeId);
	values[1] = CStringGetTextDatum(MtmNodeStatusMnem[Mtm->status]);
	values[2] = Int64GetDatum(Mtm->disabledNodeMask);
	values[3] = Int64GetDatum(SELF_CONNECTIVITY_MASK);
	values[4] = Int64GetDatum(Mtm->originLockNodeMask);
	values[5] = Int32GetDatum(Mtm->nLiveNodes);
	values[6] = Int32GetDatum(Mtm->nAllNodes);
	values[7] = Int32GetDatum((int)Mtm->pool.active);
	values[8] = Int32GetDatum((int)Mtm->pool.pending);
	values[9] = Int64GetDatum(BgwPoolGetQueueSize(&Mtm->pool));
	values[10] = Int64GetDatum(Mtm->transCount);
	values[11] = Int64GetDatum(Mtm->timeShift);
	values[12] = Int32GetDatum(Mtm->recoverySlot);
	values[13] = Int64GetDatum(hash_get_num_entries(MtmXid2State));
	values[14] = Int64GetDatum(hash_get_num_entries(MtmGid2State));
	values[15] = Int64GetDatum(Mtm->oldestXid);
	values[16] = Int32GetDatum(Mtm->nConfigChanges);
	values[17] = Int64GetDatum(Mtm->stalledNodeMask);
	values[18] = Int64GetDatum(Mtm->stoppedNodeMask);
	values[19] = Int64GetDatum(Mtm->deadNodeMask);
	values[20] = TimestampTzGetDatum(time_t_to_timestamptz(Mtm->nodes[MtmNodeId-1].lastStatusChangeTime/USECS_PER_SEC));

	PG_RETURN_DATUM(HeapTupleGetDatum(heap_form_tuple(desc, values, nulls)));
}


typedef struct
{
	int		  nodeId;
} MtmGetClusterInfoCtx;

static void erase_option_from_connstr(const char *option, char *connstr)
{
	char *needle = psprintf("%s=", option);
	while (1) {
		char *found = strstr(connstr, needle);
		if (found == NULL) break;
		while (*found != '\0' && *found != ' ') {
			*found = ' ';
			found++;
		}
	}
	pfree(needle);
}

PGconn *PQconnectdb_safe(const char *conninfo)
{
	PGconn *conn;
	char *safe_connstr = pstrdup(conninfo);
	erase_option_from_connstr("arbiter_port", safe_connstr);

	conn = PQconnectdb(safe_connstr);

	pfree(safe_connstr);
	return conn;
}

Datum
mtm_collect_cluster_info(PG_FUNCTION_ARGS)
{

	FuncCallContext* funcctx;
	MtmGetClusterInfoCtx* usrfctx;
	MemoryContext oldcontext;
	TupleDesc desc;
	bool is_first_call = SRF_IS_FIRSTCALL();
	int i;
	PGconn* conn;
	PGresult *result;
	char* values[Natts_mtm_cluster_state];
	HeapTuple tuple;

	if (is_first_call) {
		funcctx = SRF_FIRSTCALL_INIT();
		oldcontext = MemoryContextSwitchTo(funcctx->multi_call_memory_ctx);
		usrfctx = (MtmGetClusterInfoCtx*)palloc(sizeof(MtmGetNodeStateCtx));
		get_call_result_type(fcinfo, NULL, &desc);
		funcctx->attinmeta = TupleDescGetAttInMetadata(desc);
		usrfctx->nodeId = 0;
		funcctx->user_fctx = usrfctx;
		MemoryContextSwitchTo(oldcontext);
	}
	funcctx = SRF_PERCALL_SETUP();
	usrfctx = (MtmGetClusterInfoCtx*)funcctx->user_fctx;
	while (++usrfctx->nodeId <= Mtm->nAllNodes && BIT_CHECK(Mtm->disabledNodeMask, usrfctx->nodeId-1));
	if (usrfctx->nodeId > Mtm->nAllNodes) {
		SRF_RETURN_DONE(funcctx);
	}

	conn = PQconnectdb_safe(Mtm->nodes[usrfctx->nodeId-1].con.connStr);
	if (PQstatus(conn) != CONNECTION_OK)
	{
		MTM_ELOG(WARNING, "Failed to establish connection '%s' to node %d: error = %s", Mtm->nodes[usrfctx->nodeId-1].con.connStr, usrfctx->nodeId, PQerrorMessage(conn));
		PQfinish(conn);
		SRF_RETURN_NEXT_NULL(funcctx);
	}
	else
	{
		result = PQexec(conn, "select * from mtm.get_cluster_state()");

		if (PQresultStatus(result) != PGRES_TUPLES_OK || PQntuples(result) != 1) {
			MTM_ELOG(ERROR, "Failed to receive data from %d", usrfctx->nodeId);
		}

		for (i = 0; i < Natts_mtm_cluster_state; i++) {
			values[i] = PQgetvalue(result, 0, i);
		}
		tuple = BuildTupleFromCStrings(funcctx->attinmeta, values);
		PQclear(result);
		PQfinish(conn);
		SRF_RETURN_NEXT(funcctx, HeapTupleGetDatum(tuple));
	}
}

Datum mtm_broadcast_table(PG_FUNCTION_ARGS)
{
	MtmCopyRequest copy;
	copy.sourceTable = PG_GETARG_OID(0);
	copy.targetNodes = PG_GETARG_INT64(1);
	LogLogicalMessage("B", (char*)&copy, sizeof(copy), true);
	MtmTx.containsDML = true;
	PG_RETURN_VOID();
}

Datum mtm_copy_table(PG_FUNCTION_ARGS)
{
	MtmCopyRequest copy;
	copy.sourceTable = PG_GETARG_OID(0);
	copy.targetNodes = (nodemask_t)1 << (PG_GETARG_INT32(1) - 1);
	LogLogicalMessage("B", (char*)&copy, sizeof(copy), true);
	MtmTx.containsDML = true;
	PG_RETURN_VOID();
}


Datum mtm_make_table_local(PG_FUNCTION_ARGS)
{
	Oid	reloid = PG_GETARG_OID(0);
	RangeVar   *rv;
	Relation	rel;
	TupleDesc	tupDesc;
	HeapTuple	tup;
	Datum		values[Natts_mtm_local_tables];
	bool		nulls[Natts_mtm_local_tables];

	MtmMakeRelationLocal(reloid);

	rv = makeRangeVar(MULTIMASTER_SCHEMA_NAME, MULTIMASTER_LOCAL_TABLES_TABLE, -1);
	rel = heap_openrv(rv, RowExclusiveLock);
	if (rel != NULL) {
		char* tableName = get_rel_name(reloid);
		Oid	  schemaid = get_rel_namespace(reloid);
		char* schemaName = get_namespace_name(schemaid);

		tupDesc = RelationGetDescr(rel);

		/* Form a tuple. */
		memset(nulls, false, sizeof(nulls));

		values[Anum_mtm_local_tables_rel_schema - 1] = CStringGetTextDatum(schemaName);
		values[Anum_mtm_local_tables_rel_name - 1] = CStringGetTextDatum(tableName);

		tup = heap_form_tuple(tupDesc, values, nulls);

		/* Insert the tuple to the catalog. */
		simple_heap_insert(rel, tup);

		/* Update the indexes. */
		CatalogUpdateIndexes(rel, tup);

		/* Cleanup. */
		heap_freetuple(tup);
		heap_close(rel, RowExclusiveLock);

		MtmTx.containsDML = true;
	}
	return false;
}

Datum mtm_dump_lock_graph(PG_FUNCTION_ARGS)
{
	StringInfo s = makeStringInfo();
	int i;
	for (i = 0; i < Mtm->nAllNodes; i++)
	{
		size_t lockGraphSize;
		char  *lockGraphData;
		MtmLockNode(i + 1 + MtmMaxNodes, LW_SHARED);
		lockGraphSize = Mtm->nodes[i].lockGraphUsed;
		lockGraphData = palloc(lockGraphSize);
		memcpy(lockGraphData, Mtm->nodes[i].lockGraphData, lockGraphSize);
		MtmUnlockNode(i + 1 + MtmMaxNodes);

		if (lockGraphData) {
			GlobalTransactionId *gtid = (GlobalTransactionId *) lockGraphData;
			GlobalTransactionId *last = (GlobalTransactionId *) (lockGraphData + lockGraphSize);
			appendStringInfo(s, "node-%d lock graph: ", i+1);
			while (gtid != last) {
				GlobalTransactionId *src = gtid++;
				appendStringInfo(s, "%d:%llu -> ", src->node, (long64)src->xid);
				while (gtid->node != 0) {
					GlobalTransactionId *dst = gtid++;
					appendStringInfo(s, "%d:%llu, ", dst->node, (long64)dst->xid);
				}
				gtid += 1;
			}
			appendStringInfo(s, "\n");
		}
	}
	return CStringGetTextDatum(s->data);
}

Datum mtm_inject_2pc_error(PG_FUNCTION_ARGS)
{
	Mtm->inject2PCError = PG_GETARG_INT32(0);
	PG_RETURN_VOID();
}

/*
 * -------------------------------------------
 * Broadcast utulity statements
 * -------------------------------------------
 */

/*
 * Execute statement with specified parameters and check its result
 */
static bool MtmRunUtilityStmt(PGconn* conn, char const* sql, char **errmsg)
{
	PGresult *result = PQexec(conn, sql);
	int status = PQresultStatus(result);

	bool ret = status == PGRES_COMMAND_OK || status == PGRES_TUPLES_OK;

	if (!ret) {
		char *errstr = PQresultErrorMessage(result);
		int errlen = strlen(errstr);
		if (errlen > 9) {
			*errmsg = palloc0(errlen);

			/* Strip "ERROR:  " from beginning and "\n" from end of error string */
			strncpy(*errmsg, errstr + 8, errlen - 1 - 8);
		}
	}

	PQclear(result);
	return ret;
}

static void
MtmNoticeReceiver(void *i, const PGresult *res)
{
	char *notice = PQresultErrorMessage(res);
	char *stripped_notice;
	int len = strlen(notice);

	/* Skip notices from other nodes */
	if ( (*(int *)i) != MtmNodeId - 1)
		return;

	stripped_notice = palloc0(len + 1);

	if (*notice == 'N')
	{
		/* Strip "NOTICE:  " from beginning and "\n" from end of error string */
		strncpy(stripped_notice, notice + 9, len - 1 - 9);
		MTM_ELOG(NOTICE, "%s", stripped_notice);
	}
	else if (*notice == 'W')
	{
		/* Strip "WARNING:	" from beginning and "\n" from end of error string */
		strncpy(stripped_notice, notice + 10, len - 1 - 10);
		MTM_ELOG(WARNING, "%s", stripped_notice);
	}
	else
	{
		strncpy(stripped_notice, notice, len + 1);
		MTM_ELOG(WARNING, "%s", stripped_notice);
	}

	MTM_LOG1("%s", stripped_notice);
	pfree(stripped_notice);
}

static void MtmBroadcastUtilityStmt(char const* sql, bool ignoreError)
{
	int i = 0;
	nodemask_t disabledNodeMask = Mtm->disabledNodeMask;
	int failedNode = -1;
	char const* errorMsg = NULL;
	PGconn **conns = palloc0(sizeof(PGconn*)*Mtm->nAllNodes);
	char* utility_errmsg;
	int nNodes = Mtm->nAllNodes;

	for (i = 0; i < nNodes; i++)
	{
		if (!BIT_CHECK(disabledNodeMask, i))
		{
			conns[i] = PQconnectdb_safe(psprintf("%s application_name=%s", Mtm->nodes[i].con.connStr, MULTIMASTER_BROADCAST_SERVICE));
			if (PQstatus(conns[i]) != CONNECTION_OK)
			{
				if (ignoreError)
				{
					PQfinish(conns[i]);
					conns[i] = NULL;
				} else {
					failedNode = i;
					do {
						PQfinish(conns[i]);
					} while (--i >= 0);
					MTM_ELOG(ERROR, "Failed to establish connection '%s' to node %d, error = %s", Mtm->nodes[failedNode].con.connStr, failedNode+1, PQerrorMessage(conns[i]));
				}
			}
			PQsetNoticeReceiver(conns[i], MtmNoticeReceiver, &i);
		}
	}
	Assert(i == nNodes);

	for (i = 0; i < nNodes; i++)
	{
		if (conns[i])
		{
			if (!MtmRunUtilityStmt(conns[i], "BEGIN TRANSACTION", &utility_errmsg) && !ignoreError)
			{
				errorMsg = MTM_TAG "Failed to start transaction at node %d";
				failedNode = i;
				break;
			}
			if (!MtmRunUtilityStmt(conns[i], sql, &utility_errmsg) && !ignoreError)
			{
				if (i + 1 == MtmNodeId)
					errorMsg = psprintf(MTM_TAG "%s", utility_errmsg);
				else
				{
					MTM_ELOG(ERROR, "%s", utility_errmsg);
					errorMsg = MTM_TAG "Failed to run command at node %d";
				}

				failedNode = i;
				break;
			}
		}
	}
	if (failedNode >= 0 && !ignoreError)
	{
		for (i = 0; i < nNodes; i++)
		{
			if (conns[i])
			{
				MtmRunUtilityStmt(conns[i], "ROLLBACK TRANSACTION", &utility_errmsg);
			}
		}
	} else {
		for (i = 0; i < nNodes; i++)
		{
			if (conns[i] && !MtmRunUtilityStmt(conns[i], "COMMIT TRANSACTION", &utility_errmsg) && !ignoreError)
			{
				errorMsg = MTM_TAG "Commit failed at node %d";
				failedNode = i;
			}
		}
	}
	for (i = 0; i < nNodes; i++)
	{
		if (conns[i])
		{
			PQfinish(conns[i]);
		}
	}
	if (!ignoreError && failedNode >= 0)
	{
		elog(ERROR, errorMsg, failedNode+1);
	}
}

/*
 * Genenerate global transaction identifier for two-pahse commit.
 * It should be unique for all nodes
 */
static void
MtmGenerateGid(char* gid)
{
	static int localCount;
	sprintf(gid, "MTM-%d-%d-%d", MtmNodeId, MyProcPid, ++localCount);
}

/*
 * Replace normal commit with two-phase commit.
 * It is called either for commit of standalone command either for commit of transaction block.
 */
static bool MtmTwoPhaseCommit(MtmCurrentTrans* x)
{
	if (!x->isReplicated && x->isDistributed && x->containsDML) {
		MtmGenerateGid(x->gid);
		if (!x->isTransactionBlock) {
			BeginTransactionBlock(false);
			x->isTransactionBlock = true;
			CommitTransactionCommand();
			StartTransactionCommand();
		}
		if (!PrepareTransactionBlock(x->gid))
		{
			MTM_ELOG(WARNING, "Failed to prepare transaction %s (%llu)", x->gid, (long64)x->xid);
		} else {
			CommitTransactionCommand();
			StartTransactionCommand();
			if (x->isSuspended) {
				MTM_ELOG(WARNING, "Transaction %s (%llu) is left in prepared state because coordinator node is not online", x->gid, (long64)x->xid);
			} else {
				Assert(x->isActive);
				if (x->status == TRANSACTION_STATUS_ABORTED) {
					MtmTransState* ts;
					ts = (MtmTransState*) hash_search(MtmXid2State, &(x->xid), HASH_FIND, NULL);
					Assert(ts);

					FinishPreparedTransaction(x->gid, false);
					MTM_ELOG(ERROR, "Transaction %s (%llu) is aborted on node %d. Check its log to see error details.", x->gid, (long64)x->xid, ts->aborted_by_node);
				} else {
					FinishPreparedTransaction(x->gid, true);
					MTM_LOG2("Distributed transaction %s (%lld) is committed at %lld with LSN=%lld", x->gid, (long64)x->xid, MtmGetCurrentTime(), (long64)GetXLogInsertRecPtr());
				}
			}
		}
		return true;
	}
	return false;
}


/*
 * -------------------------------------------
 * GUC Context Handling
 * -------------------------------------------
 */

// XXX: is it defined somewhere?
#define GUC_KEY_MAXLEN 255
#define MTM_GUC_HASHSIZE 20

typedef struct MtmGucEntry
{
	char	key[GUC_KEY_MAXLEN];
	dlist_node	list_node;
	char   *value;
} MtmGucEntry;

static HTAB *MtmGucHash = NULL;
static dlist_head MtmGucList = DLIST_STATIC_INIT(MtmGucList);
static inline void MtmGucUpdate(const char *key, char *value);

static void MtmGucInit(void)
{
	HASHCTL		hash_ctl;
	char	   *current_role;
	MemoryContext oldcontext;

	MemSet(&hash_ctl, 0, sizeof(hash_ctl));
	hash_ctl.keysize = GUC_KEY_MAXLEN;
	hash_ctl.entrysize = sizeof(MtmGucEntry);
	hash_ctl.hcxt = TopMemoryContext;
	MtmGucHash = hash_create("MtmGucHash",
						MTM_GUC_HASHSIZE,
						&hash_ctl,
						HASH_ELEM | HASH_CONTEXT);

	/*
	 * If current role is not equal to MtmDatabaseUser, than set it bofore
	 * any other GUC vars.
	 */
	oldcontext = MemoryContextSwitchTo(TopMemoryContext);
	current_role = GetConfigOptionByName("session_authorization", NULL, false);
	if (current_role && *current_role && strcmp(MtmDatabaseUser, current_role) != 0)
		MtmGucUpdate("session_authorization", current_role);
	MemoryContextSwitchTo(oldcontext);
}

static void MtmGucDiscard()
{
	dlist_iter iter;

	if (dlist_is_empty(&MtmGucList))
		return;

	dlist_foreach(iter, &MtmGucList)
	{
		MtmGucEntry *cur_entry = dlist_container(MtmGucEntry, list_node, iter.cur);
		pfree(cur_entry->value);
	}
	dlist_init(&MtmGucList);

	hash_destroy(MtmGucHash);
	MtmGucInit();
}

static inline void MtmGucUpdate(const char *key, char *value)
{
	MtmGucEntry *hentry;
	bool found;

	hentry = (MtmGucEntry*)hash_search(MtmGucHash, key, HASH_ENTER, &found);
	if (found)
	{
		pfree(hentry->value);
		dlist_delete(&hentry->list_node);
	}
	hentry->value = value;
	dlist_push_tail(&MtmGucList, &hentry->list_node);
}

static inline void MtmGucRemove(const char *key)
{
	MtmGucEntry *hentry;
	bool found;

	hentry = (MtmGucEntry*)hash_search(MtmGucHash, key, HASH_FIND, &found);
	if (found)
	{
		pfree(hentry->value);
		dlist_delete(&hentry->list_node);
		hash_search(MtmGucHash, key, HASH_REMOVE, NULL);
	}
}

static void MtmGucSet(VariableSetStmt *stmt, const char *queryStr)
{
	MemoryContext oldcontext;

	if (!MtmGucHash)
		MtmGucInit();

	oldcontext = MemoryContextSwitchTo(TopMemoryContext);

	switch (stmt->kind)
	{
		case VAR_SET_VALUE:
			MtmGucUpdate(stmt->name, ExtractSetVariableArgs(stmt));
			break;

		case VAR_SET_DEFAULT:
			MtmGucRemove(stmt->name);
			break;

		case VAR_RESET:
			if (strcmp(stmt->name, "session_authorization") == 0)
				MtmGucRemove("role");
			MtmGucRemove(stmt->name);
			break;

		case VAR_RESET_ALL:
			/* XXX: shouldn't we keep auth/role here? */
			MtmGucDiscard();
			break;

		case VAR_SET_CURRENT:
		case VAR_SET_MULTI:
			break;
	}

	MemoryContextSwitchTo(oldcontext);
}

char* MtmGucSerialize(void)
{
	StringInfo serialized_gucs;
	dlist_iter iter;
	const char *search_path;

	if (!MtmGucHash)
		MtmGucInit();

	serialized_gucs = makeStringInfo();

	/*
	 * Crutch for scheduler. It sets search_path through SetConfigOption()
	 * so our callback do not react on that.
	 */
	search_path = GetConfigOption("search_path", false, true);
	appendStringInfo(serialized_gucs, "SET search_path TO %s; ", search_path);

	dlist_foreach(iter, &MtmGucList)
	{
		MtmGucEntry *cur_entry = dlist_container(MtmGucEntry, list_node, iter.cur);

		appendStringInfoString(serialized_gucs, "SET ");
		appendStringInfoString(serialized_gucs, cur_entry->key);
		appendStringInfoString(serialized_gucs, " TO ");

		/* quite a crutch */
		if (strstr(cur_entry->key, "_mem") != NULL || *(cur_entry->value) == '\0' || strchr(cur_entry->value, ',') != NULL)
		{
			appendStringInfoString(serialized_gucs, "'");
			appendStringInfoString(serialized_gucs, cur_entry->value);
			appendStringInfoString(serialized_gucs, "'");
		}
		else
		{
			appendStringInfoString(serialized_gucs, cur_entry->value);
		}
		appendStringInfoString(serialized_gucs, "; ");
	}

	return serialized_gucs->data;
}

/*
 * -------------------------------------------
 * DDL Handling
 * -------------------------------------------
 */

static void MtmProcessDDLCommand(char const* queryString, bool transactional)
{
	if (MtmTx.isReplicated)
		return;

	if (transactional)
	{
		char *gucCtx = MtmGucSerialize();
<<<<<<< HEAD
		queryString = psprintf("RESET SESSION AUTHORIZATION; reset all; %s %s", gucCtx, queryString);
=======
		if (*gucCtx)
			queryString = psprintf("RESET SESSION AUTHORIZATION; reset all; %s %s", gucCtx, queryString);
		else
			queryString = psprintf("RESET SESSION AUTHORIZATION; reset all; %s", queryString);
>>>>>>> acaad1ce

		/* Transactional DDL */
		MTM_LOG3("Sending DDL: %s", queryString);
		LogLogicalMessage("D", queryString, strlen(queryString) + 1, true);
		MtmTx.containsDML = true;
	}
	else
	{
		/* Concurrent DDL */
		MTM_LOG1("Sending concurrent DDL: %s", queryString);
		XLogFlush(LogLogicalMessage("C", queryString, strlen(queryString) + 1, false));
	}
}

static void MtmFinishDDLCommand()
{
	LogLogicalMessage("E", "", 1, true);
}

void MtmUpdateLockGraph(int nodeId, void const* messageBody, int messageSize)
{
	int allocated;
	MtmLockNode(nodeId + MtmMaxNodes, LW_EXCLUSIVE);
	allocated = Mtm->nodes[nodeId-1].lockGraphAllocated;
	if (messageSize > allocated) {
		allocated = Max(Max(MULTIMASTER_LOCK_BUF_INIT_SIZE, allocated*2), messageSize);
		Mtm->nodes[nodeId-1].lockGraphData = ShmemAlloc(allocated);
		if (Mtm->nodes[nodeId-1].lockGraphData == NULL) {
			elog(PANIC, "Failed to allocate shared memory for lock graph: %d bytes requested",
				 allocated);
		}
		Mtm->nodes[nodeId-1].lockGraphAllocated = allocated;
	}
	memcpy(Mtm->nodes[nodeId-1].lockGraphData, messageBody, messageSize);
	Mtm->nodes[nodeId-1].lockGraphUsed = messageSize;
	MtmUnlockNode(nodeId + MtmMaxNodes);
	MTM_LOG1("Update deadlock graph for node %d size %d", nodeId, messageSize);
}

static void MtmProcessUtility(Node *parsetree, const char *queryString,
							  ProcessUtilityContext context, ParamListInfo params,
							  DestReceiver *dest, char *completionTag)
{
	bool skipCommand = false;
	bool executed = false;

	MTM_LOG2("%d: Process utility statement tag=%d, context=%d, issubtrans=%d, creating_extension=%d, query=%s",
			 MyProcPid, nodeTag(parsetree), context, IsSubTransaction(), creating_extension, queryString);
	switch (nodeTag(parsetree))
	{
		case T_TransactionStmt:
			{
				TransactionStmt *stmt = (TransactionStmt *) parsetree;
				switch (stmt->kind)
				{
				case TRANS_STMT_BEGIN:
				case TRANS_STMT_START:
					MtmTx.isTransactionBlock = true;
					break;
				case TRANS_STMT_COMMIT:
					if (MtmTwoPhaseCommit(&MtmTx)) {
						return;
					}
					break;
				case TRANS_STMT_PREPARE:
					MtmTx.isTwoPhase = true;
					strcpy(MtmTx.gid, stmt->gid);
					break;
				case TRANS_STMT_COMMIT_PREPARED:
				case TRANS_STMT_ROLLBACK_PREPARED:
					Assert(!MtmTx.isTwoPhase);
					strcpy(MtmTx.gid, stmt->gid);
					break;
				default:
					break;
				}
			}
			/* no break */
		case T_PlannedStmt:
		case T_ClosePortalStmt:
		case T_FetchStmt:
		case T_DoStmt:
		case T_CommentStmt:
		case T_PrepareStmt:
		case T_ExecuteStmt:
		case T_DeallocateStmt:
		case T_NotifyStmt:
		case T_ListenStmt:
		case T_UnlistenStmt:
		case T_LoadStmt:
		case T_ClusterStmt:
		case T_VariableShowStmt:
		case T_ReassignOwnedStmt:
		case T_LockStmt: // XXX: check whether we should replicate that
		case T_CheckPointStmt:
		case T_ReindexStmt:
		case T_ExplainStmt:
		case T_AlterSystemStmt:
			skipCommand = true;
			break;

		case T_CreatedbStmt:
		case T_DropdbStmt:
			elog(ERROR, "Multimaster doesn't support creating and dropping databases");
			break;

		case T_CreateTableSpaceStmt:
		case T_DropTableSpaceStmt:
			{
				if (MtmApplyContext != NULL)
				{
					MemoryContext oldContext = MemoryContextSwitchTo(MtmApplyContext);
					Assert(oldContext != MtmApplyContext);
					MtmTablespaceStmt = copyObject(parsetree);
					MemoryContextSwitchTo(oldContext);
					return;
				}
				else
				{
					skipCommand = true;
					MtmProcessDDLCommand(queryString, false);
				}
			}
			break;

		case T_VacuumStmt:
		  skipCommand = true;
		  if (context == PROCESS_UTILITY_TOPLEVEL) {
			  MtmProcessDDLCommand(queryString, false);
			  MtmTx.isDistributed = false;
		  } else if (MtmApplyContext != NULL) {
			  MemoryContext oldContext = MemoryContextSwitchTo(MtmApplyContext);
			  Assert(oldContext != MtmApplyContext);
			  MtmVacuumStmt = (VacuumStmt*)copyObject(parsetree);
			  MemoryContextSwitchTo(oldContext);
			  return;
		  }
		  break;

		case T_CreateDomainStmt:
			/* Detect temp tables access */
			{
				CreateDomainStmt *stmt = (CreateDomainStmt *) parsetree;
				HeapTuple	typeTup;
				Form_pg_type baseType;
				Form_pg_type elementType;
				Form_pg_class pgClassStruct;
				int32		basetypeMod;
				Oid			elementTypeOid;
				Oid			tableOid;
				HeapTuple pgClassTuple;
				HeapTuple elementTypeTuple;

				typeTup = typenameType(NULL, stmt->typeName, &basetypeMod);
				baseType = (Form_pg_type) GETSTRUCT(typeTup);
				elementTypeOid = baseType->typelem;
				ReleaseSysCache(typeTup);

				if (elementTypeOid == InvalidOid)
					break;

				elementTypeTuple = SearchSysCache1(TYPEOID, elementTypeOid);
				elementType = (Form_pg_type) GETSTRUCT(elementTypeTuple);
				tableOid = elementType->typrelid;
				ReleaseSysCache(elementTypeTuple);

				if (tableOid == InvalidOid)
					break;

				pgClassTuple = SearchSysCache1(RELOID, tableOid);
				pgClassStruct = (Form_pg_class) GETSTRUCT(pgClassTuple);
				if (pgClassStruct->relpersistence == 't')
					MyXactAccessedTempRel = true;
				ReleaseSysCache(pgClassTuple);
			}
			break;

		// case T_ExplainStmt:
		//	/*
		//	 * EXPLAIN ANALYZE can create side-effects.
		//	 * Better to catch that by some general mechanism of detecting
		//	 * catalog and heap writes.
		//	 */
		//	{
		//		ExplainStmt *stmt = (ExplainStmt *) parsetree;
		//		ListCell   *lc;

		//		skipCommand = true;
		//		foreach(lc, stmt->options)
		//		{
		//			DefElem	   *opt = (DefElem *) lfirst(lc);
		//			if (strcmp(opt->defname, "analyze") == 0)
		//				skipCommand = false;
		//		}
		//	}
		//	break;

		/* Save GUC context for consequent DDL execution */
		case T_DiscardStmt:
			{
				DiscardStmt *stmt = (DiscardStmt *) parsetree;

				if (!IsTransactionBlock() && stmt->target == DISCARD_ALL)
				{
					skipCommand = true;
					MtmGucDiscard();
				}
			}
			break;
		case T_VariableSetStmt:
			{
				VariableSetStmt *stmt = (VariableSetStmt *) parsetree;

				/* Prevent SET TRANSACTION from replication */
				if (stmt->kind == VAR_SET_MULTI)
					skipCommand = true;

				if (!IsTransactionBlock())
				{
					skipCommand = true;
					MtmGucSet(stmt, queryString);
				}
			}
			break;

		case T_IndexStmt:
			{
				IndexStmt *indexStmt = (IndexStmt *) parsetree;
				if (indexStmt->concurrent)
				{
					 if (context == PROCESS_UTILITY_TOPLEVEL) {
						 MtmProcessDDLCommand(queryString, false);
						 MtmTx.isDistributed = false;
						 skipCommand = true;
						 /*
						  * Index is created at replicas completely asynchronously, so to prevent unintended interleaving with subsequent
						  * commands in this session, just wait here for a while.
						  * It will help to pass regression tests but will not be enough for construction of real large indexes
						  * where difference between completion of this operation at different nodes is unlimited
						  */
						 MtmSleep(USECS_PER_SEC);
					 } else if (MtmApplyContext != NULL) {
						 MemoryContext oldContext = MemoryContextSwitchTo(MtmApplyContext);
						 Assert(oldContext != MtmApplyContext);
						 MtmIndexStmt = (IndexStmt*)copyObject(indexStmt);
						 MemoryContextSwitchTo(oldContext);
						 return;
					 }
				}
			}
			break;

		case T_TruncateStmt:
			skipCommand = false;
			MtmLockCluster();
			break;

		case T_DropStmt:
			{
				DropStmt *stmt = (DropStmt *) parsetree;
				if (stmt->removeType == OBJECT_INDEX && stmt->concurrent)
				{
					if (context == PROCESS_UTILITY_TOPLEVEL) {
						MtmProcessDDLCommand(queryString, false);
						MtmTx.isDistributed = false;
						skipCommand = true;
					} else if (MtmApplyContext != NULL) {
						 MemoryContext oldContext = MemoryContextSwitchTo(MtmApplyContext);
						 Assert(oldContext != MtmApplyContext);
						 MtmDropStmt = (DropStmt*)copyObject(stmt);
						 MemoryContextSwitchTo(oldContext);
						 return;
					}
				}
			}
			break;

		/* Copy need some special care */
		case T_CopyStmt:
		{
			CopyStmt *copyStatement = (CopyStmt *) parsetree;
			skipCommand = true;
			if (copyStatement->is_from) {
				RangeVar *relation = copyStatement->relation;

				if (relation != NULL)
				{
					Oid relid = RangeVarGetRelid(relation, NoLock, true);
					if (OidIsValid(relid))
					{
						Relation rel = heap_open(relid, ShareLock);
						if (RelationNeedsWAL(rel)) {
							MtmTx.containsDML = true;
						}
						heap_close(rel, ShareLock);
					}
				}
			}
			break;
		}

		default:
			skipCommand = false;
			break;
	}

	if (!skipCommand && !MtmTx.isReplicated && (context == PROCESS_UTILITY_TOPLEVEL || MtmUtilityProcessedInXid != GetCurrentTransactionId()))
	{
		MtmUtilityProcessedInXid = GetCurrentTransactionId();
		if (context == PROCESS_UTILITY_TOPLEVEL || !ActivePortal) {
			MtmProcessDDLCommand(queryString, true);
		} else {
			MtmProcessDDLCommand(ActivePortal->sourceText, true);
		}
		executed = true;
	}

	if (PreviousProcessUtilityHook != NULL)
	{
		PreviousProcessUtilityHook(parsetree, queryString, context,
								   params, dest, completionTag);
	}
	else
	{
		standard_ProcessUtility(parsetree, queryString, context,
								params, dest, completionTag);
	}
#if 0
	if (!MtmVolksWagenMode && MtmTx.isDistributed && XactIsoLevel != XACT_REPEATABLE_READ) {
		MTM_ELOG(ERROR, "Isolation level %s is not supported by multimaster", isoLevelStr[XactIsoLevel]);
	}
#endif
	if (MyXactAccessedTempRel)
	{
		MTM_LOG1("Xact accessed temp table, stopping replication");
		MtmTx.isDistributed = false; /* Skip */
		MtmTx.snapshot = INVALID_CSN;
	}

	if (executed)
	{
		MtmFinishDDLCommand();
	}
	if (nodeTag(parsetree) == T_CreateStmt)
	{
		CreateStmt* create = (CreateStmt*)parsetree;
		Oid relid = RangeVarGetRelid(create->relation, NoLock, true);
		if (relid != InvalidOid) {
			Oid constraint_oid;
			Bitmapset* pk = get_primary_key_attnos(relid, true, &constraint_oid);
			if (pk == NULL && !MtmVolksWagenMode) {
				elog(WARNING,
					 MtmIgnoreTablesWithoutPk
					 ? "Table %s.%s without primary will not be replicated"
					 : "Updates and deletes of table %s.%s without primary will not be replicated",
					 create->relation->schemaname ? create->relation->schemaname : "public",
					 create->relation->relname);
			}
		}
	}
	if (context == PROCESS_UTILITY_TOPLEVEL) {
		MtmUtilityProcessedInXid = InvalidTransactionId;
	}
}

static void
MtmExecutorStart(QueryDesc *queryDesc, int eflags)
{
	if (!MtmTx.isReplicated && ActivePortal)
	{
		ListCell   *tlist;

		if (!MtmRemoteFunctions)
		{
			MtmInitializeRemoteFunctionsMap();
		}

		foreach(tlist, queryDesc->plannedstmt->planTree->targetlist)
		{
			TargetEntry *tle = (TargetEntry *) lfirst(tlist);
			if (tle->expr && IsA(tle->expr, FuncExpr))
			{
				if (hash_search(MtmRemoteFunctions, &((FuncExpr*)tle->expr)->funcid, HASH_FIND, NULL))
				{
					MtmProcessDDLCommand(ActivePortal->sourceText, true);
					break;
				}
			}
		}
	}
	if (PreviousExecutorStartHook != NULL)
		PreviousExecutorStartHook(queryDesc, eflags);
	else
		standard_ExecutorStart(queryDesc, eflags);
}

static void
MtmExecutorFinish(QueryDesc *queryDesc)
{
	/*
	 * If tx didn't wrote to XLOG then there is nothing to commit on other nodes.
	 */
	if (MtmDoReplication) {
		CmdType operation = queryDesc->operation;
		EState *estate = queryDesc->estate;
		if (estate->es_processed != 0 && (operation == CMD_INSERT || operation == CMD_UPDATE || operation == CMD_DELETE)) {
			int i;
			for (i = 0; i < estate->es_num_result_relations; i++) {
				Relation rel = estate->es_result_relations[i].ri_RelationDesc;
				if (RelationNeedsWAL(rel)) {
					if (MtmIgnoreTablesWithoutPk) {
						if (!rel->rd_indexvalid) {
							RelationGetIndexList(rel);
						}
						if (rel->rd_replidindex == InvalidOid) {
							MtmMakeRelationLocal(RelationGetRelid(rel));
							continue;
						}
					}
					MTM_LOG3("MtmTx.containsDML = true // WAL");
					MtmTx.containsDML = true;
					break;
				}
			}
		}
	}

	if (PreviousExecutorFinishHook != NULL)
	{
		PreviousExecutorFinishHook(queryDesc);
	}
	else
	{
		standard_ExecutorFinish(queryDesc);
	}
}

static void MtmSeqNextvalHook(Oid seqid, int64 next)
{
	if (MtmMonotonicSequences)
	{
		MtmSeqPosition pos;
		pos.seqid = seqid;
		pos.next = next;
		LogLogicalMessage("N", (char*)&pos, sizeof(pos), true);
	}
}

/*
 * -------------------------------------------
 * Executor pool interface
 * -------------------------------------------
 */

void MtmExecute(void* work, int size)
{
	if (Mtm->status == MTM_RECOVERY) {
		/* During recovery apply changes sequentially to preserve commit order */
		MtmExecutor(work, size);
	} else {
		BgwPoolExecute(&Mtm->pool, work, size);
	}
}

static BgwPool*
MtmPoolConstructor(void)
{
	return &Mtm->pool;
}

/*
 * -------------------------------------------
 * Deadlock detection
 * -------------------------------------------
 */

static void
MtmGetGtid(TransactionId xid, GlobalTransactionId* gtid)
{
	MtmTransState* ts;

	MtmLock(LW_SHARED);
	ts = (MtmTransState*)hash_search(MtmXid2State, &xid, HASH_FIND, NULL);
	if (ts != NULL) {
		*gtid = ts->gtid;
	} else {
		gtid->node = MtmNodeId;
		gtid->xid = xid;
	}
	MtmUnlock();
}


static void
MtmSerializeLock(PROCLOCK* proclock, void* arg)
{
	ByteBuffer* buf = (ByteBuffer*)arg;
	LOCK* lock = proclock->tag.myLock;
	PGPROC* proc = proclock->tag.myProc;
	GlobalTransactionId gtid;
	if (lock != NULL) {
		PGXACT* srcPgXact = &ProcGlobal->allPgXact[proc->pgprocno];

		if (TransactionIdIsValid(srcPgXact->xid) && proc->waitLock == lock) {
			LockMethod lockMethodTable = GetLocksMethodTable(lock);
			int numLockModes = lockMethodTable->numLockModes;
			int conflictMask = lockMethodTable->conflictTab[proc->waitLockMode];
			SHM_QUEUE *procLocks = &(lock->procLocks);
			int lm;

			MtmGetGtid(srcPgXact->xid, &gtid);	/* waiting transaction */

			ByteBufferAppend(buf, &gtid, sizeof(gtid));

			proclock = (PROCLOCK *) SHMQueueNext(procLocks, procLocks,
												 offsetof(PROCLOCK, lockLink));
			while (proclock)
			{
				if (proc != proclock->tag.myProc) {
					PGXACT* dstPgXact = &ProcGlobal->allPgXact[proclock->tag.myProc->pgprocno];
					if (TransactionIdIsValid(dstPgXact->xid)) {
						Assert(srcPgXact->xid != dstPgXact->xid);
						for (lm = 1; lm <= numLockModes; lm++)
						{
							if ((proclock->holdMask & LOCKBIT_ON(lm)) && (conflictMask & LOCKBIT_ON(lm)))
							{
								MTM_LOG3("%d: %u(%u) waits for %u(%u)", MyProcPid, srcPgXact->xid, proc->pid, dstPgXact->xid, proclock->tag.myProc->pid);
								MtmGetGtid(dstPgXact->xid, &gtid); /* transaction holding lock */
								ByteBufferAppend(buf, &gtid, sizeof(gtid));
								break;
							}
						}
					}
				}
				proclock = (PROCLOCK *) SHMQueueNext(procLocks, &proclock->lockLink,
													 offsetof(PROCLOCK, lockLink));
			}
			gtid.node = 0;
			gtid.xid = 0;
			ByteBufferAppend(buf, &gtid, sizeof(gtid)); /* end of lock owners list */
		}
	}
}

static bool
MtmDetectGlobalDeadLockForXid(TransactionId xid)
{
	bool hasDeadlock = false;
	if (TransactionIdIsValid(xid)) {
		ByteBuffer buf;
		MtmGraph graph;
		GlobalTransactionId gtid;
		int i;

		ByteBufferAlloc(&buf);
		EnumerateLocks(MtmSerializeLock, &buf);

		Assert(replorigin_session_origin == InvalidRepOriginId);
		XLogFlush(LogLogicalMessage("L", buf.data, buf.used, false));

		MtmGraphInit(&graph);
		MtmGraphAdd(&graph, (GlobalTransactionId*)buf.data, buf.used/sizeof(GlobalTransactionId));
		ByteBufferFree(&buf);
		for (i = 0; i < Mtm->nAllNodes; i++) {
			if (i+1 != MtmNodeId && !BIT_CHECK(Mtm->disabledNodeMask, i)) {
				size_t lockGraphSize;
				void* lockGraphData;
				MtmLockNode(i + 1 + MtmMaxNodes, LW_SHARED);
				lockGraphSize = Mtm->nodes[i].lockGraphUsed;
				lockGraphData = palloc(lockGraphSize);
				memcpy(lockGraphData, Mtm->nodes[i].lockGraphData, lockGraphSize);
				MtmUnlockNode(i + 1 + MtmMaxNodes);

				if (lockGraphData == NULL) {
					return true;
				} else {
					MtmGraphAdd(&graph, (GlobalTransactionId*)lockGraphData, lockGraphSize/sizeof(GlobalTransactionId));
				}
			}
		}
		MtmGetGtid(xid, &gtid);
		hasDeadlock = MtmGraphFindLoop(&graph, &gtid);
		MTM_ELOG(LOG, "Distributed deadlock check by backend %d for %u:%llu = %d", MyProcPid, gtid.node, (long64)gtid.xid, hasDeadlock);
		if (!hasDeadlock) {
			/* There is no deadlock loop in graph, but deadlock can be caused by lack of apply workers: if all of them are busy, then some transactions
			 * can not be appied just because there are no vacant workers and it cause additional dependency between transactions which is not
			 * refelected in lock graph
			 */
			timestamp_t lastPeekTime = BgwGetLastPeekTime(&Mtm->pool);
			if (lastPeekTime != 0 && MtmGetSystemTime() - lastPeekTime >= MSEC_TO_USEC(DeadlockTimeout)) {
				hasDeadlock = true;
				MTM_ELOG(WARNING, "Apply workers were blocked more than %d msec",
					 (int)USEC_TO_MSEC(MtmGetSystemTime() - lastPeekTime));
			} else {
				MTM_LOG1("Enable deadlock timeout in backend %d for transaction %llu", MyProcPid, (long64)xid);
				enable_timeout_after(DEADLOCK_TIMEOUT, DeadlockTimeout);
			}
		}
	}
	return hasDeadlock;
}

static bool
MtmDetectGlobalDeadLock(PGPROC* proc)
{
	PGXACT* pgxact = &ProcGlobal->allPgXact[proc->pgprocno];

	MTM_LOG1("Detect global deadlock for %llu by backend %d", (long64)pgxact->xid, MyProcPid);

	return MtmDetectGlobalDeadLockForXid(pgxact->xid);
}

Datum mtm_check_deadlock(PG_FUNCTION_ARGS)
{
	TransactionId xid = PG_GETARG_INT64(0);
	PG_RETURN_BOOL(MtmDetectGlobalDeadLockForXid(xid));
}

Datum mtm_referee_poll(PG_FUNCTION_ARGS)
{
	nodemask_t recoveredNodeMask;

	MtmLock(LW_EXCLUSIVE);
	recoveredNodeMask = Mtm->recoveredNodeMask;
	Mtm->deadNodeMask = PG_GETARG_INT64(0);
	Mtm->recoveredNodeMask &= ~Mtm->deadNodeMask;
	MtmCheckQuorum();
	MtmUnlock();

	PG_RETURN_INT64(recoveredNodeMask);
}<|MERGE_RESOLUTION|>--- conflicted
+++ resolved
@@ -5072,14 +5072,7 @@
 	if (transactional)
 	{
 		char *gucCtx = MtmGucSerialize();
-<<<<<<< HEAD
 		queryString = psprintf("RESET SESSION AUTHORIZATION; reset all; %s %s", gucCtx, queryString);
-=======
-		if (*gucCtx)
-			queryString = psprintf("RESET SESSION AUTHORIZATION; reset all; %s %s", gucCtx, queryString);
-		else
-			queryString = psprintf("RESET SESSION AUTHORIZATION; reset all; %s", queryString);
->>>>>>> acaad1ce
 
 		/* Transactional DDL */
 		MTM_LOG3("Sending DDL: %s", queryString);
