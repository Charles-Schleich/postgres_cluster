/*
 * multimaster.c
 *
 * Multimaster based on logical replication
 *
 */

#include <unistd.h>
#include <sys/time.h>
#include <time.h>

#include "postgres.h"
#include "funcapi.h"
#include "fmgr.h"
#include "miscadmin.h"

#include "libpq-fe.h"
#include "common/username.h"

#include "postmaster/postmaster.h"
#include "postmaster/bgworker.h"
#include "storage/lwlock.h"
#include "storage/s_lock.h"
#include "storage/spin.h"
#include "storage/lmgr.h"
#include "storage/shmem.h"
#include "storage/ipc.h"
#include "storage/procarray.h"
#include "access/xlogdefs.h"
#include "access/xact.h"
#include "access/xtm.h"
#include "access/transam.h"
#include "access/subtrans.h"
#include "access/commit_ts.h"
#include "access/xlog.h"
#include "storage/proc.h"
#include "executor/executor.h"
#include "access/twophase.h"
#include "utils/guc.h"
#include "utils/hsearch.h"
#include "utils/timeout.h"
#include "utils/tqual.h"
#include "utils/array.h"
#include "utils/builtins.h"
#include "utils/memutils.h"
#include "commands/dbcommands.h"
#include "postmaster/autovacuum.h"
#include "storage/pmsignal.h"
#include "storage/proc.h"
#include "utils/syscache.h"
#include "utils/lsyscache.h"
#include "replication/walsender.h"
#include "replication/walsender_private.h"
#include "replication/slot.h"
#include "replication/message.h"
#include "port/atomics.h"
#include "tcop/utility.h"
#include "nodes/makefuncs.h"
#include "access/htup_details.h"
#include "catalog/indexing.h"
#include "catalog/namespace.h"
#include "pglogical_output/hooks.h"
#include "parser/analyze.h"
#include "parser/parse_relation.h"

#include "multimaster.h"
#include "ddd.h"
#include "raftable_wrapper.h"
#include "raftable.h"
#include "worker.h"

typedef struct { 
    TransactionId xid;    /* local transaction ID   */
	GlobalTransactionId gtid; /* global transaction ID assigned by coordinator of transaction */
	bool  isReplicated;   /* transaction on replica */
	bool  isDistributed;  /* transaction performed INSERT/UPDATE/DELETE and has to be replicated to other nodes */
	bool  isPrepared;     /* transaction is perpared at first stage of 2PC */
    bool  isTransactionBlock; /* is transaction block */
	bool  containsDML;    /* transaction contains DML statements */
	XidStatus status;     /* transaction status */
    csn_t snapshot;       /* transaction snaphsot */
	csn_t csn;            /* CSN */
	pgid_t gid;           /* global transaction identifier (used by 2pc) */
} MtmCurrentTrans;

/* #define USE_SPINLOCK 1 */

typedef enum 
{
	MTM_STATE_LOCK_ID
} MtmLockIds;

#define MTM_SHMEM_SIZE (128*1024*1024)
#define MTM_HASH_SIZE  100003
#define MTM_MAP_SIZE   MTM_HASH_SIZE
#define MIN_WAIT_TIMEOUT 1000
#define MAX_WAIT_TIMEOUT 100000
#define MAX_WAIT_LOOPS   100 // 1000000 
#define STATUS_POLL_DELAY USECS_PER_SEC

void _PG_init(void);
void _PG_fini(void);

PG_MODULE_MAGIC;

PG_FUNCTION_INFO_V1(mtm_start_replication);
PG_FUNCTION_INFO_V1(mtm_stop_replication);
PG_FUNCTION_INFO_V1(mtm_drop_node);
PG_FUNCTION_INFO_V1(mtm_add_node);
PG_FUNCTION_INFO_V1(mtm_poll_node);
PG_FUNCTION_INFO_V1(mtm_recover_node);
PG_FUNCTION_INFO_V1(mtm_get_snapshot);
PG_FUNCTION_INFO_V1(mtm_get_csn);
PG_FUNCTION_INFO_V1(mtm_get_last_csn);
PG_FUNCTION_INFO_V1(mtm_get_nodes_state);
PG_FUNCTION_INFO_V1(mtm_get_cluster_state);
PG_FUNCTION_INFO_V1(mtm_get_cluster_info);
PG_FUNCTION_INFO_V1(mtm_make_table_local);
PG_FUNCTION_INFO_V1(mtm_dump_lock_graph);
PG_FUNCTION_INFO_V1(mtm_inject_2pc_error);
PG_FUNCTION_INFO_V1(mtm_check_deadlock);

static Snapshot MtmGetSnapshot(Snapshot snapshot);
static void MtmInitialize(void);
static void MtmXactCallback(XactEvent event, void *arg);
static void MtmBeginTransaction(MtmCurrentTrans* x);
static void MtmPrePrepareTransaction(MtmCurrentTrans* x);
static void MtmPostPrepareTransaction(MtmCurrentTrans* x);
static void MtmAbortPreparedTransaction(MtmCurrentTrans* x);
static void MtmEndTransaction(MtmCurrentTrans* x, bool commit);
static bool MtmTwoPhaseCommit(MtmCurrentTrans* x);
static TransactionId MtmGetOldestXmin(Relation rel, bool ignoreVacuum);
static bool MtmXidInMVCCSnapshot(TransactionId xid, Snapshot snapshot);
static TransactionId MtmAdjustOldestXid(TransactionId xid);
static bool MtmDetectGlobalDeadLock(PGPROC* proc);
static void MtmAddSubtransactions(MtmTransState* ts, TransactionId* subxids, int nSubxids);
static char const* MtmGetName(void);
static size_t MtmGetTransactionStateSize(void);
static void MtmSerializeTransactionState(void* ctx);
static void MtmDeserializeTransactionState(void* ctx);
static void MtmInitializeSequence(int64* start, int64* step);

static void MtmCheckClusterLock(void);
static void MtmCheckSlots(void);
static void MtmAddSubtransactions(MtmTransState* ts, TransactionId *subxids, int nSubxids);

static void MtmShmemStartup(void);

static BgwPool* MtmPoolConstructor(void);
static bool MtmRunUtilityStmt(PGconn* conn, char const* sql, char **errmsg);
static void MtmBroadcastUtilityStmt(char const* sql, bool ignoreError);
static bool MtmProcessDDLCommand(char const* queryString);

MtmState* Mtm;

HTAB* MtmXid2State;
HTAB* MtmGid2State;
static HTAB* MtmLocalTables;

static bool MtmIsRecoverySession;
static MtmConnectionInfo* MtmConnections;

static MtmCurrentTrans MtmTx;

static dlist_head MtmLsnMapping = DLIST_STATIC_INIT(MtmLsnMapping);

static TransactionManager MtmTM = { 
	PgTransactionIdGetStatus, 
	PgTransactionIdSetTreeStatus,
	MtmGetSnapshot, 
	PgGetNewTransactionId, 
	MtmGetOldestXmin, 
	PgTransactionIdIsInProgress, 
	PgGetGlobalTransactionId, 
	MtmXidInMVCCSnapshot, 
	MtmDetectGlobalDeadLock, 
	MtmGetName,
	MtmGetTransactionStateSize,
	MtmSerializeTransactionState,
	MtmDeserializeTransactionState,
	MtmInitializeSequence
};

char const* const MtmNodeStatusMnem[] = 
{ 
	"Initialization", 
	"Offline", 
	"Connected",
	"Online",
	"Recovery",
	"InMinor",
	"OutOfService"
};

bool  MtmDoReplication;
char* MtmDatabaseName;
char* MtmDatabaseUser;

int   MtmNodes;
int   MtmNodeId;
int   MtmReplicationNodeId;
int   MtmArbiterPort;
int   MtmRaftablePort;
int   MtmConnectTimeout;
int   MtmReconnectTimeout;
int   MtmNodeDisableDelay;
int   MtmTransSpillThreshold;
int   MtmMaxNodes;
int   MtmHeartbeatSendTimeout;
int   MtmHeartbeatRecvTimeout;
bool  MtmUseRaftable;
bool  MtmUseDtm;
bool  MtmPreserveCommitOrder;
bool  MtmVolksWagenMode;

TransactionId  MtmUtilityProcessedInXid;

static char* MtmConnStrs;
static char* MtmClusterName;
static int   MtmQueueSize;
static int   MtmWorkers;
static int   MtmVacuumDelay;
static int   MtmMinRecoveryLag;
static int   MtmMaxRecoveryLag;
static int   Mtm2PCPrepareRatio;
static int   Mtm2PCMinTimeout;
static int   MtmGcPeriod;
static bool  MtmIgnoreTablesWithoutPk;
static int   MtmLockCount;

static ExecutorFinish_hook_type PreviousExecutorFinishHook;
static ProcessUtility_hook_type PreviousProcessUtilityHook;
static shmem_startup_hook_type PreviousShmemStartupHook;

static nodemask_t lastKnownMatrix[MAX_NODES];

static void MtmExecutorFinish(QueryDesc *queryDesc);
static void MtmProcessUtility(Node *parsetree, const char *queryString,
							 ProcessUtilityContext context, ParamListInfo params,
							 DestReceiver *dest, char *completionTag);

/*
 * -------------------------------------------
 * Synchronize access to MTM structures.
 * Using LWLock seems to be  more efficient (at our benchmarks)
 * -------------------------------------------
 */
void MtmLock(LWLockMode mode)
{
	timestamp_t start, stop;
	if (mode == LW_EXCLUSIVE && MtmLockCount++ != 0) { 
		return;
	}
#ifdef USE_SPINLOCK
	SpinLockAcquire(&Mtm->spinlock);
#else
	start = MtmGetSystemTime();
	LWLockAcquire((LWLockId)&Mtm->locks[MTM_STATE_LOCK_ID], mode);
	stop = MtmGetSystemTime();
	if (stop > start + MSEC_TO_USEC(MtmHeartbeatSendTimeout)) { 
		MTM_LOG1("%d: obtaining %s lock takes %ld microseconds", MyProcPid, (mode == LW_EXCLUSIVE ? "exclusive" : "shared"), stop - start);
	}	
#endif
	Mtm->lastLockHolder = MyProcPid;
}

void MtmUnlock(void)
{
	if (MtmLockCount != 0 && --MtmLockCount != 0) { 
		return;
	}
#ifdef USE_SPINLOCK
	SpinLockRelease(&Mtm->spinlock);
#else
	LWLockRelease((LWLockId)&Mtm->locks[MTM_STATE_LOCK_ID]);
#endif
	Mtm->lastLockHolder = 0;
}

void MtmLockNode(int nodeId, LWLockMode mode)
{
	Assert(nodeId > 0 && nodeId <= MtmMaxNodes*2);
	LWLockAcquire((LWLockId)&Mtm->locks[nodeId], mode);
}

void MtmUnlockNode(int nodeId)
{
	Assert(nodeId > 0 && nodeId <= MtmMaxNodes*2);
	LWLockRelease((LWLockId)&Mtm->locks[nodeId]);	
}

/*
 * -------------------------------------------
 * System time manipulation functions
 * -------------------------------------------
 */


timestamp_t MtmGetSystemTime(void)
{
    struct timeval tv;
    gettimeofday(&tv, NULL);
    return (timestamp_t)tv.tv_sec*USECS_PER_SEC + tv.tv_usec;
}

timestamp_t MtmGetCurrentTime(void)
{
    return MtmGetSystemTime() + Mtm->timeShift;
}

void MtmSleep(timestamp_t interval)
{
    struct timespec ts;
    struct timespec rem;
    ts.tv_sec = interval/USECS_PER_SEC;
    ts.tv_nsec = interval%USECS_PER_SEC*1000;

    while (nanosleep(&ts, &rem) < 0) { 
        Assert(errno == EINTR);
        ts = rem;
    }
}
    
/** 
 * Return ascending unique timestamp which is used as CSN
 */
csn_t MtmAssignCSN()
{
    csn_t csn = MtmGetCurrentTime();
    if (csn <= Mtm->csn) { 
        csn = ++Mtm->csn;
    } else { 
        Mtm->csn = csn;
    }
    return csn;
}

/**
 * "Adjust" system clock if we receive message from future 
 */
csn_t MtmSyncClock(csn_t global_csn)
{
    csn_t local_csn;
    while ((local_csn = MtmAssignCSN()) < global_csn) { 
        Mtm->timeShift += global_csn - local_csn;
    }
    return local_csn;
}

/*
 * Distribute transaction manager functions
 */ 
static char const* MtmGetName(void)
{
	return MULTIMASTER_NAME;
}

static size_t 
MtmGetTransactionStateSize(void)
{
	return sizeof(MtmTx);
}

static void
MtmSerializeTransactionState(void* ctx)
{
	memcpy(ctx, &MtmTx, sizeof(MtmTx));
}

static void
MtmDeserializeTransactionState(void* ctx)
{
	memcpy(&MtmTx, ctx, sizeof(MtmTx));
}


static void
MtmInitializeSequence(int64* start, int64* step)
{
	if (MtmVolksWagenMode)
	{
		*start = 1;
		*step  = 1;
	}
	else
	{
		*start = MtmNodeId;
		*step  = MtmMaxNodes;
	}
}


/*
 * -------------------------------------------
 * Visibility&snapshots
 * -------------------------------------------
 */

csn_t MtmTransactionSnapshot(TransactionId xid)
{
	csn_t snapshot = INVALID_CSN;
	
	MtmLock(LW_SHARED);
	if (Mtm->status == MTM_ONLINE) {
		MtmTransState* ts = hash_search(MtmXid2State, &xid, HASH_FIND, NULL);
		if (ts != NULL && !ts->isLocal) { 
			snapshot = ts->snapshot;
			Assert(ts->gtid.node == MtmNodeId || MtmIsRecoverySession); 		
		}
	}
	MtmUnlock();
    return snapshot;
}


Snapshot MtmGetSnapshot(Snapshot snapshot)
{
    snapshot = PgGetSnapshotData(snapshot);
	RecentGlobalDataXmin = RecentGlobalXmin = Mtm->oldestXid;
    return snapshot;
}


TransactionId MtmGetOldestXmin(Relation rel, bool ignoreVacuum)
{
    TransactionId xmin = PgGetOldestXmin(NULL, false); /* consider all backends */
	if (TransactionIdIsValid(xmin)) { 
		MtmLock(LW_EXCLUSIVE);
		xmin = MtmAdjustOldestXid(xmin);
		MtmUnlock();
	}
	return xmin;
}

bool MtmXidInMVCCSnapshot(TransactionId xid, Snapshot snapshot)
{	
#if TRACE_SLEEP_TIME
    static timestamp_t firstReportTime;
    static timestamp_t prevReportTime;
    static timestamp_t totalSleepTime;
    static timestamp_t maxSleepTime;
#endif
	timestamp_t start = MtmGetSystemTime();
    timestamp_t delay = MIN_WAIT_TIMEOUT;
	int i;
    Assert(xid != InvalidTransactionId);
	
	if (!MtmUseDtm) { 
		return PgXidInMVCCSnapshot(xid, snapshot);
	}
	MtmLock(LW_SHARED);

#if TRACE_SLEEP_TIME
    if (firstReportTime == 0) {
        firstReportTime = MtmGetCurrentTime();
    }
#endif
    
	for (i = 0; i < MAX_WAIT_LOOPS; i++)
    {
        MtmTransState* ts = (MtmTransState*)hash_search(MtmXid2State, &xid, HASH_FIND, NULL);
        if (ts != NULL /*&& ts->status != TRANSACTION_STATUS_IN_PROGRESS*/)
        {
            if (ts->csn > MtmTx.snapshot) { 
                MTM_LOG4("%d: tuple with xid=%d(csn=%ld) is invisibile in snapshot %ld",
						 MyProcPid, xid, ts->csn, MtmTx.snapshot);
				if (MtmGetSystemTime() - start > USECS_PER_SEC) { 
					elog(WARNING, "Backend %d waits for transaction %x status %ld usecs", MyProcPid,  xid, MtmGetSystemTime() - start);
				}
				MtmUnlock();
                return true;
            }
            if (ts->status == TRANSACTION_STATUS_UNKNOWN)
            {
                MTM_LOG3("%d: wait for in-doubt transaction %u in snapshot %lu", MyProcPid, xid, MtmTx.snapshot);
                MtmUnlock();
#if TRACE_SLEEP_TIME
                {
                timestamp_t delta, now = MtmGetCurrentTime();
#endif
                MtmSleep(delay);
#if TRACE_SLEEP_TIME
                delta = MtmGetCurrentTime() - now;
                totalSleepTime += delta;
                if (delta > maxSleepTime) {
                    maxSleepTime = delta;
                }
                if (now > prevReportTime + USECS_PER_SEC*10) { 
                    prevReportTime = now;
                    if (firstReportTime == 0) { 
                        firstReportTime = now;
                    } else { 
                        MTM_LOG3("Snapshot sleep %lu of %lu usec (%f%%), maximum=%lu", totalSleepTime, now - firstReportTime, totalSleepTime*100.0/(now - firstReportTime), maxSleepTime);
                    }
                }
                }
#endif
                if (delay*2 <= MAX_WAIT_TIMEOUT) {
                    delay *= 2;
                }
				MtmLock(LW_SHARED);
            }
            else
            {
                bool invisible = ts->status != TRANSACTION_STATUS_COMMITTED;
                MTM_LOG4("%d: tuple with xid=%d(csn= %ld) is %s in snapshot %ld",
						 MyProcPid, xid, ts->csn, invisible ? "rollbacked" : "committed", MtmTx.snapshot);
                MtmUnlock();
				if (MtmGetSystemTime() - start > USECS_PER_SEC) { 
					elog(WARNING, "Backend %d waits for %s transaction %x %ld usecs", MyProcPid, invisible ? "rollbacked" : "committed", xid, MtmGetSystemTime() - start);
				}
                return invisible;
            }
        }
        else
        {
            MTM_LOG4("%d: visibility check is skept for transaction %u in snapshot %lu", MyProcPid, xid, MtmTx.snapshot);
			MtmUnlock();
			return PgXidInMVCCSnapshot(xid, snapshot);
        }
    }
	MtmUnlock();
	elog(ERROR, "Failed to get status of XID %d in %ld usec", xid, MtmGetSystemTime() - start);
	return true;
}    



/*
 * There can be different oldest XIDs at different cluster node.
 * We collest oldest CSNs from all nodes and choose minimum from them.
 * If no such XID can be located, then return previously observed oldest XID
 */
static TransactionId 
MtmAdjustOldestXid(TransactionId xid)
{
	int i;   
	csn_t oldestSnapshot = INVALID_CSN;
	MtmTransState *prev = NULL;
	MtmTransState *ts = (MtmTransState*)hash_search(MtmXid2State, &xid, HASH_FIND, NULL);
	MTM_LOG2("%d: MtmAdjustOldestXid(%d): snapshot=%ld, csn=%ld, status=%d", MyProcPid, xid, ts != NULL ? ts->snapshot : 0, ts != NULL ? ts->csn : 0, ts != NULL ? ts->status : -1);
	Mtm->gcCount = 0;

	if (ts != NULL) { 
		oldestSnapshot = ts->snapshot;
		Assert(oldestSnapshot != INVALID_CSN);
		if (Mtm->nodes[MtmNodeId-1].oldestSnapshot < oldestSnapshot) { 
			Mtm->nodes[MtmNodeId-1].oldestSnapshot = oldestSnapshot;
		} else {
			oldestSnapshot = Mtm->nodes[MtmNodeId-1].oldestSnapshot;
		}
		for (i = 0; i < Mtm->nAllNodes; i++) { 
			if (!BIT_CHECK(Mtm->disabledNodeMask, i)
				&& Mtm->nodes[i].oldestSnapshot < oldestSnapshot) 
			{ 
				oldestSnapshot = Mtm->nodes[i].oldestSnapshot;
			}
		}
		if (oldestSnapshot > MtmVacuumDelay*USECS_PER_SEC) { 
			oldestSnapshot -= MtmVacuumDelay*USECS_PER_SEC;
		} else { 
			oldestSnapshot = 0;
		}
		
		for (ts = Mtm->transListHead; 
			 ts != NULL 
				 && ts->csn < oldestSnapshot
				 && TransactionIdPrecedes(ts->xid, xid);
/*
				 && (ts->status == TRANSACTION_STATUS_COMMITTED ||
					 ts->status == TRANSACTION_STATUS_ABORTED);
*/
			 prev = ts, ts = ts->next) 
		{ 
			if (prev != NULL) { 
				/* Remove information about too old transactions */
				hash_search(MtmXid2State, &prev->xid, HASH_REMOVE, NULL);
				hash_search(MtmGid2State, &prev->gid, HASH_REMOVE, NULL);
			}
		}
	} 

	if (MtmUseDtm) 
	{ 
		if (prev != NULL) { 
			MTM_LOG2("%d: MtmAdjustOldestXid: oldestXid=%d, prev->xid=%d, prev->status=%d, prev->snapshot=%ld, ts->xid=%d, ts->status=%d, ts->snapshot=%ld, oldestSnapshot=%ld", 
					 MyProcPid, xid, prev->xid, prev->status, prev->snapshot, (ts ? ts->xid : 0), (ts ? ts->status : -1), (ts ? ts->snapshot : -1), oldestSnapshot);
			Mtm->transListHead = prev;
			Mtm->oldestXid = xid = prev->xid;            
		} else if (TransactionIdPrecedes(Mtm->oldestXid, xid)) {  
			xid = Mtm->oldestXid;
		}
	} else { 
		if (prev != NULL) { 
			Mtm->transListHead = prev;
		}
	}
    return xid;
}
/*
 * -------------------------------------------
 * Transaction list manipulation
 * -------------------------------------------
 */


static void MtmTransactionListAppend(MtmTransState* ts)
{
	if (!ts->isEnqueued) { 
		ts->isEnqueued = true;
		ts->next = NULL;
		ts->nSubxids = 0;
		*Mtm->transListTail = ts;
		Mtm->transListTail = &ts->next;
	}
}

static void MtmTransactionListInsertAfter(MtmTransState* after, MtmTransState* ts)
{
    ts->next = after->next;
    after->next = ts;
	ts->isEnqueued = true;
    if (Mtm->transListTail == &after->next) { 
        Mtm->transListTail = &ts->next;
    }
}

static void MtmAddSubtransactions(MtmTransState* ts, TransactionId* subxids, int nSubxids)
{
    int i;
	ts->nSubxids = nSubxids;
    for (i = 0; i < nSubxids; i++) { 
        bool found;
		MtmTransState* sts;
		Assert(TransactionIdIsValid(subxids[i]));
        sts = (MtmTransState*)hash_search(MtmXid2State, &subxids[i], HASH_ENTER, &found);
        Assert(!found);
		sts->isActive = false;
        sts->status = ts->status;
        sts->csn = ts->csn;
		sts->votingCompleted = true;
        MtmTransactionListInsertAfter(ts, sts);
    }
}

void MtmAdjustSubtransactions(MtmTransState* ts)
{
	int i;
	int nSubxids = ts->nSubxids;
	MtmTransState* sts = ts;

    for (i = 0; i < nSubxids; i++) {
		sts = sts->next;
		sts->status = ts->status;
		sts->csn = ts->csn;
	}
}

/*
 * -------------------------------------------
 * Transaction control
 * -------------------------------------------
 */


static void
MtmXactCallback(XactEvent event, void *arg)
{
    switch (event) 
    {
	  case XACT_EVENT_START:
	    MtmBeginTransaction(&MtmTx);
        break;
	  case XACT_EVENT_PRE_PREPARE:
		MtmPrePrepareTransaction(&MtmTx);
		break;
	  case XACT_EVENT_POST_PREPARE:
		MtmPostPrepareTransaction(&MtmTx);
		break;
	  case XACT_EVENT_ABORT_PREPARED:
		MtmAbortPreparedTransaction(&MtmTx);
		break;
	  case XACT_EVENT_COMMIT:
		MtmEndTransaction(&MtmTx, true);
		break;
	  case XACT_EVENT_ABORT: 
		MtmEndTransaction(&MtmTx, false);
		break;
	  case XACT_EVENT_COMMIT_COMMAND:
		if (!MtmTx.isTransactionBlock) { 
			MtmTwoPhaseCommit(&MtmTx);
		}
		break;
	  default:
        break;
	}
}

/* 
 * Check if this is "normal" user trnsaction which shoudl be distributed to other nodes
 */
static bool
MtmIsUserTransaction()
{
	return !IsAutoVacuumLauncherProcess() &&
		IsNormalProcessingMode() &&
		MtmDoReplication &&
		!am_walsender &&
		!IsBackgroundWorker &&
		!IsAutoVacuumWorkerProcess();
}

void 
MtmResetTransaction()
{
	MtmCurrentTrans* x = &MtmTx;
	x->snapshot = INVALID_CSN;
	x->xid = InvalidTransactionId;
	x->gtid.xid = InvalidTransactionId;
	x->isDistributed = false;
	x->isPrepared = false;
	x->status = TRANSACTION_STATUS_UNKNOWN;
}


static const char* const isoLevelStr[] = 
{
	"read uncommitted", 
	"read committed", 
	"repeatable read", 
	"serializable"
};

static void 
MtmBeginTransaction(MtmCurrentTrans* x)
{
    if (x->snapshot == INVALID_CSN) { 
		TransactionId xmin = (Mtm->gcCount >= MtmGcPeriod) ? PgGetOldestXmin(NULL, false) : InvalidTransactionId; /* Get oldest xmin outside critical section */

		MtmLock(LW_EXCLUSIVE);	
		if (TransactionIdIsValid(xmin) && Mtm->gcCount >= MtmGcPeriod) {
			MtmAdjustOldestXid(xmin);
		}

		x->xid = GetCurrentTransactionIdIfAny();
        x->isReplicated = MtmIsLogicalReceiver;
        x->isDistributed = MtmIsUserTransaction();
		x->isPrepared = false;
		x->isTransactionBlock = IsTransactionBlock();
		/* Application name can be changed usnig PGAPPNAME environment variable */
		if (x->isDistributed && Mtm->status != MTM_ONLINE && strcmp(application_name, MULTIMASTER_ADMIN) != 0) { 
			/* Reject all user's transactions at offline cluster. 
			 * Allow execution of transaction by bg-workers to make it possible to perform recovery.
			 */
			MtmUnlock();			
			elog(ERROR, "Multimaster node is not online: current status %s", MtmNodeStatusMnem[Mtm->status]);
		}
		if (x->isDistributed && XactIsoLevel != XACT_REPEATABLE_READ) { 
			elog(LOG, "Isolation level %s is not supported by multimaster", isoLevelStr[XactIsoLevel]);
		}
		x->containsDML = false;
        x->snapshot = MtmAssignCSN();	
		x->gtid.xid = InvalidTransactionId;
		x->gid[0] = '\0';
		x->status = TRANSACTION_STATUS_IN_PROGRESS;

		/*
		 * Check if there is global multimaster lock preventing new transaction from commit to make a chance to wal-senders to catch-up.
		 * Only "own" transactions are blocked. Transactions replicated from other nodes (including recovered transaction) should be proceeded
		 * and should not cause cluster status change.
		 */
		if (x->isDistributed && x->isReplicated) { 
			MtmCheckClusterLock();
		}

		MtmUnlock();

        MTM_LOG3("%d: MtmLocalTransaction: %s transaction %u uses local snapshot %lu", 
				 MyProcPid, x->isDistributed ? "distributed" : "local", x->xid, x->snapshot);
    }
}


static MtmTransState* 
MtmCreateTransState(MtmCurrentTrans* x)
{
	bool found;
	MtmTransState* ts = hash_search(MtmXid2State, &x->xid, HASH_ENTER, &found);
	ts->status = TRANSACTION_STATUS_IN_PROGRESS;
	ts->snapshot = x->snapshot;
	ts->isLocal = true;
	if (!found) {
		ts->isEnqueued = false;
		ts->isActive = false;
	}
	if (TransactionIdIsValid(x->gtid.xid)) { 		
		Assert(x->gtid.node != MtmNodeId);
		ts->gtid = x->gtid;
	} else { 
		/* I am coordinator of transaction */
		ts->gtid.xid = x->xid;
		ts->gtid.node = MtmNodeId;
	}
	strcpy(ts->gid, x->gid);
	return ts;
}

	
	
/* 
 * Prepare transaction for two-phase commit.
 * This code is executed by PRE_PREPARE hook before PREPARE message is sent to replicas by logical replication
 */
static void
MtmPrePrepareTransaction(MtmCurrentTrans* x)
{ 
	MtmTransState* ts;
	TransactionId* subxids;
	MTM_TXTRACE(x, "PrePrepareTransaction Start");

	if (!x->isDistributed) {
		return;
	}

	if (Mtm->inject2PCError == 1) { 
		Mtm->inject2PCError = 0;
		elog(ERROR, "ERROR INJECTION for transaction %d (%s)", x->xid, x->gid);
	}
	x->xid = GetCurrentTransactionId();
	Assert(TransactionIdIsValid(x->xid));

	if (!IsBackgroundWorker && Mtm->status != MTM_ONLINE) { 
		/* Do not take in account bg-workers which are performing recovery */
		elog(ERROR, "Abort current transaction because this cluster node is in %s status", MtmNodeStatusMnem[Mtm->status]);			
	}

	MtmLock(LW_EXCLUSIVE);

	ts = MtmCreateTransState(x);
	/* 
	 * Invalid CSN prevent replication of transaction by logical replication 
	 */	   
	ts->isLocal = x->isReplicated || !x->containsDML;
	ts->snapshot = x->snapshot;
	ts->csn = MtmAssignCSN();	
	ts->procno = MyProc->pgprocno;
	ts->nVotes = 1; /* I am voted myself */
	ts->votingCompleted = false;
	ts->participantsMask = (((nodemask_t)1 << Mtm->nAllNodes) - 1) & ~Mtm->disabledNodeMask;
	ts->votedMask = 0;
	ts->nSubxids = xactGetCommittedChildren(&subxids);
	if (!ts->isActive) {
		ts->isActive = true;
		Mtm->nActiveTransactions += 1;
	}
	x->isPrepared = true;
	x->csn = ts->csn;
	
	Mtm->transCount += 1;
	Mtm->gcCount += 1;

	MtmTransactionListAppend(ts);
	MtmAddSubtransactions(ts, subxids, ts->nSubxids);
	MTM_LOG3("%d: MtmPrePrepareTransaction prepare commit of %d (gtid.xid=%d, gtid.node=%d, CSN=%ld)", 
			 MyProcPid, x->xid, ts->gtid.xid, ts->gtid.node, ts->csn);
	MtmUnlock();
	MTM_TXTRACE(x, "PrePrepareTransaction Finish");
}

/*
 * Check heartbeats
 */
bool MtmWatchdog(timestamp_t now)
{
	int i, n = Mtm->nAllNodes;
	bool allAlive = true;
	for (i = 0; i < n; i++) { 
		if (i+1 != MtmNodeId && !BIT_CHECK(Mtm->disabledNodeMask, i)) {
			if (Mtm->nodes[i].lastHeartbeat != 0
				&& now > Mtm->nodes[i].lastHeartbeat + MSEC_TO_USEC(MtmHeartbeatRecvTimeout)) 
			{ 
				elog(WARNING, "Heartbeat is not received from node %d during %d msec", 
					 i+1, (int)USEC_TO_MSEC(now - Mtm->nodes[i].lastHeartbeat));
				MtmOnNodeDisconnect(i+1);				
				allAlive = false;
			}
		}
	}
	return allAlive;
}


static void
MtmPostPrepareTransaction(MtmCurrentTrans* x)
{ 
	MtmTransState* ts;
	MTM_TXTRACE(x, "PostPrepareTransaction Start");

	if (!x->isDistributed) {
		return;
	}

	if (Mtm->inject2PCError == 2) { 
		Mtm->inject2PCError = 0;
		elog(ERROR, "ERROR INJECTION for transaction %d (%s)", x->xid, x->gid);
	}
	MtmLock(LW_EXCLUSIVE);
	ts = hash_search(MtmXid2State, &x->xid, HASH_FIND, NULL);
	Assert(ts != NULL);
	//if (x->gid[0]) MTM_LOG1("Preparing transaction %d (%s) at %ld", x->xid, x->gid, MtmGetCurrentTime());
	if (!MtmIsCoordinator(ts) || Mtm->status == MTM_RECOVERY) {
		bool found;
		MtmTransMap* tm = (MtmTransMap*)hash_search(MtmGid2State, x->gid, HASH_ENTER, &found);
		Assert(x->gid[0]);
		tm->state = ts;	
		ts->votingCompleted = true;
		if (Mtm->status != MTM_RECOVERY || Mtm->recoverySlot != MtmReplicationNodeId) { 
			MtmSend2PCMessage(ts, MSG_READY); /* send notification to coordinator */
			if (!MtmUseDtm) { 
				ts->status = TRANSACTION_STATUS_UNKNOWN;
			}
		} else {
			ts->status = TRANSACTION_STATUS_UNKNOWN;
		}
		MtmUnlock();
		MtmResetTransaction();
	} else { 
		time_t transTimeout = Max(MSEC_TO_USEC(Mtm2PCMinTimeout), (ts->csn - ts->snapshot)*Mtm2PCPrepareRatio/100); 
		int result = 0;
		int nConfigChanges = Mtm->nConfigChanges;

		timestamp_t start = MtmGetSystemTime();	
		/* Wait votes from all nodes until: */
		while (!ts->votingCompleted                           /* all nodes voted */
			   && nConfigChanges == Mtm->nConfigChanges       /* configarion is changed */
			   && Mtm->status == MTM_ONLINE                   /* node is not online */
			   && ts->status != TRANSACTION_STATUS_ABORTED    /* transaction is aborted */
			   && start + transTimeout >= MtmGetSystemTime()) /* timeout is expired */
		{
			MtmUnlock();
			MTM_TXTRACE(x, "PostPrepareTransaction WaitLatch Start");
			result = WaitLatch(&MyProc->procLatch, WL_LATCH_SET | WL_TIMEOUT | WL_POSTMASTER_DEATH, MtmHeartbeatRecvTimeout);
			MTM_TXTRACE(x, "PostPrepareTransaction WaitLatch Finish");
			/* Emergency bailout if postmaster has died */
			if (result & WL_POSTMASTER_DEATH) { 
				proc_exit(1);
			}
			if (result & WL_LATCH_SET) { 
				ResetLatch(&MyProc->procLatch);			
			} 
			MtmLock(LW_EXCLUSIVE);
		}
		if (ts->status != TRANSACTION_STATUS_ABORTED && (!ts->votingCompleted || nConfigChanges != Mtm->nConfigChanges)) {  
			if (nConfigChanges != Mtm->nConfigChanges) {
				elog(WARNING, "Transaction %d (%s) is aborted because cluster configuration is changed during commit", x->xid, x->gid);
			} else {
				elog(WARNING, "Transaction %d (%s) is aborted because of %d msec timeout expiration, prepare time %d msec", 
					 x->xid, x->gid, (int)USEC_TO_MSEC(transTimeout), (int)USEC_TO_MSEC(ts->csn - x->snapshot));
			}
			MtmAbortTransaction(ts);
		}
		x->status = ts->status;
		MTM_LOG3("%d: Result of vote: %d", MyProcPid, ts->status);
		MtmUnlock();
	}
	//if (x->gid[0]) MTM_LOG1("Prepared transaction %d (%s) csn=%ld at %ld: %d", x->xid, x->gid, ts->csn, MtmGetCurrentTime(), ts->status);
	if (Mtm->inject2PCError == 3) { 
		Mtm->inject2PCError = 0;
		elog(ERROR, "ERROR INJECTION for transaction %d (%s)", x->xid, x->gid);
	}

	MTM_TXTRACE(x, "PostPrepareTransaction Finish");
}


static void 
MtmAbortPreparedTransaction(MtmCurrentTrans* x)
{
	MtmTransMap* tm;

	if (Mtm->status == MTM_RECOVERY) { 
		return;
	}
	if (x->status != TRANSACTION_STATUS_ABORTED) { 
		MtmLock(LW_EXCLUSIVE);
		tm = (MtmTransMap*)hash_search(MtmGid2State, x->gid, HASH_REMOVE, NULL);
		Assert(tm != NULL && tm->state != NULL);
		MTM_LOG1("Abort prepared transaction %d with gid='%s'", x->xid, x->gid);
		MtmAbortTransaction(tm->state);
		MtmUnlock();
		x->status = TRANSACTION_STATUS_ABORTED;
	} else { 
		MTM_LOG1("Transaction %d with gid='%s' is already aborted", x->xid, x->gid);
	}
}

static void 
MtmEndTransaction(MtmCurrentTrans* x, bool commit)
{
	MTM_LOG3("%d: End transaction %d, prepared=%d, replicated=%d, distributed=%d, gid=%s -> %s", 
			 MyProcPid, x->xid, x->isPrepared, x->isReplicated, x->isDistributed, x->gid, commit ? "commit" : "abort");
	if (x->status != TRANSACTION_STATUS_ABORTED && x->isDistributed && (x->isPrepared || x->isReplicated)) {
		MtmTransState* ts = NULL;
		MtmLock(LW_EXCLUSIVE);
		if (x->isPrepared) { 
			ts = hash_search(MtmXid2State, &x->xid, HASH_FIND, NULL);
			Assert(ts != NULL);
		} else if (x->gid[0]) { 
			//MtmTransMap* tm = (MtmTransMap*)hash_search(MtmGid2State, x->gid, HASH_REMOVE, NULL);
			MtmTransMap* tm = (MtmTransMap*)hash_search(MtmGid2State, x->gid, HASH_FIND, NULL);
			if (tm != NULL) {
				ts = tm->state;
			} else { 
				MTM_LOG3("%d: GID %s not found", MyProcPid, x->gid);
			}
		}
		if (ts != NULL) { 
			if (commit) {
				/* Assert(ts->status == TRANSACTION_STATUS_UNKNOWN); */
				Assert(ts->status == TRANSACTION_STATUS_UNKNOWN 
					   || (ts->status == TRANSACTION_STATUS_IN_PROGRESS && Mtm->status == MTM_RECOVERY)); /* ??? Why there is commit without prepare */
				if (x->csn > ts->csn || Mtm->status == MTM_RECOVERY) {
					ts->csn = x->csn;
					MtmSyncClock(ts->csn);
				}
				Mtm->lastCsn = ts->csn;
				ts->status = TRANSACTION_STATUS_COMMITTED;
				Assert(ts->isActive);
				ts->isActive = false;
				Assert(Mtm->nActiveTransactions != 0);
				Mtm->nActiveTransactions -= 1;
				MtmAdjustSubtransactions(ts);
			} else { 
				MTM_LOG1("%d: abort transaction %d gid='%s' is called from MtmEndTransaction", MyProcPid, x->xid, x->gid);
				MtmAbortTransaction(ts);
			}
		}
		if (!commit && x->isReplicated && TransactionIdIsValid(x->gtid.xid)) { 
			Assert(Mtm->status != MTM_RECOVERY || Mtm->recoverySlot != MtmNodeId);
			/* 
			 * Send notification only if ABORT happens during transaction processing at replicas, 
			 * do not send notification if ABORT is received from master 
			 */
			MTM_LOG2("%d: send ABORT notification for transaction %d to coordinator %d", MyProcPid, x->gtid.xid, x->gtid.node);
			if (ts == NULL) { 
				bool found;
				Assert(TransactionIdIsValid(x->xid));
				ts = hash_search(MtmXid2State, &x->xid, HASH_ENTER, &found);
				if (!found) { 
					ts->isEnqueued = false;
					ts->isActive = false;
				}
				ts->status = TRANSACTION_STATUS_ABORTED;
				ts->isLocal = true;
				ts->snapshot = x->snapshot;
				ts->csn = MtmAssignCSN();	
				ts->gtid = x->gtid;
				ts->nSubxids = 0;
				ts->votingCompleted = true;
				if (ts->isActive) { 
					ts->isActive = false;
					Assert(Mtm->nActiveTransactions != 0);
					Mtm->nActiveTransactions -= 1;
				}
				MtmTransactionListAppend(ts);
			}
			MtmSend2PCMessage(ts, MSG_ABORTED); /* send notification to coordinator */
		} else if (x->status == TRANSACTION_STATUS_ABORTED && x->isReplicated && !x->isPrepared) {
			hash_search(MtmXid2State, &x->xid, HASH_REMOVE, NULL);
		}
		MtmUnlock();
	}
	MtmResetTransaction();
	if (!MyReplicationSlot) { 
		MtmCheckSlots();
	}
}

void MtmSendMessage(MtmArbiterMessage* msg) 
{
	MtmMessageQueue* mq = Mtm->freeQueue;
	MtmMessageQueue* sendQueue = Mtm->sendQueue;
	if (mq == NULL) {
		mq = (MtmMessageQueue*)ShmemAlloc(sizeof(MtmMessageQueue));
	} else { 
		Mtm->freeQueue = mq->next;
	}
	mq->msg = *msg;
	mq->next = sendQueue;
	Mtm->sendQueue = mq;
	if (sendQueue == NULL) { 
		/* singal semaphore only once for the whole list */
		PGSemaphoreUnlock(&Mtm->sendSemaphore);
	}
}

void MtmSend2PCMessage(MtmTransState* ts, MtmMessageCode cmd)
{
	MtmArbiterMessage msg;
	msg.code = cmd;
	msg.sxid = ts->xid;
	msg.csn  = ts->csn;
	msg.disabledNodeMask = Mtm->disabledNodeMask;
	msg.connectivityMask = Mtm->connectivityMask;
	msg.oldestSnapshot = Mtm->nodes[MtmNodeId-1].oldestSnapshot;
	memcpy(msg.gid, ts->gid, MULTIMASTER_MAX_GID_SIZE);

	if (MtmIsCoordinator(ts)) {
		int i;
		for (i = 0; i < Mtm->nAllNodes; i++)
		{
			if (i+1 != MtmNodeId && BIT_CHECK(ts->participantsMask & ~Mtm->disabledNodeMask, i) && TransactionIdIsValid(ts->xids[i]))
			{
				msg.node = i+1;
				msg.dxid = ts->xids[i];
				MtmSendMessage(&msg);
			}
		}
	} else {
		msg.node = ts->gtid.node;
		msg.dxid = ts->gtid.xid;
		MtmSendMessage(&msg);
	}
}

void MtmBroadcastPollMessage(MtmTransState* ts)
{
	int i;
	MtmArbiterMessage msg;
	msg.code = MSG_POLL_REQUEST;
	msg.disabledNodeMask = Mtm->disabledNodeMask;
	msg.connectivityMask = Mtm->connectivityMask;
	msg.oldestSnapshot = Mtm->nodes[MtmNodeId-1].oldestSnapshot;
	memcpy(msg.gid, ts->gid, MULTIMASTER_MAX_GID_SIZE);

	for (i = 0; i < Mtm->nAllNodes; i++)
	{
		if (i+1 != MtmNodeId && BIT_CHECK(ts->participantsMask & ~Mtm->disabledNodeMask, i))
		{
			msg.node = i+1;
			MTM_LOG1("Send request for transaction %s to node %d", msg.gid, msg.node);
			MtmSendMessage(&msg);
		}
	}
}


static void MtmStartRecovery()
{
	MtmLock(LW_EXCLUSIVE);
	BIT_SET(Mtm->disabledNodeMask, MtmNodeId-1);
	MtmSwitchClusterMode(MTM_RECOVERY);
	MtmUnlock();
}

void MtmJoinTransaction(GlobalTransactionId* gtid, csn_t globalSnapshot)
{
	MtmTx.gtid = *gtid;
	MtmTx.xid = GetCurrentTransactionId();
	MtmTx.isReplicated = true;
	MtmTx.isDistributed = true;
	MtmTx.containsDML = true;

	if (globalSnapshot != INVALID_CSN) {
		MtmLock(LW_EXCLUSIVE);
		MtmSyncClock(globalSnapshot);	
		MtmTx.snapshot = globalSnapshot;	
		if (Mtm->status != MTM_RECOVERY) { 
			MtmTransState* ts = MtmCreateTransState(&MtmTx); /* we need local->remote xid mapping for deadlock detection */
			if (!ts->isActive) { 
				ts->isActive = true;
				Mtm->nActiveTransactions += 1;
			}
		}
		MtmUnlock();
	} else { 
		globalSnapshot = MtmTx.snapshot;
	}
	if (!TransactionIdIsValid(gtid->xid)) { 
		/* In case of recovery InvalidTransactionId is passed */
		if (Mtm->status != MTM_RECOVERY) { 
			elog(WARNING, "Node %d tries to recover node %d which is in %s mode", gtid->node, MtmNodeId,  MtmNodeStatusMnem[Mtm->status]);
			MtmStartRecovery();
		}
	} else if (Mtm->status == MTM_RECOVERY) { 
		/* When recovery is completed we get normal transaction ID and switch to normal mode */
		MtmRecoveryCompleted();
	}
}

void  MtmSetCurrentTransactionGID(char const* gid)
{
	MTM_LOG3("Set current transaction xid=%d GID %s", MtmTx.xid, gid);
	strcpy(MtmTx.gid, gid);
	MtmTx.isDistributed = true;
	MtmTx.isReplicated = true;
}

TransactionId MtmGetCurrentTransactionId(void)
{
	return MtmTx.xid;
}

XidStatus MtmGetCurrentTransactionStatus(void)
{
	return MtmTx.status;
}

XidStatus MtmExchangeGlobalTransactionStatus(char const* gid, XidStatus new_status)
{
	MtmTransMap* tm;
	bool found;
	XidStatus old_status = TRANSACTION_STATUS_IN_PROGRESS;

	Assert(gid[0]);
	MtmLock(LW_EXCLUSIVE);
	tm = (MtmTransMap*)hash_search(MtmGid2State, gid, HASH_ENTER, &found);
	if (found) {
		old_status = tm->status;
		if (old_status != TRANSACTION_STATUS_ABORTED) { 
			tm->status = new_status;
		}
	} else { 
		tm->state = NULL;
		tm->status = new_status;
	}
	MtmUnlock();
	return old_status;
}

void  MtmSetCurrentTransactionCSN(csn_t csn)
{
	MTM_LOG3("Set current transaction CSN %ld", csn);
	MtmTx.csn = csn;
	MtmTx.isDistributed = true;
	MtmTx.isReplicated = true;
}


csn_t MtmGetTransactionCSN(TransactionId xid)
{
	MtmTransState* ts;
	csn_t csn;
	MtmLock(LW_SHARED);
	ts = (MtmTransState*)hash_search(MtmXid2State, &xid, HASH_FIND, NULL);
	Assert(ts != NULL);
	csn = ts->csn;
	MtmUnlock();
	return csn;
}
	
void MtmWakeUpBackend(MtmTransState* ts)
{
	if (!ts->votingCompleted) {
		MTM_TXTRACE(ts, "MtmWakeUpBackend");
		MTM_LOG3("Wakeup backed procno=%d, pid=%d", ts->procno, ProcGlobal->allProcs[ts->procno].pid);
		ts->votingCompleted = true;
		SetLatch(&ProcGlobal->allProcs[ts->procno].procLatch); 
	}
}

void MtmAbortTransaction(MtmTransState* ts)
{	
	Assert(MtmLockCount != 0); /* should be invoked with exclsuive lock */
	if (ts->status != TRANSACTION_STATUS_ABORTED) { 
		if (ts->status == TRANSACTION_STATUS_COMMITTED) { 
			elog(WARNING, "Attempt to rollback already committed transaction %d (%s)", ts->xid, ts->gid);
		} else { 
			MTM_LOG1("Rollback active transaction %d:%d (local xid %d) status %d", ts->gtid.node, ts->gtid.xid, ts->xid, ts->status);
			ts->status = TRANSACTION_STATUS_ABORTED;
			MtmAdjustSubtransactions(ts);
			if (ts->isActive) {
				ts->isActive = false;
				Assert(Mtm->nActiveTransactions != 0);
				Mtm->nActiveTransactions -= 1;
			}
		}
	}
}

/*
 * -------------------------------------------
 * HA functions
 * -------------------------------------------
 */

void MtmHandleApplyError(void)
{
	ErrorData *edata = CopyErrorData();
	switch (edata->sqlerrcode) { 
		case ERRCODE_DISK_FULL:
		case ERRCODE_INSUFFICIENT_RESOURCES:
		case ERRCODE_IO_ERROR:
		case ERRCODE_DATA_CORRUPTED:
		case ERRCODE_INDEX_CORRUPTED:
		case ERRCODE_SYSTEM_ERROR:
		case ERRCODE_INTERNAL_ERROR:
		case ERRCODE_OUT_OF_MEMORY:
			elog(WARNING, "Node is excluded from cluster because of non-recoverable error %d, %s, pid=%u",
				edata->sqlerrcode, edata->message, getpid());
			// MtmSwitchClusterMode(MTM_OUT_OF_SERVICE);
			// kill(PostmasterPid, SIGQUIT);
			break;
	}
	FreeErrorData(edata);
}

/**
 * Check status of all prepared transactions with coordinator at disabled node
 * Called only from MtmDisableNode in critical section.
 */
static void MtmPollStatusOfPreparedTransactions(int disabledNodeId)
{
	MtmTransState *ts;
	for (ts = Mtm->transListHead; ts != NULL; ts = ts->next) { 
		if (TransactionIdIsValid(ts->gtid.xid) 
			&& ts->gtid.node == disabledNodeId 
			&& ts->votedMask == 0
			&& (ts->status == TRANSACTION_STATUS_UNKNOWN || ts->status == TRANSACTION_STATUS_IN_PROGRESS)) 
		{
			Assert(ts->gid[0]);
			if (ts->status == TRANSACTION_STATUS_UNKNOWN) { 
				/* If transaction has unknown state then it is prepared at all nodes and we can commit it */
				elog(LOG, "Commit transaction %s because its coordinator is disabled and transaction is in UNKNOWN state", ts->gid);
				Assert(!IsTransactionState());
				StartTransactionCommand();
				MtmSetCurrentTransactionGID(ts->gid);
				FinishPreparedTransaction(ts->gid, true);
				CommitTransactionCommand();
				Assert(ts->status == TRANSACTION_STATUS_COMMITTED);
			} else {
				MTM_LOG1("Poll state of transaction %d (%s)", ts->xid, ts->gid);
				BIT_SET(ts->votedMask, MtmNodeId-1); /* I voted myself */
				MtmBroadcastPollMessage(ts);
			}
		} else {
			MTM_LOG2("Skip transaction %d (%s) with status %d gtid.node=%d gtid.xid=%d votedMask=%lx", ts->xid, ts->gid, ts->status, ts->gtid.node, ts->gtid.xid, ts->votedMask);
		}
	}
}

static void MtmDisableNode(int nodeId)
{
	timestamp_t now = MtmGetSystemTime();
	elog(WARNING, "Disable node %d at xlog position %lx, last status change time %d msec ago", nodeId, GetXLogInsertRecPtr(), 
		 (int)USEC_TO_MSEC(now - Mtm->nodes[nodeId-1].lastStatusChangeTime));
	BIT_SET(Mtm->disabledNodeMask, nodeId-1);
	Mtm->nodes[nodeId-1].timeline += 1;
	Mtm->nodes[nodeId-1].lastStatusChangeTime = now;
	Mtm->nodes[nodeId-1].lastHeartbeat = 0; /* defuse watchdog until first heartbeat is received */
	if (nodeId != MtmNodeId) { 
		Mtm->nLiveNodes -= 1;
	}
	MtmPollStatusOfPreparedTransactions(nodeId);
} 
	
static void MtmEnableNode(int nodeId)
{ 
	BIT_CLEAR(Mtm->disabledNodeMask, nodeId-1);
	BIT_CLEAR(Mtm->reconnectMask, nodeId-1);
	Mtm->nodes[nodeId-1].lastStatusChangeTime = MtmGetSystemTime();
	Mtm->nodes[nodeId-1].lastHeartbeat = 0; /* defuse watchdog until first heartbeat is received */
	if (nodeId != MtmNodeId) { 
		Mtm->nLiveNodes += 1;			
	}
	elog(WARNING, "Enable node %d at xlog position %lx", nodeId, GetXLogInsertRecPtr());
}

void MtmRecoveryCompleted(void)
{
	int i;
	MTM_LOG1("Recovery of node %d is completed, disabled mask=%llx, connectivity mask=%llx, live nodes=%d",
			 MtmNodeId, (long long) Mtm->disabledNodeMask, (long long) Mtm->connectivityMask, Mtm->nLiveNodes);
	MtmLock(LW_EXCLUSIVE);
	Mtm->recoverySlot = 0;
	BIT_CLEAR(Mtm->disabledNodeMask, MtmNodeId-1);
	Mtm->reconnectMask |= Mtm->connectivityMask; /* try to reestablish all connections */
	Mtm->nodes[MtmNodeId-1].lastStatusChangeTime = MtmGetSystemTime();
	for (i = 0; i < Mtm->nAllNodes; i++) { 
		Mtm->nodes[i].lastHeartbeat = 0; /* defuse watchdog until first heartbeat is received */
	}
	/* Mode will be changed to online once all logical reciever are connected */
	MtmSwitchClusterMode(MTM_CONNECTED);
	MtmUnlock();
}



/**
 * Check state of replication slots. If some of them are too much lag behind wal, then drop this slots to avoid 
 * WAL overflow
 */
static void 
MtmCheckSlots()
{
	if (MtmMaxRecoveryLag != 0 && Mtm->disabledNodeMask != 0) 
	{
		int i;
		for (i = 0; i < max_replication_slots; i++) { 
			ReplicationSlot* slot = &ReplicationSlotCtl->replication_slots[i];
			int nodeId;
			if (slot->in_use 
				&& sscanf(slot->data.name.data, MULTIMASTER_SLOT_PATTERN, &nodeId) == 1
				&& BIT_CHECK(Mtm->disabledNodeMask, nodeId-1)
				&& slot->data.confirmed_flush + MtmMaxRecoveryLag < GetXLogInsertRecPtr()) 
			{
				elog(WARNING, "Drop slot for node %d which lag %ld is larger than threshold %d", 
						 nodeId,
						 GetXLogInsertRecPtr() - slot->data.restart_lsn,
						 MtmMaxRecoveryLag);
				ReplicationSlotDrop(slot->data.name.data);
			}
		}
	}
}

static int64 MtmGetSlotLag(int nodeId)
{
	int i;
	for (i = 0; i < max_replication_slots; i++) { 
		ReplicationSlot* slot = &ReplicationSlotCtl->replication_slots[i];
		int node;
		if (slot->in_use 
			&& sscanf(slot->data.name.data, MULTIMASTER_SLOT_PATTERN, &node) == 1
			&& node == nodeId)
		{
			return GetXLogInsertRecPtr() - slot->data.confirmed_flush;
		}
	}
	return -1;
}


/*
 * This function is called by WAL sender when start sending new transaction.
 * It returns true if specified node is in recovery mode. In this case we should send all transactions from WAL, 
 * not only coordinated by self node as in normal mode.
 */
bool MtmIsRecoveredNode(int nodeId)
{
	if (BIT_CHECK(Mtm->disabledNodeMask, nodeId-1)) { 
		if (!MtmIsRecoverySession) { 
			elog(ERROR, "Node %d is marked as disabled but is not in recovery mode", nodeId);
		}
		return true;
	} else { 
		MtmIsRecoverySession = false; /* recovery is completed */
		return false;
	}
}


bool MtmRecoveryCaughtUp(int nodeId, XLogRecPtr slotLSN)
{
	bool caughtUp = false;
	MtmLock(LW_EXCLUSIVE);
	if (MtmIsRecoveredNode(nodeId)) { 
		XLogRecPtr walLSN = GetXLogInsertRecPtr();
		if (slotLSN == walLSN && Mtm->nActiveTransactions == 0) {
			if (BIT_CHECK(Mtm->nodeLockerMask, nodeId-1)) { 
				MTM_LOG1("Node %d is caught-up", nodeId);	
				BIT_CLEAR(Mtm->walSenderLockerMask, MyWalSnd - WalSndCtl->walsnds);
				BIT_CLEAR(Mtm->nodeLockerMask, nodeId-1);
				Mtm->nLockers -= 1;
			} else { 
				MTM_LOG1("%d: node %d is caugth-up without locking cluster", MyProcPid, nodeId);	
				/* We are lucky: caugth-up without locking cluster! */
			}
			MtmEnableNode(nodeId);
			Mtm->nConfigChanges += 1;
			caughtUp = true;
		} else if (!BIT_CHECK(Mtm->nodeLockerMask, nodeId-1)
				   && slotLSN + MtmMinRecoveryLag > walLSN) 
		{ 
			/*
			 * Wal sender almost catched up.
			 * Lock cluster preventing new transaction to start until wal is completely replayed.
			 * We have to maintain two bitmasks: one is marking wal sender, another - correspondent nodes. 
			 * Is there some better way to establish mapping between nodes ad WAL-seconder?
			 */
			MTM_LOG1("Node %d is almost caught-up: slot position %lx, WAL position %lx, active transactions %d", 
				 nodeId, slotLSN, walLSN, Mtm->nActiveTransactions);
			Assert(MyWalSnd != NULL); /* This function is called by WAL-sender, so it should not be NULL */
			BIT_SET(Mtm->nodeLockerMask, nodeId-1);
			BIT_SET(Mtm->walSenderLockerMask, MyWalSnd - WalSndCtl->walsnds);
			Mtm->nLockers += 1;
		} else { 
			MTM_LOG2("Continue recovery of node %d, slot position %lx, WAL position %lx, WAL sender position %lx, lockers %d, active transactions %d", nodeId, slotLSN, walLSN, MyWalSnd->sentPtr, Mtm->nLockers, Mtm->nActiveTransactions);
		}
	}
	MtmUnlock();
	return caughtUp;
}

void MtmSwitchClusterMode(MtmNodeStatus mode)
{
	Mtm->status = mode;
	Mtm->nodes[MtmNodeId-1].lastStatusChangeTime = MtmGetSystemTime();
	MTM_LOG1("Switch to %s mode", MtmNodeStatusMnem[mode]);
	/* ??? Something else to do here? */
}


/*
 * If there are recovering nodes which are catching-up WAL, check the status and prevent new transaction from commit to give
 * WAL-sender a chance to catch-up WAL, completely synchronize replica and switch it to normal mode.
 * This function is called before transaction prepare with multimaster lock set.
 */
static void 
MtmCheckClusterLock()
{	
	timestamp_t delay = MIN_WAIT_TIMEOUT;
	while (true)
	{
		nodemask_t mask = Mtm->walSenderLockerMask;
		if (mask != 0) {
			if (Mtm->nActiveTransactions == 0) { 
				XLogRecPtr currLogPos = GetXLogInsertRecPtr();
				int i;
				for (i = 0; mask != 0; i++, mask >>= 1) { 
					if (mask & 1) { 
						if (WalSndCtl->walsnds[i].sentPtr != currLogPos) {
							/* recovery is in progress */
							break;
						} else { 
							/* recovered replica catched up with master */
							MTM_LOG1("WAL-sender %d complete recovery", i);
							BIT_CLEAR(Mtm->walSenderLockerMask, i);
						}
					}
				}
			}
			if (mask != 0) { 
				/* some "almost catch-up" wal-senders are still working. */
				/* Do not start new transactions until them are completed. */
				MtmUnlock();
				MtmSleep(delay);
				if (delay*2 <= MAX_WAIT_TIMEOUT) { 
					delay *= 2;
				}
				MtmLock(LW_EXCLUSIVE);
				continue;
			} else {  
				/* All lockers are synchronized their logs */
				/* Remove lock and mark them as rceovered */
				MTM_LOG1("Complete recovery of %d nodes (node mask %lx)", Mtm->nLockers, (long) Mtm->nodeLockerMask);
				Assert(Mtm->walSenderLockerMask == 0);
				Assert((Mtm->nodeLockerMask & Mtm->disabledNodeMask) == Mtm->nodeLockerMask);
				Mtm->disabledNodeMask &= ~Mtm->nodeLockerMask;
				Mtm->nLiveNodes += Mtm->nLockers;
				Mtm->nLockers = 0;
				Mtm->nodeLockerMask = 0;
				MtmCheckQuorum();
			}
		}
		break;
	}
}	

/**
 * Build internode connectivity mask. 1 - means that node is disconnected.
 */
static bool 
MtmBuildConnectivityMatrix(nodemask_t* matrix, bool nowait)
{
	int i, j, n = Mtm->nAllNodes;
	bool changed = false;

	for (i = 0; i < n; i++) { 
		if (i+1 != MtmNodeId) { 
			void* data = RaftableGet(psprintf("node-mask-%d", i+1), NULL, NULL, nowait);
			if (data == NULL) { 
				return false;
			}
			matrix[i] = *(nodemask_t*)data;
		} else { 
			matrix[i] = Mtm->connectivityMask;
		}

		if (lastKnownMatrix[i] != matrix[i])
		{
			changed = true;
			lastKnownMatrix[i] = matrix[i];
		}
	}

	/* Print matrix if changed */
	if (changed)
	{
		fprintf(stderr, "Connectivity matrix:\n");
		for (i = 0; i < n; i++)
		{
			for (j = 0; j < n; j++)
				putc(BIT_CHECK(matrix[i], j) ? 'X' : '+', stderr);
			putc('\n', stderr);
		}
		fputs("-----------------------\n", stderr);
	}

	/* make matrix symetric: required for Bron–Kerbosch algorithm */
	for (i = 0; i < n; i++) { 
		for (j = 0; j < i; j++) { 
			matrix[i] |= ((matrix[j] >> i) & 1) << j;
			matrix[j] |= ((matrix[i] >> j) & 1) << i;
		}
		matrix[i] &= ~((nodemask_t)1 << i);
	}

	return true;
}


/**
 * Build connectivity graph, find clique in it and extend disabledNodeMask by nodes not included in clique.
 * This function returns false if current node is excluded from cluster, true otherwise
 */
bool MtmRefreshClusterStatus(bool nowait, int testNodeId)
{
	nodemask_t mask, clique, disabled, enabled;
	nodemask_t matrix[MAX_NODES];
	MtmTransState *ts;
	int clique_size;
	int i;

	if (!MtmBuildConnectivityMatrix(matrix, nowait)) { 
		/* RAFT is not available */
		return false;
	}

	clique = MtmFindMaxClique(matrix, Mtm->nAllNodes, &clique_size);

	if ( clique == (~Mtm->disabledNodeMask & (((nodemask_t)1 << Mtm->nAllNodes)-1)) ) 
		/* Nothing is changed */
		return false;

	if (clique_size >= Mtm->nAllNodes/2+1) { /* have quorum */
		fprintf(stderr, "Old mask: ");
		for (i = 0; i <  Mtm->nAllNodes; i++) { 
			putc(BIT_CHECK(Mtm->disabledNodeMask, i) ? '-' : '+', stderr);
		}
		putc('\n', stderr);
		fprintf(stderr, "New mask: ");
		for (i = 0; i <  Mtm->nAllNodes; i++) { 
			putc(BIT_CHECK(clique, i) ? '+' : '-', stderr);
		}
		putc('\n', stderr);

		MTM_LOG1("Find clique %lx, disabledNodeMask %lx", (long) clique, (long) Mtm->disabledNodeMask);
		MtmLock(LW_EXCLUSIVE);
		disabled = ~clique & (((nodemask_t)1 << Mtm->nAllNodes)-1) & ~Mtm->disabledNodeMask; /* new disabled nodes mask */
		
		if (disabled) { 
			timestamp_t now = MtmGetSystemTime();
			for (i = 0, mask = disabled; mask != 0; i++, mask >>= 1) {
				if (mask & 1) { 
					if (Mtm->nodes[i].lastStatusChangeTime + MSEC_TO_USEC(MtmNodeDisableDelay) < now) {
						MtmDisableNode(i+1);
					}
				}
			}
		}		
		enabled = clique & Mtm->disabledNodeMask; /* new enabled nodes mask */		
		if (testNodeId != 0 && BIT_CHECK(enabled, testNodeId-1)) { 
			MtmEnableNode(testNodeId);
		}
//		Mtm->reconnectMask |= clique & Mtm->disabledNodeMask; /* new enabled nodes mask */		

		if (disabled|enabled) { 
			MtmCheckQuorum();
			
			/* Interrupt voting for active transaction and abort them */
			for (ts = Mtm->transListHead; ts != NULL; ts = ts->next) { 
				MTM_LOG3("Active transaction gid='%s', coordinator=%d, xid=%d, status=%d, gtid.xid=%d",
						 ts->gid, ts->gtid.node, ts->xid, ts->status, ts->gtid.xid);
				if (MtmIsCoordinator(ts)) { 
					if (!ts->votingCompleted && disabled != 0 && ts->status != TRANSACTION_STATUS_ABORTED) {
						MtmAbortTransaction(ts);
						MtmWakeUpBackend(ts);
					}
				}
			}
		}
		MtmUnlock();
		if (BIT_CHECK(Mtm->disabledNodeMask, MtmNodeId-1)) { 
			if (Mtm->status == MTM_ONLINE) {
				/* I was excluded from cluster:( */
				MtmSwitchClusterMode(MTM_OFFLINE);
			}
		} else if (Mtm->status == MTM_OFFLINE) {
			/* Should we somehow restart logical receivers? */ 			
			MtmStartRecovery();
		}
	} else { 
		MTM_LOG1("Clique %lx has no quorum", (long) clique);
		MtmSwitchClusterMode(MTM_IN_MINORITY);
	}
	return true;
}

void MtmCheckQuorum(void)
{
	Mtm->nConfigChanges += 1;
	if (Mtm->nLiveNodes < Mtm->nAllNodes/2+1) {
		if (Mtm->status == MTM_ONLINE) { /* out of quorum */
			elog(WARNING, "Node is in minority: disabled mask %lx", (long) Mtm->disabledNodeMask);
			MtmSwitchClusterMode(MTM_IN_MINORITY);
		}
	} else {
		if (Mtm->status == MTM_IN_MINORITY) { 
			MTM_LOG1("Node is in majority: disabled mask %lx", (long) Mtm->disabledNodeMask);
			MtmSwitchClusterMode(MTM_ONLINE);
		}
	}
}
			
void MtmOnNodeDisconnect(int nodeId)
{ 
	if (BIT_CHECK(Mtm->disabledNodeMask, nodeId-1))
	{
		/* Node is already disabled */
		return;
	}
	if (Mtm->nodes[nodeId-1].lastStatusChangeTime + MSEC_TO_USEC(MtmNodeDisableDelay) > MtmGetSystemTime()) 
	{ 
		/* Avoid false detection of node failure and prevent node status blinking */
		return;
	}
	MtmLock(LW_EXCLUSIVE);
	BIT_SET(Mtm->connectivityMask, nodeId-1);
	BIT_SET(Mtm->reconnectMask, nodeId-1);
	MTM_LOG1("Disconnect node %d connectivity mask %llx", nodeId, (long long) Mtm->connectivityMask);
	MtmUnlock();

	if (!RaftableSet(psprintf("node-mask-%d", MtmNodeId), &Mtm->connectivityMask, sizeof Mtm->connectivityMask, false))
	{
		elog(WARNING, "Disable node which is in minority according to RAFT");
		MtmLock(LW_EXCLUSIVE);
		if (Mtm->status == MTM_ONLINE) { 
			MtmSwitchClusterMode(MTM_IN_MINORITY);
		}
		MtmUnlock();
		return;
	}

	MtmSleep(MSEC_TO_USEC(MtmHeartbeatSendTimeout));
#if 0
	if (!MtmUseRaftable) 
	{
		MtmLock(LW_EXCLUSIVE);
		if (!BIT_CHECK(Mtm->disabledNodeMask, nodeId-1)) { 
			MtmTransState *ts;

			MtmDisableNode(nodeId);
			MtmCheckQuorum();
			/* Interrupt voting for active transaction and abort them */
			for (ts = Mtm->transListHead; ts != NULL; ts = ts->next) { 
				if (MtmIsCoordinator(ts)) { 
					if (!ts->votingCompleted && ts->status != TRANSACTION_STATUS_ABORTED) {
						MtmAbortTransaction(ts);
						MtmWakeUpBackend(ts);
					}
				}
			}
		}
		MtmUnlock();
<<<<<<< HEAD
	} 
	else 
#endif
	{ 
=======
	} else {
>>>>>>> df085fc2
		MtmRefreshClusterStatus(false, 0);
    }
}

void MtmOnNodeConnect(int nodeId)
{
	MtmLock(LW_EXCLUSIVE);	
	BIT_CLEAR(Mtm->connectivityMask, nodeId-1);
	BIT_CLEAR(Mtm->reconnectMask, nodeId-1);
	MtmUnlock();

	MTM_LOG1("Reconnect node %d, connectivityMask=%llx", nodeId, (long long) Mtm->connectivityMask);
	RaftableSet(psprintf("node-mask-%d", MtmNodeId), &Mtm->connectivityMask, sizeof Mtm->connectivityMask, false); 
}



/*
 * -------------------------------------------
 * Node initialization
 * -------------------------------------------
 */


static HTAB* 
MtmCreateXidMap(void)
{
	HASHCTL info;
	HTAB* htab;
	Assert(MtmMaxNodes > 0);
	memset(&info, 0, sizeof(info));
	info.keysize = sizeof(TransactionId);
	info.entrysize = sizeof(MtmTransState) + (MtmMaxNodes-1)*sizeof(TransactionId);
	htab = ShmemInitHash(
		"MtmXid2State",
		MTM_HASH_SIZE, MTM_HASH_SIZE,
		&info,
		HASH_ELEM | HASH_BLOBS
	);
	return htab;
}

static HTAB* 
MtmCreateGidMap(void)
{
	HASHCTL info;
	HTAB* htab;
	memset(&info, 0, sizeof(info));
	info.keysize = MULTIMASTER_MAX_GID_SIZE;
	info.entrysize = sizeof(MtmTransMap);
	htab = ShmemInitHash(
		"MtmGid2State",
		MTM_MAP_SIZE, MTM_MAP_SIZE,
		&info,
		HASH_ELEM 
	);
	return htab;
}

static HTAB* 
MtmCreateLocalTableMap(void)
{
	HASHCTL info;
	HTAB* htab;
	memset(&info, 0, sizeof(info));
	info.keysize = sizeof(Oid);
	htab = ShmemInitHash(
		"MtmLocalTables",
		MULTIMASTER_MAX_LOCAL_TABLES, MULTIMASTER_MAX_LOCAL_TABLES,
		&info,
		0 
	);
	return htab;
}

static void MtmMakeRelationLocal(Oid relid)
{
	if (OidIsValid(relid)) { 
		MtmLock(LW_EXCLUSIVE);		
		hash_search(MtmLocalTables, &relid, HASH_ENTER, NULL);
		MtmUnlock();		
	}
}	


void MtmMakeTableLocal(char* schema, char* name)
{
	RangeVar* rv = makeRangeVar(schema, name, -1);
	Oid relid = RangeVarGetRelid(rv, NoLock, true);
	MtmMakeRelationLocal(relid);
}


typedef struct { 
	NameData schema;
	NameData name;
} MtmLocalTablesTuple;

static void MtmLoadLocalTables(void)
{
	RangeVar	   *rv;
	Relation		rel;
	SysScanDesc		scan;
	HeapTuple		tuple;

	Assert(IsTransactionState());

	rv = makeRangeVar(MULTIMASTER_SCHEMA_NAME, MULTIMASTER_LOCAL_TABLES_TABLE, -1);
	rel = heap_openrv_extended(rv, RowExclusiveLock, true);
	if (rel != NULL) { 
		scan = systable_beginscan(rel, 0, true, NULL, 0, NULL);
		
		while (HeapTupleIsValid(tuple = systable_getnext(scan)))
		{
			MtmLocalTablesTuple	*t = (MtmLocalTablesTuple*) GETSTRUCT(tuple);
			MtmMakeTableLocal(NameStr(t->schema), NameStr(t->name));
		}

		systable_endscan(scan);
		heap_close(rel, RowExclusiveLock);
	}
}
	
static void MtmRaftableInitialize()
{
	int i;

	for (i = 0; i < MtmNodes; i++)
	{
		int port = MtmConnections[i].raftablePort;
		if (port == 0) {
			port = MtmRaftablePort + i;
		}
		raftable_peer(i, MtmConnections[i].hostName, port);
	}
	raftable_start(MtmNodeId - 1);
}

static void MtmCheckControlFile(void)
{
	char controlFilePath[MAXPGPATH];
	char buf[MULTIMASTER_MAX_CTL_STR_SIZE];
	FILE* f;
	snprintf(controlFilePath, MAXPGPATH, "%s/global/mmts_control", DataDir);
	f = fopen(controlFilePath, "r");
	if (f != NULL && fgets(buf, sizeof buf, f)) {
		char* sep = strchr(buf, ':');
		if (sep == NULL) {
			elog(FATAL, "File mmts_control doesn't contain cluster name");
		}
		*sep = '\0';
		if (strcmp(buf, MtmClusterName) != 0) { 
			elog(FATAL, "Database belongs to some other cluster %s rather than %s", buf, MtmClusterName);
		}
		if (sscanf(sep+1, "%d", &Mtm->donorNodeId) != 1) { 
			elog(FATAL, "File mmts_control doesn't contain node id");
		}
		fclose(f);
	} else { 
		if (f != NULL) { 
			fclose(f);
		}
		f = fopen(controlFilePath, "w");
		if (f == NULL) { 
			elog(FATAL, "Failed to create mmts_control file: %m");
		}
		Mtm->donorNodeId = -1;
		fprintf(f, "%s:%d\n", MtmClusterName, Mtm->donorNodeId);
		fclose(f);
	}
}

static void MtmInitialize()
{
	bool found;
	int i;

	LWLockAcquire(AddinShmemInitLock, LW_EXCLUSIVE);
	Mtm = (MtmState*)ShmemInitStruct(MULTIMASTER_NAME, sizeof(MtmState) + sizeof(MtmNodeInfo)*(MtmMaxNodes-1), &found);
	if (!found)
	{
		Mtm->status = MTM_INITIALIZATION;
		Mtm->recoverySlot = 0;
		Mtm->locks = GetNamedLWLockTranche(MULTIMASTER_NAME);
		Mtm->csn = MtmGetCurrentTime();
		Mtm->lastCsn = INVALID_CSN;
		Mtm->oldestXid = FirstNormalTransactionId;
        Mtm->nLiveNodes = MtmNodes;
        Mtm->nAllNodes = MtmNodes;
		Mtm->disabledNodeMask = 0;
		Mtm->connectivityMask = 0;
		Mtm->pglogicalNodeMask = 0;
		Mtm->walSenderLockerMask = 0;
		Mtm->nodeLockerMask = 0;
		Mtm->reconnectMask = 0;
		Mtm->nLockers = 0;
		Mtm->nActiveTransactions = 0;
		Mtm->votingTransactions = NULL;
        Mtm->transListHead = NULL;
        Mtm->transListTail = &Mtm->transListHead;		
        Mtm->nReceivers = 0;
		Mtm->timeShift = 0;		
		Mtm->transCount = 0;
		Mtm->gcCount = 0;
		Mtm->nConfigChanges = 0;
		Mtm->recoveryCount = 0;
		Mtm->localTablesHashLoaded = false;
		Mtm->inject2PCError = 0;
		Mtm->sendQueue = NULL;
		Mtm->freeQueue = NULL;
		for (i = 0; i < MtmNodes; i++) {
			Mtm->nodes[i].oldestSnapshot = 0;
			Mtm->nodes[i].disabledNodeMask = 0;
			Mtm->nodes[i].connectivityMask = 0;
			Mtm->nodes[i].lockGraphUsed = 0;
			Mtm->nodes[i].lockGraphAllocated = 0;
			Mtm->nodes[i].lockGraphData = NULL;
			Mtm->nodes[i].transDelay = 0;
			Mtm->nodes[i].lastStatusChangeTime = MtmGetSystemTime();
			Mtm->nodes[i].con = MtmConnections[i];
			Mtm->nodes[i].flushPos = 0;
			Mtm->nodes[i].lastHeartbeat = 0;
			Mtm->nodes[i].restartLsn = 0;
			Mtm->nodes[i].originId = InvalidRepOriginId;
			Mtm->nodes[i].timeline = 0;
		}
		PGSemaphoreCreate(&Mtm->sendSemaphore);
		PGSemaphoreReset(&Mtm->sendSemaphore);
		SpinLockInit(&Mtm->spinlock);
		BgwPoolInit(&Mtm->pool, MtmExecutor, MtmDatabaseName, MtmDatabaseUser, MtmQueueSize, MtmWorkers);
		RegisterXactCallback(MtmXactCallback, NULL);
		MtmTx.snapshot = INVALID_CSN;
		MtmTx.xid = InvalidTransactionId;		
	}
	MtmXid2State = MtmCreateXidMap();
	MtmGid2State = MtmCreateGidMap();
	MtmLocalTables = MtmCreateLocalTableMap();
    MtmDoReplication = true;
	TM = &MtmTM;
	LWLockRelease(AddinShmemInitLock);

	MtmCheckControlFile();
}

static void 
MtmShmemStartup(void)
{
	if (PreviousShmemStartupHook) {
		PreviousShmemStartupHook();
	}
	MtmInitialize();
}

void MtmUpdateNodeConnectionInfo(MtmConnectionInfo* conn, char const* connStr)
{
	char const* host;
	char const* end;
	int         hostLen;
	char*       port;
	int         connStrLen = (int)strlen(connStr);

	if (connStrLen >= MULTIMASTER_MAX_CONN_STR_SIZE) {
		elog(ERROR, "Too long (%d) connection string '%s': limit is %d", 
			 connStrLen, connStr, MULTIMASTER_MAX_CONN_STR_SIZE-1);
	}
	strcpy(conn->connStr, connStr);

	host = strstr(connStr, "host=");
	if (host == NULL) {
		elog(ERROR, "Host not specified in connection string: '%s'", connStr);
	}
	host += 5;
	for (end = host; *end != ' ' && *end != '\0'; end++);
	hostLen = end - host;
	if (hostLen >= MULTIMASTER_MAX_HOST_NAME_SIZE) {
		elog(ERROR, "Too long (%d) host name '%.*s': limit is %d", 
			 hostLen, hostLen, host, MULTIMASTER_MAX_HOST_NAME_SIZE-1);
	}
	memcpy(conn->hostName, host, hostLen);
	conn->hostName[hostLen] = '\0';

	port = strstr(connStr, "raftport=");
	if (port != NULL) {
		int n;
		if (sscanf(port+9, "%d%n", &conn->raftablePort, &n) != 1) { 
			elog(ERROR, "Invalid raftable port: %s", port+9);
		}
		n += 9;
	} else { 
		conn->raftablePort = 0;
	}

	port = strstr(connStr, "arbiterport=");
	if (port != NULL) {
		int n;
		if (sscanf(port+12, "%d%n", &conn->arbiterPort, &n) != 1) { 
			elog(ERROR, "Invalid arbiter port: %s", port+12);
		}
		n += 12;
	} else { 
		conn->arbiterPort = 0;
	}
}

static void MtmSplitConnStrs(void)
{
	int i;
	char* copy =  pstrdup(MtmConnStrs);
    char* connStr = copy;
    char* connStrEnd = connStr + strlen(connStr);

	for (i = 0; connStr < connStrEnd; i++) { 
		char* p = strchr(connStr, ',');
        if (p == NULL) { 
            p = connStrEnd;
        }
		connStr = p + 1;
	}
	if (i > MAX_NODES) { 
		elog(ERROR, "Multimaster with more than %d nodes is not currently supported", MAX_NODES);
	}
	if (MtmNodeId > i) {
		elog(ERROR, "Multimaster node id %d is out of range [%d..%d]", MtmNodeId, 1, i);
	}
	if (i < 2) { 
        elog(ERROR, "Multimaster should have at least two nodes");
	}	
	if (MtmMaxNodes == 0) {
		MtmMaxNodes = i;
	} else if (MtmMaxNodes < i) { 
        elog(ERROR, "More than %d nodes are specified", MtmMaxNodes);
	}			
	MtmNodes = i;
	MtmConnections = (MtmConnectionInfo*)palloc(MtmMaxNodes*sizeof(MtmConnectionInfo));
	connStr = copy;

	for (i = 0; connStr < connStrEnd; i++) { 
        char* p = strchr(connStr, ',');
        if (p == NULL) { 
            p = connStrEnd;
        }
		*p = '\0';

		MtmUpdateNodeConnectionInfo(&MtmConnections[i], connStr);

		if (i+1 == MtmNodeId) {
			char* dbName = strstr(connStr, "dbname="); // XXX: shoud we care about string 'itisnotdbname=xxx'?
			char* dbUser = strstr(connStr, "user=");
			char* end;
			size_t len;

			if (dbName == NULL)
				elog(ERROR, "Database is not specified in connection string: '%s'", connStr);

			if (dbUser == NULL)
			{
				char *errstr;
				const char *username = get_user_name(&errstr);
				if (!username)
					elog(FATAL, "Database user is not specified in connection string '%s', fallback failed: %s", connStr, errstr);
				else
					elog(WARNING, "Database user is not specified in connection string '%s', fallback to '%s'", connStr, username);
				MtmDatabaseUser = pstrdup(username);
			}
			else
			{
				dbUser += 5;
				end = strchr(dbUser, ' ');
				if (!end) end = strchr(dbUser, '\0');
				Assert(end != NULL);
				len = end - dbUser;
				MtmDatabaseUser = pnstrdup(dbUser, len);
			}

			dbName += 7;
			end = strchr(dbName, ' ');
			if (!end) end = strchr(dbName, '\0');
			Assert(end != NULL);
			len = end - dbName;
			MtmDatabaseName = pnstrdup(dbName, len);
		}
		connStr = p + 1;
    }
	pfree(copy);
}		

static bool ConfigIsSane(void)
{
	bool ok = true;

	if (DefaultXactIsoLevel != XACT_REPEATABLE_READ)
	{
		elog(WARNING, "multimaster requires default_transaction_isolation = 'repeatable read'");
		ok = false;
	}

	if (MtmMaxNodes < 1)
	{
		elog(WARNING, "multimaster requires multimaster.max_nodes > 0");
		ok = false;
	}

	if (max_prepared_xacts < 1)
	{
		elog(WARNING,
			 "multimaster requires max_prepared_transactions > 0, "
			 "because all transactions are implicitly two-phase");
		ok = false;
	}

	{
		int workers_required = 2 * MtmMaxNodes + MtmWorkers + 1;
		if (max_worker_processes < workers_required)
		{
			elog(WARNING,
				 "multimaster requires max_worker_processes >= %d",
				 workers_required);
			ok = false;
		}
	}

	if (wal_level != WAL_LEVEL_LOGICAL)
	{
		elog(WARNING,
			 "multimaster requires wal_level = 'logical', "
			 "because it is build on top of logical replication");
		ok = false;
	}

	if (max_wal_senders < MtmMaxNodes)
	{
		elog(WARNING,
			 "multimaster requires max_wal_senders >= %d (multimaster.max_nodes), ",
			 MtmMaxNodes);
		ok = false;
	}

	if (max_replication_slots < MtmMaxNodes)
	{
		elog(WARNING,
			 "multimaster requires max_replication_slots >= %d (multimaster.max_nodes), ",
			 MtmMaxNodes);
		ok = false;
	}

	return ok;
}

void
_PG_init(void)
{
	/*
	 * In order to create our shared memory area, we have to be loaded via
	 * shared_preload_libraries.  If not, fall out without hooking into any of
	 * the main system.  (We don't throw error here because it seems useful to
	 * allow the cs_* functions to be created even when the
	 * module isn't active.  The functions must protect themselves against
	 * being called then, however.)
	 */
	if (!process_shared_preload_libraries_in_progress)
		return;

	DefineCustomIntVariable(
		"multimaster.heartbeat_send_timeout", 
		"Timeout in milliseconds of sending heartbeat messages",
		"Period of broadcasting heartbeat messages by arbiter to all nodes",
		&MtmHeartbeatSendTimeout,
		1000,
		1,
		INT_MAX,
		PGC_BACKEND,
		0,
		NULL,
		NULL,
		NULL
	);

	DefineCustomIntVariable(
		"multimaster.heartbeat_recv_timeout", 
		"Timeout in milliseconds of receiving heartbeat messages",
		"If no heartbeat message is received from node within this period, it assumed to be dead",
		&MtmHeartbeatRecvTimeout,
		10000,
		1,
		INT_MAX,
		PGC_BACKEND,
		0,
		NULL,
		NULL,
		NULL
	);

	DefineCustomIntVariable(
		"multimaster.gc_period",
		"Number of distributed transactions after which garbage collection is started",
		"Multimaster is building xid->csn hash map which has to be cleaned to avoid hash overflow. This parameter specifies interval of invoking garbage collector for this map",
		&MtmGcPeriod,
		MTM_HASH_SIZE/10,
		1,
	    INT_MAX,
		PGC_BACKEND,
		0,
		NULL,
		NULL,
		NULL
	);

	DefineCustomIntVariable(
		"multimaster.max_nodes",
		"Maximal number of cluster nodes",
		"This parameters allows to add new nodes to the cluster, default value 0 restricts number of nodes to one specified in multimaster.conn_strings",
		&MtmMaxNodes,
		0,
		0,
		MAX_NODES,
		PGC_POSTMASTER,
		0,
		NULL,
		NULL,
		NULL
	);
	DefineCustomIntVariable(
		"multimaster.trans_spill_threshold",
		"Maximal size (Mb) of transaction after which transaction is written to the disk",
		NULL,
		&MtmTransSpillThreshold,
		1000, /* 1Gb */
		0,
		INT_MAX,
		PGC_BACKEND,
		0,
		NULL,
		NULL,
		NULL
	);

	DefineCustomIntVariable(
		"multimaster.twopc_min_timeout",
		"Minamal amount of time (milliseconds) to wait 2PC confirmation from all nodes",
		"Timeout for 2PC is calculated as MAX(prepare_time*twopc_prepare_ratio/100,twopc_min_timeout)",
		&Mtm2PCMinTimeout,
		10000, /* 10 seconds */
		0,
		INT_MAX,
		PGC_BACKEND,
		0,
		NULL,
		NULL,
		NULL
	);

	DefineCustomIntVariable(
		"multimaster.twopc_prepare_ratio",
		"Percent of prepare time for maximal time of second phase of two-pahse commit",
		"Timeout for 2PC is calculated as MAX(prepare_time*2pc_prepare_ratio/100,2pc_min_timeout)",
		&Mtm2PCPrepareRatio,
		1000, /* 10 times */
		0,
		INT_MAX,
		PGC_BACKEND,
		0,
		NULL,
		NULL,
		NULL
	);



	DefineCustomIntVariable(
		"multimaster.node_disable_delay",
		"Minimal amount of time (msec) between node status change",
		"This delay is used to avoid false detection of node failure and to prevent blinking of node status node",
		&MtmNodeDisableDelay,
		2000,
		1,
		INT_MAX,
		PGC_BACKEND,
		0,
		NULL,
		NULL,
		NULL
	);

	DefineCustomIntVariable(
		"multimaster.min_recovery_lag",
		"Minimal lag of WAL-sender performing recovery after which cluster is locked until recovery is completed",
		"When wal-sender almost catch-up WAL current position we need to stop 'Achilles tortile competition' and "
		"temporary stop commit of new transactions until node will be completely repared",
		&MtmMinRecoveryLag,
		100000,
		1,
		INT_MAX,
		PGC_BACKEND,
		0,
		NULL,
		NULL,
		NULL
	);

	DefineCustomIntVariable(
		"multimaster.max_recovery_lag",
		"Maximal lag of replication slot of failed node after which this slot is dropped to avoid transaction log overflow",
		"Dropping slot makes it not possible to recover node using logical replication mechanism, it will be ncessary to completely copy content of some other nodes " 
		"using basebackup or similar tool. Zero value of parameter disable dropping slot.",
		&MtmMaxRecoveryLag,
		100000000,
		0,
		INT_MAX,
		PGC_BACKEND,
		0,
		NULL,
		NULL,
		NULL
	);

	DefineCustomBoolVariable(
		"multimaster.use_raftable",
		"Use raftable plugin for internode communication",
		NULL,
		&MtmUseRaftable,
		true,
		PGC_BACKEND,
		0,
		NULL,
		NULL,
		NULL
	);

	DefineCustomBoolVariable(
		"multimaster.ignore_tables_without_pk",
		"Do not replicate tables withpout primary key",
		NULL,
		&MtmIgnoreTablesWithoutPk,
		false,
		PGC_BACKEND,
		0,
		NULL,
		NULL,
		NULL
	);

	DefineCustomBoolVariable(
		"multimaster.use_dtm",
		"Use distributed transaction manager",
		NULL,
		&MtmUseDtm,
		true,
		PGC_BACKEND,
		0,
		NULL,
		NULL,
		NULL
	);

	DefineCustomBoolVariable(
		"multimaster.preserve_commit_order",
		"Transactions from one node will be committed in same order al all nodes",
		NULL,
		&MtmPreserveCommitOrder,
		true,
		PGC_BACKEND,
		0,
		NULL,
		NULL,
		NULL
	);

	DefineCustomBoolVariable(
		"multimaster.volkswagen_mode",
		"Pretend to be normal postgres. This means skip some NOTICE's and use local sequences. Default false.",
		NULL,
		&MtmVolksWagenMode,
		false,
		PGC_BACKEND,
		0,
		NULL,
		NULL,
		NULL
	);

	DefineCustomIntVariable(
		"multimaster.workers",
		"Number of multimaster executor workers",
		NULL,
		&MtmWorkers,
		8,
		1,
		INT_MAX,
		PGC_BACKEND,
		0,
		NULL,
		NULL,
		NULL
	);

	DefineCustomIntVariable(
		"multimaster.max_workers",
		"Maximal number of multimaster dynamic executor workers",
		NULL,
		&MtmMaxWorkers,
		100,
		0,
		INT_MAX,
		PGC_BACKEND,
		0,
		NULL,
		NULL,
		NULL
	);

	DefineCustomIntVariable(
		"multimaster.vacuum_delay",
		"Minimal age of records which can be vacuumed (seconds)",
		NULL,
		&MtmVacuumDelay,
		1,
		1,
		INT_MAX,
		PGC_BACKEND,
		0,
		NULL,
		NULL,
		NULL
	);

	DefineCustomIntVariable(
		"multimaster.queue_size",
		"Multimaster queue size",
		NULL,
		&MtmQueueSize,
		256*1024*1024,
	    1024*1024,
		INT_MAX,
		PGC_BACKEND,
		0,
		NULL,
		NULL,
		NULL
	);

	DefineCustomIntVariable(
		"multimaster.arbiter_port",
		"Base value for assigning arbiter ports",
		NULL,
		&MtmArbiterPort,
		54320,
	    0,
		INT_MAX,
		PGC_BACKEND,
		0,
		NULL,
		NULL,
		NULL
	);

	DefineCustomIntVariable(
		"multimaster.raftable_port",
		"Base value for assigning raftable ports",
		NULL,
		&MtmRaftablePort,
		6543,
	    0,
		INT_MAX,
		PGC_BACKEND,
		0,
		NULL,
		NULL,
		NULL
	);

	DefineCustomStringVariable(
		"multimaster.conn_strings",
		"Multimaster node connection strings separated by commas, i.e. 'replication=database dbname=postgres host=localhost port=5001,replication=database dbname=postgres host=localhost port=5002'",
		NULL,
		&MtmConnStrs,
		"",
		PGC_BACKEND, /* context */
		0,           /* flags */
		NULL,        /* GucStringCheckHook check_hook */
		NULL,        /* GucStringAssignHook assign_hook */
		NULL         /* GucShowHook show_hook */
	);
    
	DefineCustomStringVariable(
		"multimaster.cluster_name",
		"Name of the cluster",
		NULL,
		&MtmClusterName,
		"mmts",
		PGC_BACKEND, /* context */
		0,           /* flags */
		NULL,        /* GucStringCheckHook check_hook */
		NULL,        /* GucStringAssignHook assign_hook */
		NULL         /* GucShowHook show_hook */
	);
    
	DefineCustomIntVariable(
		"multimaster.node_id",
		"Multimaster node ID",
		NULL,
		&MtmNodeId,
		INT_MAX,
		1,
		INT_MAX,
		PGC_BACKEND,
		0,
		NULL,
		NULL,
		NULL
	);

	DefineCustomIntVariable(
		"multimaster.connect_timeout",
		"Multimaster nodes connect timeout",
		"Interval in milliseconds for establishing connection with cluster node",
		&MtmConnectTimeout,
		10000, /* 10 seconds */
		1,
		INT_MAX,
		PGC_BACKEND,
		0,
		NULL,
		NULL,
		NULL
	);

	DefineCustomIntVariable(
		"multimaster.reconnect_timeout",
		"Multimaster nodes reconnect timeout",
		"Interval in milliseconds for establishing connection with cluster node",
		&MtmReconnectTimeout,
		5000, /* 5 seconds */
		1,
		INT_MAX,
		PGC_BACKEND,
		0,
		NULL,
		NULL,
		NULL
	);

	if (!ConfigIsSane()) {
		elog(ERROR, "Multimaster config is insane, refusing to work");
	}

	/* This will also perform some checks on connection strings */
	MtmSplitConnStrs();

    MtmStartReceivers();

	/*
	 * Request additional shared resources.  (These are no-ops if we're not in
	 * the postmaster process.)  We'll allocate or attach to the shared
	 * resources in mtm_shmem_startup().
	 */
	RequestAddinShmemSpace(MTM_SHMEM_SIZE + MtmQueueSize);
	RequestNamedLWLockTranche(MULTIMASTER_NAME, 1 + MtmMaxNodes*2);

    BgwPoolStart(MtmWorkers, MtmPoolConstructor);

	if (MtmUseRaftable) {
		MtmRaftableInitialize();
	}
	MtmArbiterInitialize();

	/*
	 * Install hooks.
	 */
	PreviousShmemStartupHook = shmem_startup_hook;
	shmem_startup_hook = MtmShmemStartup;

	PreviousExecutorFinishHook = ExecutorFinish_hook;
	ExecutorFinish_hook = MtmExecutorFinish;

	PreviousProcessUtilityHook = ProcessUtility_hook;
	ProcessUtility_hook = MtmProcessUtility;
}

/*
 * Module unload callback
 */
void
_PG_fini(void)
{
	shmem_startup_hook = PreviousShmemStartupHook;
	ExecutorFinish_hook = PreviousExecutorFinishHook;
	ProcessUtility_hook = PreviousProcessUtilityHook;	
}


/*
 * This functions is called by pglogical receiver main function when receiver background worker is started.
 * We switch to ONLINE mode when all receviers are connected.
 * As far as background worker can be restarted multiple times, use node bitmask.
 */
void MtmReceiverStarted(int nodeId)
{
	MtmLock(LW_EXCLUSIVE);
	if (!BIT_CHECK(Mtm->pglogicalNodeMask, nodeId-1)) { 
		BIT_SET(Mtm->pglogicalNodeMask, nodeId-1);
		if (BIT_CHECK(Mtm->disabledNodeMask, nodeId-1)) {
			MtmEnableNode(nodeId);
			MtmCheckQuorum();
		}
		if (++Mtm->nReceivers == Mtm->nLiveNodes-1) {
			if (Mtm->status == MTM_CONNECTED) { 
				MtmSwitchClusterMode(MTM_ONLINE);
			}
		}
	}
	MtmUnlock();
}

/* 
 * Determine when and how we should open replication slot.
 * Druing recovery we need to open only one replication slot from which node should receive all transactions.
 * Slots at other nodes should be removed 
 */
MtmReplicationMode MtmGetReplicationMode(int nodeId, sig_atomic_t volatile* shutdown)
{
	int i;
	bool recovery = false;

	while (Mtm->status != MTM_CONNECTED && Mtm->status != MTM_ONLINE) 
	{ 	
		if (*shutdown) 
		{ 
			return REPLMODE_EXIT;
		}
		MTM_LOG2("%d: receiver slot mode %s", MyProcPid, MtmNodeStatusMnem[Mtm->status]);
		MtmLock(LW_EXCLUSIVE);
		if (Mtm->status == MTM_RECOVERY) { 
			recovery = true;
			if ((Mtm->recoverySlot == 0 && (Mtm->donorNodeId < 0 || Mtm->donorNodeId == nodeId))
				|| Mtm->recoverySlot == nodeId) 
			{ 
				/* Choose for recovery first available slot or slot of donor node (if any) */
				elog(WARNING, "Process %d starts recovery from node %d", MyProcPid, nodeId);
				Mtm->recoverySlot = nodeId;
				Mtm->nReceivers = 0;
				Mtm->recoveryCount += 1;
				Mtm->pglogicalNodeMask = 0;
				for (i = 0; i < Mtm->nAllNodes; i++) { 
					Mtm->nodes[i].restartLsn = InvalidXLogRecPtr;
				}
				MtmUnlock();
				FinishAllPreparedTransactions(false);
				return REPLMODE_RECOVERY;
			}
		}
		MtmUnlock();
		/* delay opening of other slots until recovery is completed */
		MtmSleep(STATUS_POLL_DELAY);
	}
	if (recovery) { 
		MTM_LOG1("%d: Restart replication from node %d after end of recovery", MyProcPid, nodeId);
	} else { 
		MTM_LOG1("%d: Continue replication from node %d", MyProcPid, nodeId);
	}
	/* After recovery completion we need to drop all other slots to avoid receive of redundant data */
	return recovery ? REPLMODE_RECOVERED : REPLMODE_NORMAL;
}
			
static bool MtmIsBroadcast() 
{
	return application_name != NULL && strcmp(application_name, MULTIMASTER_BROADCAST_SERVICE) == 0;
}

void MtmRecoverNode(int nodeId)
{
	if (nodeId <= 0 || nodeId > Mtm->nLiveNodes) 
	{ 
		elog(ERROR, "NodeID %d is out of range [1,%d]", nodeId, Mtm->nLiveNodes);
	}
	if (!BIT_CHECK(Mtm->disabledNodeMask, nodeId-1)) { 
		elog(ERROR, "Node %d was not disabled", nodeId);
	}
	if (!MtmIsBroadcast())
	{
		MtmBroadcastUtilityStmt(psprintf("select pg_create_logical_replication_slot('" MULTIMASTER_SLOT_PATTERN "', '" MULTIMASTER_NAME "')", nodeId), true);
	}
}
	
	
void MtmDropNode(int nodeId, bool dropSlot)
{
	MtmLock(LW_EXCLUSIVE);

	if (!BIT_CHECK(Mtm->disabledNodeMask, nodeId-1))
	{
		if (nodeId <= 0 || nodeId > Mtm->nLiveNodes) 
		{ 
			MtmUnlock();
			elog(ERROR, "NodeID %d is out of range [1,%d]", nodeId, Mtm->nLiveNodes);
		}
		MtmDisableNode(nodeId);
		MtmCheckQuorum();
		if (!MtmIsBroadcast())
		{
			MtmBroadcastUtilityStmt(psprintf("select mtm.drop_node(%d,%s)", nodeId, dropSlot ? "true" : "false"), true);
		}
		if (dropSlot) 
		{
			ReplicationSlotDrop(psprintf(MULTIMASTER_SLOT_PATTERN, nodeId));
		}		
	}

	MtmUnlock();
}
static void
MtmOnProcExit(int code, Datum arg)
{
	if (MtmReplicationNodeId > 0) { 
		Mtm->nodes[MtmReplicationNodeId-1].senderPid = -1;
		MTM_LOG1("WAL-sender to %d is terminated", MtmReplicationNodeId); 
		/* MtmOnNodeDisconnect(MtmReplicationNodeId); */
	}
}

static void 
MtmReplicationStartupHook(struct PGLogicalStartupHookArgs* args)
{
	ListCell *param;
	bool recoveryCompleted = false;
	XLogRecPtr recoveryStartPos = InvalidXLogRecPtr;

	MtmIsRecoverySession = false;
	Mtm->nodes[MtmReplicationNodeId-1].senderPid = MyProcPid;
	Mtm->nodes[MtmReplicationNodeId-1].senderStartTime = MtmGetSystemTime();
	foreach(param, args->in_params)
	{
		DefElem    *elem = lfirst(param);
		if (strcmp("mtm_replication_mode", elem->defname) == 0) { 
			if (elem->arg != NULL && strVal(elem->arg) != NULL) { 
				if (strcmp(strVal(elem->arg), "recovery") == 0) { 
					MtmIsRecoverySession = true;
				} else if (strcmp(strVal(elem->arg), "recovered") == 0) { 
					recoveryCompleted = true;
				} else if (strcmp(strVal(elem->arg), "normal") != 0) { 
					elog(ERROR, "Illegal recovery mode %s", strVal(elem->arg));
				}
			} else { 
				elog(ERROR, "Replication mode is not specified");
			}				
			break;
		} else if (strcmp("mtm_restart_pos", elem->defname) == 0) { 
			if (elem->arg != NULL && strVal(elem->arg) != NULL) {
				recoveryStartPos = intVal(elem->arg);
			} else { 
				elog(ERROR, "Restart position is not specified");
			}
		}
	}
	MtmLock(LW_EXCLUSIVE);
	if (MtmIsRecoverySession) {		
		MTM_LOG1("%d: Node %d start recovery of node %d at position %lx", MyProcPid, MtmNodeId, MtmReplicationNodeId, recoveryStartPos);
		Assert(MyReplicationSlot != NULL);
		if (recoveryStartPos < MyReplicationSlot->data.restart_lsn) { 
			elog(ERROR, "Specified recovery start position %lx is beyond restart lsn %lx", recoveryStartPos, MyReplicationSlot->data.restart_lsn);
		}
		if (!BIT_CHECK(Mtm->disabledNodeMask,  MtmReplicationNodeId-1)) {
			MtmDisableNode(MtmReplicationNodeId);
			MtmCheckQuorum();
		}
	} else if (BIT_CHECK(Mtm->disabledNodeMask,  MtmReplicationNodeId-1)) {
		if (recoveryCompleted) { 
			MTM_LOG1("Node %d consider that recovery of node %d is completed: start normal replication", MtmNodeId, MtmReplicationNodeId); 
			MtmEnableNode(MtmReplicationNodeId);
			MtmCheckQuorum();
		} else {
			MtmUnlock();
			MtmRefreshClusterStatus(true, MtmReplicationNodeId);
			MtmLock(LW_SHARED);
			if (BIT_CHECK(Mtm->disabledNodeMask, MtmReplicationNodeId-1)) {
				MtmUnlock();
				elog(ERROR, "Disabled node %d tries to reconnect without recovery", MtmReplicationNodeId); 
			}
		}
	} else {
		MTM_LOG1("Node %d start logical replication to node %d in normal mode", MtmNodeId, MtmReplicationNodeId); 
	}
	MtmUnlock();
	on_shmem_exit(MtmOnProcExit, 0);
}

XLogRecPtr MtmGetFlushPosition(int nodeId)
{
	return Mtm->nodes[nodeId-1].flushPos;
}

void  MtmUpdateLsnMapping(int node_id, XLogRecPtr end_lsn)
{
	dlist_mutable_iter iter;
	MtmFlushPosition* flushpos;
	XLogRecPtr local_flush = GetFlushRecPtr();
	MemoryContext old_context = MemoryContextSwitchTo(TopMemoryContext);

	if (end_lsn != InvalidXLogRecPtr) {
		/* Track commit lsn */
		flushpos = (MtmFlushPosition *) palloc(sizeof(MtmFlushPosition));
		flushpos->node_id = node_id;
		flushpos->local_end = XactLastCommitEnd;
		flushpos->remote_end = end_lsn;
		dlist_push_tail(&MtmLsnMapping, &flushpos->node);
	}
	MtmLock(LW_EXCLUSIVE);
	dlist_foreach_modify(iter, &MtmLsnMapping)
	{
		flushpos = dlist_container(MtmFlushPosition, node, iter.cur);
		if (flushpos->local_end <= local_flush)
		{
			if (Mtm->nodes[node_id-1].flushPos < flushpos->remote_end) { 
				Mtm->nodes[node_id-1].flushPos = flushpos->remote_end;
			}
			dlist_delete(iter.cur);
			pfree(flushpos);
		} else { 
			break;
		}
	}
	MtmUnlock();
	MemoryContextSwitchTo(old_context);
}


static void 
MtmReplicationShutdownHook(struct PGLogicalShutdownHookArgs* args)
{
	if (MtmReplicationNodeId >= 0) { 
		MTM_LOG1("Logical replication to node %d is stopped", MtmReplicationNodeId); 
		/* MtmOnNodeDisconnect(MtmReplicationNodeId); */
		MtmReplicationNodeId = -1; /* defuse on_proc_exit hook */
	}
}

static bool 
MtmReplicationTxnFilterHook(struct PGLogicalTxnFilterArgs* args)
{
	bool res = Mtm->status != MTM_RECOVERY
		&& (args->origin_id == InvalidRepOriginId 
			|| MtmIsRecoveredNode(MtmReplicationNodeId));
	return res;
}

static bool 
MtmReplicationRowFilterHook(struct PGLogicalRowFilterArgs* args)
{
	bool isDistributed;
	MtmLock(LW_SHARED);
	if (!Mtm->localTablesHashLoaded) { 
		MtmUnlock();
		MtmLock(LW_EXCLUSIVE);
		if (!Mtm->localTablesHashLoaded) { 
			MtmLoadLocalTables();
			Mtm->localTablesHashLoaded = true;
		}
	}
	isDistributed = hash_search(MtmLocalTables, &RelationGetRelid(args->changed_rel), HASH_FIND, NULL) == NULL;
	MtmUnlock();
	return isDistributed;
}

void MtmSetupReplicationHooks(struct PGLogicalHooks* hooks)
{
	hooks->startup_hook = MtmReplicationStartupHook;
	hooks->shutdown_hook = MtmReplicationShutdownHook;
	hooks->txn_filter_hook = MtmReplicationTxnFilterHook;
	hooks->row_filter_hook = MtmReplicationRowFilterHook;
}

	

/*
 * -------------------------------------------
 * SQL API functions
 * -------------------------------------------
 */


Datum
mtm_start_replication(PG_FUNCTION_ARGS)
{
    MtmDoReplication = true;
    PG_RETURN_VOID();
}

Datum
mtm_stop_replication(PG_FUNCTION_ARGS)
{
    MtmDoReplication = false;
    MtmTx.isDistributed = false;
    PG_RETURN_VOID();
}

Datum
mtm_drop_node(PG_FUNCTION_ARGS)
{
	int nodeId = PG_GETARG_INT32(0);
	bool dropSlot = PG_GETARG_BOOL(1);
	MtmDropNode(nodeId, dropSlot);
    PG_RETURN_VOID();
}

Datum
mtm_add_node(PG_FUNCTION_ARGS)
{
	char* connStr = PG_GETARG_CSTRING(0);

	if (Mtm->nAllNodes == MtmMaxNodes) { 
		elog(ERROR, "Maximal number of nodes %d is reached", MtmMaxNodes);
	}
	if (!MtmIsBroadcast())
	{
		MtmBroadcastUtilityStmt(psprintf("select mtm.add_node('%s')", connStr), true);
	} 
	else 
	{ 
		int nodeId;
		MtmLock(LW_EXCLUSIVE);	
		nodeId = Mtm->nAllNodes;
		elog(NOTICE, "Add node %d: '%s'", nodeId+1, connStr);
		MtmUpdateNodeConnectionInfo(&Mtm->nodes[nodeId].con, connStr);
		Mtm->nodes[nodeId].transDelay = 0;
		Mtm->nodes[nodeId].lastStatusChangeTime = MtmGetSystemTime();
		Mtm->nodes[nodeId].flushPos = 0;
		Mtm->nodes[nodeId].oldestSnapshot = 0;

		BIT_SET(Mtm->disabledNodeMask, nodeId);
		Mtm->nAllNodes += 1;
		MtmUnlock();

		MtmStartReceiver(nodeId+1, true);
	}
    PG_RETURN_VOID();
}
	
Datum
mtm_poll_node(PG_FUNCTION_ARGS)
{
	int nodeId = PG_GETARG_INT32(0);
	bool nowait = PG_GETARG_BOOL(1);
	bool online = true;
	while ((nodeId == MtmNodeId && Mtm->status != MTM_ONLINE)
		   || (nodeId != MtmNodeId && BIT_CHECK(Mtm->disabledNodeMask, nodeId-1))) 
	{ 
		if (nowait) { 
			online = false;
			break;
		} else { 
			MtmSleep(STATUS_POLL_DELAY);
		}
	}
	if (!nowait) { 
		/* Just wait some time until logical repication channels will be reestablished */
		MtmSleep(MSEC_TO_USEC(MtmNodeDisableDelay));
	}
    PG_RETURN_BOOL(online);
}
	
Datum
mtm_recover_node(PG_FUNCTION_ARGS)
{
	int nodeId = PG_GETARG_INT32(0);
	MtmRecoverNode(nodeId);
    PG_RETURN_VOID();
}
	
Datum
mtm_get_snapshot(PG_FUNCTION_ARGS)
{
	PG_RETURN_INT64(MtmTx.snapshot);
}


Datum
mtm_get_last_csn(PG_FUNCTION_ARGS)
{
	PG_RETURN_INT64(Mtm->lastCsn);
}

Datum
mtm_get_csn(PG_FUNCTION_ARGS)
{
	TransactionId xid = PG_GETARG_INT32(0);
	MtmTransState* ts;
	csn_t csn = INVALID_CSN;

	MtmLock(LW_SHARED);
    ts = hash_search(MtmXid2State, &xid, HASH_FIND, NULL);
    if (ts != NULL) { 
		csn = ts->csn;
	}
	MtmUnlock();

    return csn;
}

typedef struct
{
	int       nodeId;
	TupleDesc desc;
    Datum     values[Natts_mtm_nodes_state];
    bool      nulls[Natts_mtm_nodes_state];
} MtmGetNodeStateCtx;

Datum
mtm_get_nodes_state(PG_FUNCTION_ARGS)
{
    FuncCallContext* funcctx;
	MtmGetNodeStateCtx* usrfctx;
	MemoryContext oldcontext;
	int64 lag;
    bool is_first_call = SRF_IS_FIRSTCALL();

    if (is_first_call) { 
		funcctx = SRF_FIRSTCALL_INIT();
		oldcontext = MemoryContextSwitchTo(funcctx->multi_call_memory_ctx);       
		usrfctx = (MtmGetNodeStateCtx*)palloc(sizeof(MtmGetNodeStateCtx));
		get_call_result_type(fcinfo, NULL, &usrfctx->desc);
		usrfctx->nodeId = 1;
		memset(usrfctx->nulls, false, sizeof(usrfctx->nulls));
		funcctx->user_fctx = usrfctx;
		MemoryContextSwitchTo(oldcontext);      
    }
    funcctx = SRF_PERCALL_SETUP();	
	usrfctx = (MtmGetNodeStateCtx*)funcctx->user_fctx;
	if (usrfctx->nodeId > Mtm->nAllNodes) {
		SRF_RETURN_DONE(funcctx);      
	}
	usrfctx->values[0] = Int32GetDatum(usrfctx->nodeId);
	usrfctx->values[1] = BoolGetDatum(BIT_CHECK(Mtm->disabledNodeMask, usrfctx->nodeId-1));
	usrfctx->values[2] = BoolGetDatum(BIT_CHECK(Mtm->connectivityMask, usrfctx->nodeId-1));
	usrfctx->values[3] = BoolGetDatum(BIT_CHECK(Mtm->nodeLockerMask, usrfctx->nodeId-1));
	lag = MtmGetSlotLag(usrfctx->nodeId);
	usrfctx->values[4] = Int64GetDatum(lag);
	usrfctx->nulls[4] = lag < 0;
	usrfctx->values[5] = Int64GetDatum(Mtm->transCount ? Mtm->nodes[usrfctx->nodeId-1].transDelay/Mtm->transCount : 0);
	usrfctx->values[6] = TimestampTzGetDatum(time_t_to_timestamptz(Mtm->nodes[usrfctx->nodeId-1].lastStatusChangeTime/USECS_PER_SEC));
	usrfctx->values[7] = Int64GetDatum(Mtm->nodes[usrfctx->nodeId-1].oldestSnapshot);
	usrfctx->values[8] = Int32GetDatum(Mtm->nodes[usrfctx->nodeId-1].senderPid);
	usrfctx->values[9] = TimestampTzGetDatum(time_t_to_timestamptz(Mtm->nodes[usrfctx->nodeId-1].senderStartTime/USECS_PER_SEC));
	usrfctx->values[10] = Int32GetDatum(Mtm->nodes[usrfctx->nodeId-1].receiverPid);
	usrfctx->values[11] = TimestampTzGetDatum(time_t_to_timestamptz(Mtm->nodes[usrfctx->nodeId-1].receiverStartTime/USECS_PER_SEC));   
	usrfctx->values[12] = CStringGetTextDatum(Mtm->nodes[usrfctx->nodeId-1].con.connStr);
	usrfctx->nodeId += 1;

	SRF_RETURN_NEXT(funcctx, HeapTupleGetDatum(heap_form_tuple(usrfctx->desc, usrfctx->values, usrfctx->nulls)));
}


Datum
mtm_get_cluster_state(PG_FUNCTION_ARGS)
{
	TupleDesc desc;
    Datum     values[Natts_mtm_cluster_state];
    bool      nulls[Natts_mtm_cluster_state] = {false};
	get_call_result_type(fcinfo, NULL, &desc);

	values[0] = CStringGetTextDatum(MtmNodeStatusMnem[Mtm->status]);
	values[1] = Int64GetDatum(Mtm->disabledNodeMask);
	values[2] = Int64GetDatum(Mtm->connectivityMask);
	values[3] = Int64GetDatum(Mtm->nodeLockerMask);
	values[4] = Int32GetDatum(Mtm->nLiveNodes);
	values[5] = Int32GetDatum(Mtm->nAllNodes);
	values[6] = Int32GetDatum((int)Mtm->pool.active);
	values[7] = Int32GetDatum((int)Mtm->pool.pending);
	values[8] = Int64GetDatum(BgwPoolGetQueueSize(&Mtm->pool));
	values[9] = Int64GetDatum(Mtm->transCount);
	values[10] = Int64GetDatum(Mtm->timeShift);
	values[11] = Int32GetDatum(Mtm->recoverySlot);
	values[12] = Int64GetDatum(hash_get_num_entries(MtmXid2State));
	values[13] = Int64GetDatum(hash_get_num_entries(MtmGid2State));
	values[14] = Int32GetDatum(Mtm->oldestXid);
	values[15] = Int32GetDatum(Mtm->nConfigChanges);

	PG_RETURN_DATUM(HeapTupleGetDatum(heap_form_tuple(desc, values, nulls)));
}


typedef struct
{
	int       nodeId;
} MtmGetClusterInfoCtx;

static void erase_option_from_connstr(const char *option, char *connstr)
{
	char *needle = psprintf("%s=", option);
	while (1) {
		char *found = strstr(connstr, needle);
		if (found == NULL) break;
		while (*found != '\0' && *found != ' ') {
			*found = ' ';
			found++;
		}
	}
	pfree(needle);
}

PGconn *PQconnectdb_safe(const char *conninfo)
{
	PGconn *conn;
	char *safe_connstr = pstrdup(conninfo);
	erase_option_from_connstr("raftport", safe_connstr);
	erase_option_from_connstr("arbiterport", safe_connstr);

	conn = PQconnectdb(safe_connstr);

	pfree(safe_connstr);
	return conn;
}

Datum
mtm_get_cluster_info(PG_FUNCTION_ARGS)
{

    FuncCallContext* funcctx;
	MtmGetClusterInfoCtx* usrfctx;
	MemoryContext oldcontext;
	TupleDesc desc;
    bool is_first_call = SRF_IS_FIRSTCALL();
	int i;
	PGconn* conn;
	PGresult *result;
	char* values[Natts_mtm_cluster_state];
	HeapTuple tuple;

    if (is_first_call) { 
		funcctx = SRF_FIRSTCALL_INIT();
		oldcontext = MemoryContextSwitchTo(funcctx->multi_call_memory_ctx);       
		usrfctx = (MtmGetClusterInfoCtx*)palloc(sizeof(MtmGetNodeStateCtx));
		get_call_result_type(fcinfo, NULL, &desc);
		funcctx->attinmeta = TupleDescGetAttInMetadata(desc);
		usrfctx->nodeId = 0;
		funcctx->user_fctx = usrfctx;
		MemoryContextSwitchTo(oldcontext);      
    }
    funcctx = SRF_PERCALL_SETUP();	
	usrfctx = (MtmGetClusterInfoCtx*)funcctx->user_fctx;
	while (++usrfctx->nodeId <= Mtm->nAllNodes && BIT_CHECK(Mtm->disabledNodeMask, usrfctx->nodeId-1));
	if (usrfctx->nodeId > Mtm->nAllNodes) {
		SRF_RETURN_DONE(funcctx);      
	}	
	conn = PQconnectdb_safe(Mtm->nodes[usrfctx->nodeId-1].con.connStr);
	if (PQstatus(conn) != CONNECTION_OK) {
		elog(ERROR, "Failed to establish connection '%s' to node %d: error = %s", Mtm->nodes[usrfctx->nodeId-1].con.connStr, usrfctx->nodeId, PQerrorMessage(conn));
	}
	result = PQexec(conn, "select * from mtm.get_cluster_state()");

	if (PQresultStatus(result) != PGRES_TUPLES_OK || PQntuples(result) != 1) { 
		elog(ERROR, "Failed to receive data from %d", usrfctx->nodeId);
	}

	for (i = 0; i < Natts_mtm_cluster_state; i++) { 
		values[i] = PQgetvalue(result, 0, i);
	}
	tuple = BuildTupleFromCStrings(funcctx->attinmeta, values);
	PQclear(result);
	PQfinish(conn);
	SRF_RETURN_NEXT(funcctx, HeapTupleGetDatum(tuple));
}


Datum mtm_make_table_local(PG_FUNCTION_ARGS)
{
	Oid	reloid = PG_GETARG_OID(1);
	RangeVar   *rv;
	Relation	rel;
	TupleDesc	tupDesc;
	HeapTuple	tup;
	Datum		values[Natts_mtm_local_tables];
	bool		nulls[Natts_mtm_local_tables];

	MtmMakeRelationLocal(reloid);
	
	rv = makeRangeVar(MULTIMASTER_SCHEMA_NAME, MULTIMASTER_LOCAL_TABLES_TABLE, -1);
	rel = heap_openrv(rv, RowExclusiveLock);
	if (rel != NULL) {
		char* tableName = get_rel_name(reloid);
		Oid   schemaid = get_rel_namespace(reloid);
		char* schemaName = get_namespace_name(schemaid);

		tupDesc = RelationGetDescr(rel);

		/* Form a tuple. */
		memset(nulls, false, sizeof(nulls));
		
		values[Anum_mtm_local_tables_rel_schema - 1] = CStringGetTextDatum(schemaName);
		values[Anum_mtm_local_tables_rel_name - 1] = CStringGetTextDatum(tableName);

		tup = heap_form_tuple(tupDesc, values, nulls);
		
		/* Insert the tuple to the catalog. */
		simple_heap_insert(rel, tup);
		
		/* Update the indexes. */
		CatalogUpdateIndexes(rel, tup);
		
		/* Cleanup. */
		heap_freetuple(tup);
		heap_close(rel, RowExclusiveLock);

		MtmTx.containsDML = true;
	}
	return false;
}

Datum mtm_dump_lock_graph(PG_FUNCTION_ARGS)
{
	StringInfo s = makeStringInfo();
	int i;
	for (i = 0; i < Mtm->nAllNodes; i++)
	{
		size_t size;
		char* data = RaftableGet(psprintf("lock-graph-%d", i+1), &size, NULL, false);
		if (data) { 
			GlobalTransactionId *gtid = (GlobalTransactionId *)data;
			GlobalTransactionId *last = (GlobalTransactionId *)(data + size);
			appendStringInfo(s, "node-%d lock graph: ", i+1);
			while (gtid != last) { 
				GlobalTransactionId *src = gtid++;
				appendStringInfo(s, "%d:%d -> ", src->node, src->xid);
				while (gtid->node != 0) {
					GlobalTransactionId *dst = gtid++;
					appendStringInfo(s, "%d:%d, ", dst->node, dst->xid);
				}
				gtid += 1;
			}
			appendStringInfo(s, "\n");
		}
	}
	return CStringGetTextDatum(s->data);
}

Datum mtm_inject_2pc_error(PG_FUNCTION_ARGS)
{
	Mtm->inject2PCError = PG_GETARG_INT32(0);
    PG_RETURN_VOID();
}

/*
 * -------------------------------------------
 * Broadcast utulity statements
 * -------------------------------------------
 */

/*
 * Execute statement with specified parameters and check its result
 */
static bool MtmRunUtilityStmt(PGconn* conn, char const* sql, char **errmsg)
{
	PGresult *result = PQexec(conn, sql);
	int status = PQresultStatus(result);

	bool ret = status == PGRES_COMMAND_OK || status == PGRES_TUPLES_OK;

	if (!ret) {
		char *errstr = PQresultErrorMessage(result);
		int errlen = strlen(errstr);
		if (errlen > 9) { 
			*errmsg = palloc0(errlen);

			/* Strip "ERROR:  " from beginning and "\n" from end of error string */
			strncpy(*errmsg, errstr + 8, errlen - 1 - 8);
		}
	}

	PQclear(result);
	return ret;
}

static void 
MtmNoticeReceiver(void *i, const PGresult *res)
{
	char *notice = PQresultErrorMessage(res);
	char *stripped_notice;
	int len = strlen(notice);

	/* Skip notices from other nodes */
	if ( (*(int *)i) != MtmNodeId - 1)
		return;

	stripped_notice = palloc0(len);

	if (*notice == 'N')
	{
		/* Strip "NOTICE:  " from beginning and "\n" from end of error string */
		strncpy(stripped_notice, notice + 9, len - 1 - 9);
		elog(NOTICE, "%s", stripped_notice);
	}
	else if (*notice == 'W')
	{
		/* Strip "WARNING:  " from beginning and "\n" from end of error string */
		strncpy(stripped_notice, notice + 10, len - 1 - 10);
		elog(WARNING, "%s", stripped_notice);
	}
	else
	{
		stripped_notice = notice;
		elog(WARNING, "%s", stripped_notice);
	}

	MTM_LOG1("%s", stripped_notice);
	pfree(stripped_notice);
}

static void MtmBroadcastUtilityStmt(char const* sql, bool ignoreError)
{
	int i = 0;
	nodemask_t disabledNodeMask = Mtm->disabledNodeMask;
	int failedNode = -1;
	char const* errorMsg = NULL;
	PGconn **conns = palloc0(sizeof(PGconn*)*Mtm->nAllNodes);
	char* utility_errmsg;
	int nNodes = Mtm->nAllNodes;

	for (i = 0; i < nNodes; i++) 
	{ 
		if (!BIT_CHECK(disabledNodeMask, i)) 
		{
			conns[i] = PQconnectdb_safe(psprintf("%s application_name=%s", Mtm->nodes[i].con.connStr, MULTIMASTER_BROADCAST_SERVICE));
			if (PQstatus(conns[i]) != CONNECTION_OK)
			{
				if (ignoreError) 
				{ 
					PQfinish(conns[i]);
					conns[i] = NULL;
				} else { 
					failedNode = i;
					do { 
						PQfinish(conns[i]);
					} while (--i >= 0);                             
					elog(ERROR, "Failed to establish connection '%s' to node %d, error = %s", Mtm->nodes[failedNode].con.connStr, failedNode+1, PQerrorMessage(conns[i]));
				}
			}
			PQsetNoticeReceiver(conns[i], MtmNoticeReceiver, &i);
		}
	}
	Assert(i == nNodes);
    
	for (i = 0; i < nNodes; i++) 
	{ 
		if (conns[i]) 
		{
			if (!MtmRunUtilityStmt(conns[i], "BEGIN TRANSACTION", &utility_errmsg) && !ignoreError)
			{
				errorMsg = "Failed to start transaction at node %d";
				failedNode = i;
				break;
			}
			if (!MtmRunUtilityStmt(conns[i], sql, &utility_errmsg) && !ignoreError)
			{
				if (i + 1 == MtmNodeId)
					errorMsg = utility_errmsg;
				else
				{
					elog(ERROR, "%s", utility_errmsg);
					errorMsg = "Failed to run command at node %d";
				}

				failedNode = i;
				break;
			}
		}
	}
	if (failedNode >= 0 && !ignoreError)  
	{
		for (i = 0; i < nNodes; i++) 
		{ 
			if (conns[i])
			{
				MtmRunUtilityStmt(conns[i], "ROLLBACK TRANSACTION", &utility_errmsg);
			}
		}
	} else { 
		for (i = 0; i < nNodes; i++) 
		{ 
			if (conns[i] && !MtmRunUtilityStmt(conns[i], "COMMIT TRANSACTION", &utility_errmsg) && !ignoreError) 
			{ 
				errorMsg = "Commit failed at node %d";
				failedNode = i;
			}
		}
	}                       
	for (i = 0; i < nNodes; i++) 
	{ 
		if (conns[i])
		{
			PQfinish(conns[i]);
		}
	}
	if (!ignoreError && failedNode >= 0) 
	{ 
		elog(ERROR, errorMsg, failedNode+1);
	}
}

/*
 * Genenerate global transaction identifier for two-pahse commit.
 * It should be unique for all nodes
 */
static void
MtmGenerateGid(char* gid)
{
	static int localCount;
	sprintf(gid, "MTM-%d-%d-%d", MtmNodeId, MyProcPid, ++localCount);
}

static bool MtmTwoPhaseCommit(MtmCurrentTrans* x)
{
	// if (MyXactAccessedTempRel)
	// {
	// 	/*
	// 	 * XXX: this tx anyway goes to subscribers later, but without
	// 	 * surrounding begin/commit. Now it will be filtered out on receiver side.
	// 	 * Probably there is more clever way to do that.
	// 	 */
	// 	x->isDistributed = false;
	// 	if (!MtmVolksWagenMode)
	// 		elog(NOTICE, "MTM: Transaction was not replicated as it accesed temporary relation");
	// 	return false;
	// }

	if (!x->isReplicated && x->isDistributed && x->containsDML) {
		MtmGenerateGid(x->gid);
		if (!x->isTransactionBlock) { 
			BeginTransactionBlock();
			x->isTransactionBlock = true;
			CommitTransactionCommand();
			StartTransactionCommand();
		}
		if (!PrepareTransactionBlock(x->gid))
		{
			if (!MtmVolksWagenMode)
				elog(WARNING, "Failed to prepare transaction %s", x->gid);
			/* ??? Should we do explicit rollback */
		} else { 	
			CommitTransactionCommand();
			StartTransactionCommand();
			if (MtmGetCurrentTransactionStatus() == TRANSACTION_STATUS_ABORTED) { 
				FinishPreparedTransaction(x->gid, false);
				elog(ERROR, "Transaction %s is aborted by DTM", x->gid);
			} else {
				FinishPreparedTransaction(x->gid, true);
			}
		}
		return true;
	}
	return false;
}


/*
 * -------------------------------------------
 * GUC Context Handling
 * -------------------------------------------
 */

// XXX: is it defined somewhere?
#define GUC_KEY_MAXLEN 255

#define MTM_GUC_HASHSIZE 20

typedef struct MtmGucHashEntry
{
	char	key[GUC_KEY_MAXLEN];
	char   *value;
} MtmGucHashEntry;

static HTAB *MtmGucHash = NULL;

static void MtmGucHashInit(void)
{
	HASHCTL		hash_ctl;

	MemSet(&hash_ctl, 0, sizeof(hash_ctl));
	hash_ctl.keysize = GUC_KEY_MAXLEN;
	hash_ctl.entrysize = sizeof(MtmGucHashEntry);
	hash_ctl.hcxt = TopMemoryContext;
	MtmGucHash = hash_create("MtmGucHash",
						MTM_GUC_HASHSIZE,
						&hash_ctl,
						HASH_ELEM | HASH_CONTEXT);
}

static void MtmGucSet(VariableSetStmt *stmt, const char *queryStr)
{
	MemoryContext oldcontext;
	MtmGucHashEntry *hentry;
	bool found;
	char *key;

	if (!MtmGucHash)
		MtmGucHashInit();

	oldcontext = MemoryContextSwitchTo(TopMemoryContext);

	switch (stmt->kind)
	{
		case VAR_SET_VALUE:
		case VAR_SET_DEFAULT:
		case VAR_SET_CURRENT:
			{
				char *value;

				key = pstrdup(stmt->name);
				hash_search(MtmGucHash, key, HASH_FIND,  &found);
				value = ExtractSetVariableArgs(stmt);

				fprintf(stderr, ":MtmGucSet: %s -> %s\n", key, value);

				if (value)
				{
					hentry = (MtmGucHashEntry *) hash_search(MtmGucHash, key,
															 HASH_ENTER,  &found);

					// if (found)
						// pfree(hentry->value);

					hentry->value = palloc(strlen(value) + 1);
					strcpy(hentry->value, value);
				}
				else if (found)
				{
					/* That was SET TO DEFAULT and we already had some value */
					hash_search(MtmGucHash, key, HASH_REMOVE, NULL);
				}
			}
			break;

		case VAR_RESET:
			{
				key = pstrdup(stmt->name);
				hash_search(MtmGucHash, key, HASH_REMOVE, NULL);
			}
			break;

		case VAR_RESET_ALL:
			{
				hash_destroy(MtmGucHash);
				MtmGucHashInit();
			}
			break;

		case VAR_SET_MULTI:
			break;
	}

	MemoryContextSwitchTo(oldcontext);
}

static void MtmGucDiscard(DiscardStmt *stmt)
{
	if (stmt->target == DISCARD_ALL)
	{
		hash_destroy(MtmGucHash);
		MtmGucHashInit();
	}
}

static void MtmGucClear(void)
{

}

static char * MtmGucSerialize(void)
{
	HASH_SEQ_STATUS status;
	MtmGucHashEntry *hentry;
	StringInfo serialized_gucs;

	serialized_gucs = makeStringInfo();
	appendStringInfoString(serialized_gucs, "RESET SESSION AUTHORIZATION; reset all; ");

	if (MtmGucHash)
	{
		hash_seq_init(&status, MtmGucHash);
		while ((hentry = (MtmGucHashEntry *) hash_seq_search(&status)) != NULL)
		{
			appendStringInfoString(serialized_gucs, "SET ");
			appendStringInfoString(serialized_gucs, hentry->key);
			appendStringInfoString(serialized_gucs, " TO ");

			/* quite a crutch */
			if (strcmp(hentry->key, "work_mem") == 0)
			{
				appendStringInfoString(serialized_gucs, "'");
				appendStringInfoString(serialized_gucs, hentry->value);
				appendStringInfoString(serialized_gucs, "'");
			}
			else
			{
				appendStringInfoString(serialized_gucs, hentry->value);
			}
			appendStringInfoString(serialized_gucs, "; ");
		}
	}

	return serialized_gucs->data;
}

/*
 * -------------------------------------------
 * DDL Handling
 * -------------------------------------------
 */

static bool MtmProcessDDLCommand(char const* queryString)
{
	char	   *queryWithContext;
	char	   *gucContext;

	/* Append global GUC to utility stmt. */
	gucContext = MtmGucSerialize();
	if (gucContext)
	{
		queryWithContext = palloc(strlen(gucContext) + strlen(queryString) +  1);
		strcpy(queryWithContext, gucContext);
		strcat(queryWithContext, queryString);
	}
	else
	{
		queryWithContext = (char *) queryString;
	}

	MTM_LOG1("Sending utility: %s", queryWithContext);
	LogLogicalMessage("G", queryWithContext, strlen(queryWithContext)+1, true);

	MtmTx.containsDML = true;
	return false;
}

void MtmUpdateLockGraph(int nodeId, void const* messageBody, int messageSize)
{
	int allocated;
	MtmLockNode(nodeId + MtmMaxNodes, LW_EXCLUSIVE);
	allocated = Mtm->nodes[nodeId-1].lockGraphAllocated;
	if (messageSize > allocated) { 
		allocated = Max(Max(MULTIMASTER_LOCK_BUF_INIT_SIZE, allocated*2), messageSize);
		Mtm->nodes[nodeId-1].lockGraphData = ShmemAlloc(allocated);
		Mtm->nodes[nodeId-1].lockGraphAllocated = allocated;
	}
	memcpy(Mtm->nodes[nodeId-1].lockGraphData, messageBody, messageSize);
	Mtm->nodes[nodeId-1].lockGraphUsed = messageSize;
	MtmUnlockNode(nodeId + MtmMaxNodes);
	MTM_LOG1("Update deadlock graph for node %d size %d", nodeId, messageSize);
}

static void MtmProcessUtility(Node *parsetree, const char *queryString,
							 ProcessUtilityContext context, ParamListInfo params,
							 DestReceiver *dest, char *completionTag)
{
	bool skipCommand = false;

	MTM_LOG3("%d: Process utility statement %s", MyProcPid, queryString);
	switch (nodeTag(parsetree))
	{
	    case T_TransactionStmt:
			{
				TransactionStmt *stmt = (TransactionStmt *) parsetree;
				switch (stmt->kind)
				{					
				case TRANS_STMT_BEGIN:
				case TRANS_STMT_START:
  				    MtmTx.isTransactionBlock = true;
				    break;
				case TRANS_STMT_COMMIT:
  				    if (MtmTwoPhaseCommit(&MtmTx)) { 
						return;
					}
					break;
				case TRANS_STMT_PREPARE:
					elog(ERROR, "Two phase commit is not supported by multimaster");
					break;
				case TRANS_STMT_COMMIT_PREPARED:
				case TRANS_STMT_ROLLBACK_PREPARED:
  				    skipCommand = true;
					break;
				default:
					break;
				}
			}
			/* no break */
		case T_PlannedStmt:
		case T_ClosePortalStmt:
		case T_FetchStmt:
		case T_DoStmt:
		case T_CreateTableSpaceStmt:
		case T_AlterTableSpaceOptionsStmt:
		case T_TruncateStmt:
		case T_CommentStmt:
		case T_PrepareStmt:
		case T_ExecuteStmt:
		case T_DeallocateStmt:
		case T_NotifyStmt:
		case T_ListenStmt:
		case T_UnlistenStmt:
		case T_LoadStmt:
		case T_ClusterStmt:
		case T_VacuumStmt:
		case T_VariableShowStmt:
		case T_ReassignOwnedStmt:
		case T_LockStmt:
		case T_CheckPointStmt:
		case T_ReindexStmt:
			skipCommand = true;
			break;

		case T_ExplainStmt:
			/*
			 * EXPLAIN ANALYZE can create side-effects.
			 * Better to catch that by some general mechanism of detecting
			 * catalog and heap writes.
			 */
			{
				ExplainStmt *stmt = (ExplainStmt *) parsetree;
				ListCell   *lc;

				skipCommand = true;
				foreach(lc, stmt->options)
				{
					DefElem    *opt = (DefElem *) lfirst(lc);
					if (strcmp(opt->defname, "analyze") == 0)
						skipCommand = false;
				}
			}
			break;

		/* Save GUC context for consequent DDL execution */
		case T_DiscardStmt:
			{
				DiscardStmt *stmt = (DiscardStmt *) parsetree;

				if (!IsTransactionBlock())
				{
					skipCommand = true;
					MtmGucDiscard(stmt);
				}
			}
			break;
		case T_VariableSetStmt:
			{
				VariableSetStmt *stmt = (VariableSetStmt *) parsetree;

				/* Prevent SET TRANSACTION from replication */
				if (stmt->kind == VAR_SET_MULTI)
					skipCommand = true;

				if (stmt->kind == VAR_RESET && strcmp(stmt->name, "session_authorization") == 0)
					MtmGucClear();

				if (!IsTransactionBlock())
				{
					skipCommand = true;
					MtmGucSet(stmt, queryString);
				}
			}
			break;

		/* Copy need some special care */
	    case T_CopyStmt:
		{
			CopyStmt *copyStatement = (CopyStmt *) parsetree;
			skipCommand = true;
			if (copyStatement->is_from) { 
				RangeVar *relation = copyStatement->relation;
				
				if (relation != NULL)
				{
					Oid relid = RangeVarGetRelid(relation, NoLock, true);
					if (OidIsValid(relid))
					{
						Relation rel = heap_open(relid, ShareLock);
						if (RelationNeedsWAL(rel)) {
							MtmTx.containsDML = true;
						}	
						heap_close(rel, ShareLock);
					}
				}
			}
			break;
		}

	    default:
			skipCommand = false;
			break;
	}

	/* XXX: dirty. Clear on new tx */
	if (!skipCommand && (context == PROCESS_UTILITY_TOPLEVEL || MtmUtilityProcessedInXid != GetCurrentTransactionId()))
		MtmUtilityProcessedInXid = InvalidTransactionId;

	if (context == PROCESS_UTILITY_TOPLEVEL || context == PROCESS_UTILITY_QUERY)
	{
		if (!skipCommand && !MtmTx.isReplicated && (MtmUtilityProcessedInXid == InvalidTransactionId)) {
			MtmUtilityProcessedInXid = GetCurrentTransactionId();
			MtmProcessDDLCommand(queryString);
		}
	}

	if (PreviousProcessUtilityHook != NULL)
	{
		PreviousProcessUtilityHook(parsetree, queryString, context,
								   params, dest, completionTag);
	}
	else
	{
		standard_ProcessUtility(parsetree, queryString, context,
								params, dest, completionTag);
	}

	if (MyXactAccessedTempRel)
	{
		MTM_LOG1("Xact accessed temp table, stopping replication");
		MtmTx.isDistributed = false; /* Skip */
		MtmTx.snapshot = INVALID_CSN;
	}

}


static void
MtmExecutorFinish(QueryDesc *queryDesc)
{
	/*
	 * If tx didn't wrote to XLOG then there is nothing to commit on other nodes.
	 */
    if (MtmDoReplication) { 
        CmdType operation = queryDesc->operation;
        EState *estate = queryDesc->estate;
        if (estate->es_processed != 0 && (operation == CMD_INSERT || operation == CMD_UPDATE || operation == CMD_DELETE)) { 			
			int i;
			for (i = 0; i < estate->es_num_result_relations; i++) { 
				Relation rel = estate->es_result_relations[i].ri_RelationDesc;
				if (RelationNeedsWAL(rel)) {
					if (MtmIgnoreTablesWithoutPk) {
						if (!rel->rd_indexvalid) {
							RelationGetIndexList(rel);
						}
						if (rel->rd_replidindex == InvalidOid) { 
							MtmMakeRelationLocal(RelationGetRelid(rel));
							continue;
						}
					}
					MTM_LOG3("MtmTx.containsDML = true // WAL");
					MtmTx.containsDML = true;
					break;
				}
			}
        }
    }

	// if (MyXactAccessedRel)
	// {
	// 	MTM_LOG1("MtmTx.containsDML = true");
	// 	MtmTx.containsDML = true;
	// }

    if (PreviousExecutorFinishHook != NULL)
    {
        PreviousExecutorFinishHook(queryDesc);
    }
    else
    {
        standard_ExecutorFinish(queryDesc);
    }
}        

/*
 * -------------------------------------------
 * Executor pool interface
 * -------------------------------------------
 */

void MtmExecute(void* work, int size)
{
	if (Mtm->status == MTM_RECOVERY) { 
		/* During recovery apply changes sequentially to preserve commit order */
		MtmExecutor(work, size);
	} else { 
		BgwPoolExecute(&Mtm->pool, work, size);
	}
}
    
static BgwPool* 
MtmPoolConstructor(void)
{
    return &Mtm->pool;
}

/*
 * -------------------------------------------
 * Deadlock detection
 * -------------------------------------------
 */

static void
MtmGetGtid(TransactionId xid, GlobalTransactionId* gtid)
{
	MtmTransState* ts;

	MtmLock(LW_SHARED);
	ts = (MtmTransState*)hash_search(MtmXid2State, &xid, HASH_FIND, NULL);
	if (ts != NULL) { 
		*gtid = ts->gtid;
	} else { 
		gtid->node = MtmNodeId;
		gtid->xid = xid;
	}
	MtmUnlock();
}


static void 
MtmSerializeLock(PROCLOCK* proclock, void* arg)
{
    ByteBuffer* buf = (ByteBuffer*)arg;
    LOCK* lock = proclock->tag.myLock;
    PGPROC* proc = proclock->tag.myProc; 
	GlobalTransactionId gtid;
    if (lock != NULL) {
        PGXACT* srcPgXact = &ProcGlobal->allPgXact[proc->pgprocno];
        
        if (TransactionIdIsValid(srcPgXact->xid) && proc->waitLock == lock) { 
            LockMethod lockMethodTable = GetLocksMethodTable(lock);
            int numLockModes = lockMethodTable->numLockModes;
            int conflictMask = lockMethodTable->conflictTab[proc->waitLockMode];
            SHM_QUEUE *procLocks = &(lock->procLocks);
            int lm;

			MtmGetGtid(srcPgXact->xid, &gtid);  /* waiting transaction */
			
            ByteBufferAppendInt32(buf, gtid.node);
            ByteBufferAppendInt32(buf, gtid.xid); 

            proclock = (PROCLOCK *) SHMQueueNext(procLocks, procLocks,
                                                 offsetof(PROCLOCK, lockLink));
            while (proclock)
            {
                if (proc != proclock->tag.myProc) { 
                    PGXACT* dstPgXact = &ProcGlobal->allPgXact[proclock->tag.myProc->pgprocno];
                    if (TransactionIdIsValid(dstPgXact->xid)) { 
                        Assert(srcPgXact->xid != dstPgXact->xid);
                        for (lm = 1; lm <= numLockModes; lm++)
                        {
                            if ((proclock->holdMask & LOCKBIT_ON(lm)) && (conflictMask & LOCKBIT_ON(lm)))
                            {
                                MTM_LOG3("%d: %u(%u) waits for %u(%u)", MyProcPid, srcPgXact->xid, proc->pid, dstPgXact->xid, proclock->tag.myProc->pid);
                                MtmGetGtid(dstPgXact->xid, &gtid); /* transaction holding lock */
								ByteBufferAppendInt32(buf, gtid.node); 
								ByteBufferAppendInt32(buf, gtid.xid); 
                                break;
                            }
                        }
                    }
                }
                proclock = (PROCLOCK *) SHMQueueNext(procLocks, &proclock->lockLink,
                                                     offsetof(PROCLOCK, lockLink));
            }
            ByteBufferAppendInt32(buf, 0); /* end of lock owners list */
            ByteBufferAppendInt32(buf, 0); /* end of lock owners list */
        }
    }
}

static bool 
MtmDetectGlobalDeadLockFortXid(TransactionId xid)
{
	bool hasDeadlock = false;
    if (TransactionIdIsValid(xid)) { 
		ByteBuffer buf;
		MtmGraph graph;
		GlobalTransactionId gtid; 
		int i;
		
        ByteBufferAlloc(&buf);
        EnumerateLocks(MtmSerializeLock, &buf);
		RaftableSet(psprintf("lock-graph-%d", MtmNodeId), buf.data, buf.used, false);
		MtmSleep(MSEC_TO_USEC(DeadlockTimeout));
		MtmGraphInit(&graph);
		MtmGraphAdd(&graph, (GlobalTransactionId*)buf.data, buf.used/sizeof(GlobalTransactionId));
        ByteBufferFree(&buf);
		for (i = 0; i < Mtm->nAllNodes; i++) { 
			if (i+1 != MtmNodeId && !BIT_CHECK(Mtm->disabledNodeMask, i)) { 
				size_t size;
				void* data = RaftableGet(psprintf("lock-graph-%d", i+1), &size, NULL, false);
				if (data == NULL) { 
					return true; /* If using Raftable is disabled */
				} else { 
					MtmGraphAdd(&graph, (GlobalTransactionId*)data, size/sizeof(GlobalTransactionId));
				}
			}
		}
		MtmGetGtid(xid, &gtid);
		hasDeadlock = MtmGraphFindLoop(&graph, &gtid);
		elog(WARNING, "Distributed deadlock check by backend %d for %u:%u = %d", MyProcPid, gtid.node, gtid.xid, hasDeadlock);
		if (!hasDeadlock) { 
			/* There is no deadlock loop in graph, but deadlock can be caused by lack of apply workers: if all of them are busy, then some transactions
			 * can not be appied just because there are no vacant workers and it cause additional dependency between transactions which is not 
			 * refelected in lock graph 
			 */
			timestamp_t lastPeekTime = BgwGetLastPeekTime(&Mtm->pool);
			if (lastPeekTime != 0 && MtmGetSystemTime() - lastPeekTime >= MSEC_TO_USEC(DeadlockTimeout)) { 
				hasDeadlock = true;
				elog(WARNING, "Apply workers were blocked more than %d msec", 
					 (int)USEC_TO_MSEC(MtmGetSystemTime() - lastPeekTime));
			} else { 
				MTM_LOG1("Enable deadlock timeout in backend %d for transaction %d", MyProcPid, xid);
				enable_timeout_after(DEADLOCK_TIMEOUT, DeadlockTimeout);
			}
		}
	}
    return hasDeadlock;
}

static bool 
MtmDetectGlobalDeadLock(PGPROC* proc)
{
    PGXACT* pgxact = &ProcGlobal->allPgXact[proc->pgprocno];

	MTM_LOG1("Detect global deadlock for %d by backend %d", pgxact->xid, MyProcPid);

    return MtmDetectGlobalDeadLockFortXid(pgxact->xid);
}

Datum mtm_check_deadlock(PG_FUNCTION_ARGS)
{
	TransactionId xid = PG_GETARG_INT32(0);
    PG_RETURN_BOOL(MtmDetectGlobalDeadLockFortXid(xid));
}<|MERGE_RESOLUTION|>--- conflicted
+++ resolved
@@ -1763,14 +1763,10 @@
 			}
 		}
 		MtmUnlock();
-<<<<<<< HEAD
 	} 
 	else 
 #endif
 	{ 
-=======
-	} else {
->>>>>>> df085fc2
 		MtmRefreshClusterStatus(false, 0);
     }
 }
