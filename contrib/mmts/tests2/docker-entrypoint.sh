#!/bin/sh

if [ "$1" = 'postgres' ]; then
	mkdir -p "$PGDATA"

	# look specifically for PG_VERSION, as it is expected in the DB dir
	if [ ! -s "$PGDATA/PG_VERSION" ]; then
		initdb --nosync

		{ echo; echo "host all all 0.0.0.0/0 trust"; } >> "$PGDATA/pg_hba.conf"
		{ echo; echo "host replication all 0.0.0.0/0 trust"; } >> "$PGDATA/pg_hba.conf"

		# internal start of server in order to allow set-up using psql-client
		# does not listen on TCP/IP and waits until start finishes
		pg_ctl -D "$PGDATA" \
			-o "-c listen_addresses=''" \
			-w start

		: ${POSTGRES_USER:=postgres}
		: ${POSTGRES_DB:=$POSTGRES_USER}
		export POSTGRES_USER POSTGRES_DB

		if [ "$POSTGRES_DB" != 'postgres' ]; then
			psql -U `whoami` postgres <<-EOSQL
				CREATE DATABASE "$POSTGRES_DB" ;
			EOSQL
			echo
		fi

		if [ "$POSTGRES_USER" = `whoami` ]; then
			op='ALTER'
		else
			op='CREATE'
		fi

		psql -U `whoami` postgres <<-EOSQL
			$op USER "$POSTGRES_USER" WITH SUPERUSER PASSWORD '';
		EOSQL
		echo

		############################################################################

		# CONNSTRS="\
		# 	dbname=$POSTGRES_DB user=$POSTGRES_USER host=node1, \
		# 	dbname=$POSTGRES_DB user=$POSTGRES_USER host=node2, \
		# 	dbname=$POSTGRES_DB user=$POSTGRES_USER host=node3"

#            log_line_prefix = '%t: '

		cat <<-EOF >> $PGDATA/postgresql.conf
			listen_addresses='*' 
			max_prepared_transactions = 100
			synchronous_commit = on
			fsync = off
			wal_level = logical
			max_worker_processes = 30
			max_replication_slots = 10
			max_wal_senders = 10
			shared_preload_libraries = 'raftable,multimaster'
			default_transaction_isolation = 'repeatable read'

			multimaster.workers = 4
			multimaster.max_nodes = 3
			multimaster.use_raftable = false
<<<<<<< HEAD
			multimaster.volkswagen_mode = 1
=======
>>>>>>> 36b236cd
			multimaster.queue_size=52857600
			multimaster.ignore_tables_without_pk = 1
			multimaster.node_id = $NODE_ID
			multimaster.conn_strings = '$CONNSTRS'
			multimaster.heartbeat_recv_timeout = 1000
			multimaster.heartbeat_send_timeout = 250
<<<<<<< HEAD
			multimaster.twopc_min_timeout = 400000
=======
			multimaster.twopc_min_timeout = 200000
>>>>>>> 36b236cd
		EOF

		cat $PGDATA/postgresql.conf

		pg_ctl -D "$PGDATA" -m fast -w stop
	fi
fi

exec "$@"<|MERGE_RESOLUTION|>--- conflicted
+++ resolved
@@ -45,8 +45,6 @@
 		# 	dbname=$POSTGRES_DB user=$POSTGRES_USER host=node2, \
 		# 	dbname=$POSTGRES_DB user=$POSTGRES_USER host=node3"
 
-#            log_line_prefix = '%t: '
-
 		cat <<-EOF >> $PGDATA/postgresql.conf
 			listen_addresses='*' 
 			max_prepared_transactions = 100
@@ -62,21 +60,14 @@
 			multimaster.workers = 4
 			multimaster.max_nodes = 3
 			multimaster.use_raftable = false
-<<<<<<< HEAD
 			multimaster.volkswagen_mode = 1
-=======
->>>>>>> 36b236cd
 			multimaster.queue_size=52857600
 			multimaster.ignore_tables_without_pk = 1
 			multimaster.node_id = $NODE_ID
 			multimaster.conn_strings = '$CONNSTRS'
 			multimaster.heartbeat_recv_timeout = 1000
 			multimaster.heartbeat_send_timeout = 250
-<<<<<<< HEAD
-			multimaster.twopc_min_timeout = 400000
-=======
 			multimaster.twopc_min_timeout = 200000
->>>>>>> 36b236cd
 		EOF
 
 		cat $PGDATA/postgresql.conf
