from __future__ import print_function
import psycopg2
import random
from multiprocessing import Process, Value, Queue
import time
import sys
from event_history import *
import select
import signal

class ClientCollection(object):
    def __init__(self, connstrs):
        self._clients = []

        for i, cs in enumerate(connstrs):
            b = BankClient(cs, i)
            self._clients.append(b)

        self._clients[0].initialize()

    @property
    def clients(self):
        return self._clients

    def __getitem__(self, index):
        return self._clients[index]

    def start(self):
        for client in self._clients:
            client.start()

    def stop(self):
        for client in self._clients:
            client.stop()

<<<<<<< HEAD
    def print_agg(self):
        aggs = []
        for client in self._clients:
            aggs.append(client.history.aggregate())

        columns = ['running', 'running_latency', 'max_latency', 'finish']

        print("\t\t", end="")
        for col in columns:
            print(col, end="\t")
        print("\n", end="")

        for i, agg in enumerate(aggs):
            for k in agg.keys():
                print("%s_%d:\t" % (k, i+1), end="")
                for col in columns:
                    if k in agg and col in agg[k]:
                        if isinstance(agg[k][col], float):
                            print("%.2f\t" % (agg[k][col],), end="\t")
                            #print(agg[k][col], end="\t")
                        else :
                            print(agg[k][col], end="\t")
                    else :
                        print("-\t", end='')
                print("\n", end='')

        print("")
=======
    def set_acc_to_tx(self, max_acc):
        for client in self._clients:
            client.set_acc_to_tx(max_acc)
>>>>>>> baa49c58


class BankClient(object):

    def __init__(self, connstr, node_id, accounts = 10000):
        self.connstr = connstr
        self.node_id = node_id
        self.run = Value('b', True)
        self._history = EventHistory()
        self.accounts = accounts
        self.accounts_to_tx = accounts
        self.show_errors = True

        #x = self
        #def on_sigint(sig, frame):
        #    x.stop()
        #
        #signal.signal(signal.SIGINT, on_sigint)


    def initialize(self):
        conn = psycopg2.connect(self.connstr)
        cur = conn.cursor()
        cur.execute('create extension if not exists multimaster')
        conn.commit()

        cur.execute('create table bank_test(uid int primary key, amount int)')

        cur.execute('''
                insert into bank_test
                select *, 0 from generate_series(0, %s)''',
                (self.accounts,))
        conn.commit()
        cur.close()
        conn.close()

    def aconn(self):
        return psycopg2.connect(self.connstr, async=1)

    @classmethod
    def wait(cls, conn):
        while 1:
            state = conn.poll()
            if state == psycopg2.extensions.POLL_OK:
                break
            elif state == psycopg2.extensions.POLL_WRITE:
                select.select([], [conn.fileno()], [])
            elif state == psycopg2.extensions.POLL_READ:
                select.select([conn.fileno()], [], [])
            else:
                raise psycopg2.OperationalError("poll() returned %s" % state)

    @property
    def history(self):
        return self._history

    def print_error(self, arg, comment=''):
        if self.show_errors:
            print('Node', self.node_id, 'got error', arg, comment)

    def exec_tx(self, name, tx_block):
        conn = psycopg2.connect(self.connstr)
        cur = conn.cursor()

        while self.run.value:
            event_id = self.history.register_start(name)

            if conn.closed:
                self.history.register_finish(event_id, 'ReConnect')
                conn = psycopg2.connect(self.connstr)
                cur = conn.cursor()

            try:
                tx_block(conn, cur)                
                self.history.register_finish(event_id, 'Commit')
            except psycopg2.InterfaceError:
                self.history.register_finish(event_id, 'InterfaceError')
            except psycopg2.Error:
                self.history.register_finish(event_id, 'PsycopgError')

        cur.close()
        conn.close()

    def check_total(self):

        def tx(conn, cur):
            cur.execute('select sum(amount) from bank_test')
            res = cur.fetchone()
            conn.commit()
            if res[0] != 0:
                print("Isolation error, total = %d, node = %d" % (res[0],self.node_id))
                raise BaseException

        self.exec_tx('total', tx)

    def set_acc_to_tx(self, max_acc):
        self.accounts_to_tx = max_acc

    def transfer_money(self):

        def tx(conn, cur):
            amount = 1
            from_uid = random.randrange(1, self.accounts_to_tx - 1)
            to_uid = random.randrange(1, self.accounts_to_tx - 1)

            conn.commit()
            cur.execute('''update bank_test
                set amount = amount - %s
                where uid = %s''',
                (amount, from_uid))
            cur.execute('''update bank_test
                set amount = amount + %s
                where uid = %s''',
                (amount, to_uid))
            conn.commit()

        self.exec_tx('transfer', tx)

    def start(self):
        print('Starting client');
        self.run.value = True

        self.transfer_process = Process(target=self.transfer_money, name="txor", args=())
        self.transfer_process.start()

        self.total_process = Process(target=self.check_total, args=())
        self.total_process.start()

        return

    def stop(self):
        print('Stopping client');
        self.run.value = False
        self.total_process.terminate()
        self.transfer_process.terminate()
        return

    def cleanup(self):
        conn = psycopg2.connect(self.connstr)
        cur = conn.cursor()
        cur.execute('drop table bank_test')
        conn.commit()
        cur.close()
        conn.close()
<|MERGE_RESOLUTION|>--- conflicted
+++ resolved
@@ -33,7 +33,6 @@
         for client in self._clients:
             client.stop()
 
-<<<<<<< HEAD
     def print_agg(self):
         aggs = []
         for client in self._clients:
@@ -61,11 +60,10 @@
                 print("\n", end='')
 
         print("")
-=======
+
     def set_acc_to_tx(self, max_acc):
         for client in self._clients:
             client.set_acc_to_tx(max_acc)
->>>>>>> baa49c58
 
 
 class BankClient(object):
