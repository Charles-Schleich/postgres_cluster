#
# Based on Aphyr's test for CockroachDB.
#

import unittest
import time
import subprocess
import datetime
import docker

from lib.bank_client import MtmClient
from lib.failure_injector import *

TEST_DURATION = 10
<<<<<<< HEAD
TEST_RECOVERY_TIME = 10
=======
TEST_RECOVERY_TIME = 20

class TestHelper(object):

    def assertIsolation(self, aggs):
        isolated = True
        for conn_id, agg in enumerate(aggs):
            isolated = isolated and agg['sumtotal']['isolation'] == 0
        if not isolated:
            raise AssertionError('Isolation failure')

    def assertCommits(self, aggs):
        commits = True
        for conn_id, agg in enumerate(aggs):
            commits = commits and 'commit' in agg['transfer']['finish']
        if not commits:
            raise AssertionError('No commits during aggregation interval')

    def assertNoCommits(self, aggs):
        commits = True
        for conn_id, agg in enumerate(aggs):
            commits = commits and 'commit' in agg['transfer']['finish']
        if commits:
            raise AssertionError('There are commits during aggregation interval')

    def performFailure(self, failure):
        failure.start()

        self.client.clean_aggregates()
        time.sleep(TEST_DURATION)
        aggs_failure = self.client.get_aggregates()

        failure.stop()

        self.client.clean_aggregates()
        time.sleep(TEST_RECOVERY_TIME)
        aggs = self.client.get_aggregates()

        return (aggs_failure, aggs)


class RecoveryTest(unittest.TestCase, TestHelper):
>>>>>>> bcbc0763

    @classmethod
    def setUpClass(self):
        # subprocess.check_call(['docker-compose','up',
        #     '--force-recreate',
        #     '-d'])

        # XXX: add normal wait here
        # time.sleep(30)
        self.client = MtmClient([
            "dbname=regression user=postgres host=127.0.0.1 port=15432",
            "dbname=regression user=postgres host=127.0.0.1 port=15433",
            "dbname=regression user=postgres host=127.0.0.1 port=15434"
        ], n_accounts=1000)
        self.client.bgrun()

    @classmethod
    def tearDownClass(self):
        print('tearDown')
        self.client.stop()
        # XXX: check nodes data identity here
        # subprocess.check_call(['docker-compose','down'])

    def test_normal_operations(self):
        print('### normal_operations ###')

        self.client.clean_aggregates()
        time.sleep(TEST_DURATION)
        aggs_failure = self.client.get_aggregates()

        self.client.clean_aggregates()
        time.sleep(TEST_RECOVERY_TIME)
        aggs = self.client.get_aggregates()
<<<<<<< HEAD

        for agg in aggs_failure:
            self.assertTrue( 'commit' in aggs_failure[agg]['finish'] )

=======

        for agg in aggs_failure:
            self.assertTrue( 'commit' in aggs_failure[agg]['finish'] )

>>>>>>> bcbc0763
        for agg in aggs:
            self.assertTrue( 'commit' in aggs[agg]['finish'] )


    def test_node_partition(self):
        print('### nodePartitionTest ###')

<<<<<<< HEAD
        failure = SingleNodePartition('node3')
        failure.start()

        self.client.clean_aggregates()
        time.sleep(TEST_DURATION)
        aggs_failure = self.client.get_aggregates()

        failure.stop()

        self.client.clean_aggregates()
        time.sleep(TEST_RECOVERY_TIME)
        aggs = self.client.get_aggregates()

        self.assertTrue( 'commit' in aggs_failure['transfer_0']['finish'] )
        self.assertTrue( 'commit' in aggs_failure['transfer_1']['finish'] )
        self.assertTrue( 'commit' not in aggs_failure['transfer_2']['finish'] )
        self.assertTrue( aggs_failure['sumtotal_0']['isolation'] == 0)
        self.assertTrue( aggs_failure['sumtotal_1']['isolation'] == 0)
        self.assertTrue( aggs_failure['sumtotal_2']['isolation'] == 0)

        self.assertTrue( 'commit' in aggs['transfer_0']['finish'] )
        self.assertTrue( 'commit' in aggs['transfer_1']['finish'] )
        self.assertTrue( 'commit' in aggs['transfer_2']['finish'] )
        self.assertTrue( aggs['sumtotal_0']['isolation'] == 0)
        self.assertTrue( aggs['sumtotal_1']['isolation'] == 0)
        self.assertTrue( aggs['sumtotal_2']['isolation'] == 0)


    def test_node_partition(self):
        print('### nodePartitionTest ###')

        failure = SingleNodePartition('node3')
        failure.start()

        self.client.clean_aggregates()
        time.sleep(TEST_DURATION)
        aggs_failure = self.client.get_aggregates()

        failure.stop()

        self.client.clean_aggregates()
        time.sleep(TEST_RECOVERY_TIME)
        aggs = self.client.get_aggregates()

        self.assertTrue( 'commit' in aggs_failure['transfer_0']['finish'] )
        self.assertTrue( 'commit' in aggs_failure['transfer_1']['finish'] )
        self.assertTrue( 'commit' not in aggs_failure['transfer_2']['finish'] )
        self.assertTrue( aggs_failure['sumtotal_0']['isolation'] == 0)
        self.assertTrue( aggs_failure['sumtotal_1']['isolation'] == 0)
        self.assertTrue( aggs_failure['sumtotal_2']['isolation'] == 0)

        self.assertTrue( 'commit' in aggs['transfer_0']['finish'] )
        self.assertTrue( 'commit' in aggs['transfer_1']['finish'] )
        self.assertTrue( 'commit' in aggs['transfer_2']['finish'] )
        self.assertTrue( aggs['sumtotal_0']['isolation'] == 0)
        self.assertTrue( aggs['sumtotal_1']['isolation'] == 0)
        self.assertTrue( aggs['sumtotal_2']['isolation'] == 0)
=======
        aggs_failure, aggs = self.performFailure(SingleNodePartition('node3'))

        self.assertCommits(aggs_failure[:2])
        self.assertNoCommits(aggs_failure[2:])
        self.assertIsolation(aggs_failure)

        self.assertCommits(aggs)
        self.assertIsolation(aggs)
>>>>>>> bcbc0763


    def test_edge_partition(self):
        print('### edgePartitionTest ###')

        failure = EdgePartition('node2', 'node3')
        failure.start()

        self.client.clean_aggregates()
        time.sleep(TEST_DURATION)
        aggs_failure = self.client.get_aggregates()

        failure.stop()

        self.client.clean_aggregates()
        time.sleep(TEST_RECOVERY_TIME)
        aggs = self.client.get_aggregates()

<<<<<<< HEAD
        self.assertTrue( ('commit' in aggs_failure['transfer_0']['finish']) or ('commit' in aggs_failure['transfer_1']['finish']) )
        self.assertTrue( 'commit' not in aggs_failure['transfer_2']['finish'] )
=======
        self.assertTrue( ('commit' in aggs_failure['transfer_2']['finish']) or ('commit' in aggs_failure['transfer_1']['finish']) )
        self.assertTrue( 'commit' in aggs_failure['transfer_0']['finish'] )
>>>>>>> bcbc0763
        self.assertTrue( aggs_failure['sumtotal_0']['isolation'] == 0)
        self.assertTrue( aggs_failure['sumtotal_1']['isolation'] == 0)
        self.assertTrue( aggs_failure['sumtotal_2']['isolation'] == 0)

        self.assertTrue( 'commit' in aggs['transfer_0']['finish'] )
        self.assertTrue( 'commit' in aggs['transfer_1']['finish'] )
        self.assertTrue( 'commit' in aggs['transfer_2']['finish'] )
        self.assertTrue( aggs['sumtotal_0']['isolation'] == 0)
        self.assertTrue( aggs['sumtotal_1']['isolation'] == 0)
        self.assertTrue( aggs['sumtotal_2']['isolation'] == 0)

if __name__ == '__main__':
    unittest.main()
<|MERGE_RESOLUTION|>--- conflicted
+++ resolved
@@ -12,9 +12,6 @@
 from lib.failure_injector import *
 
 TEST_DURATION = 10
-<<<<<<< HEAD
-TEST_RECOVERY_TIME = 10
-=======
 TEST_RECOVERY_TIME = 20
 
 class TestHelper(object):
@@ -57,7 +54,6 @@
 
 
 class RecoveryTest(unittest.TestCase, TestHelper):
->>>>>>> bcbc0763
 
     @classmethod
     def setUpClass(self):
@@ -91,17 +87,10 @@
         self.client.clean_aggregates()
         time.sleep(TEST_RECOVERY_TIME)
         aggs = self.client.get_aggregates()
-<<<<<<< HEAD
 
         for agg in aggs_failure:
             self.assertTrue( 'commit' in aggs_failure[agg]['finish'] )
 
-=======
-
-        for agg in aggs_failure:
-            self.assertTrue( 'commit' in aggs_failure[agg]['finish'] )
-
->>>>>>> bcbc0763
         for agg in aggs:
             self.assertTrue( 'commit' in aggs[agg]['finish'] )
 
@@ -109,65 +98,6 @@
     def test_node_partition(self):
         print('### nodePartitionTest ###')
 
-<<<<<<< HEAD
-        failure = SingleNodePartition('node3')
-        failure.start()
-
-        self.client.clean_aggregates()
-        time.sleep(TEST_DURATION)
-        aggs_failure = self.client.get_aggregates()
-
-        failure.stop()
-
-        self.client.clean_aggregates()
-        time.sleep(TEST_RECOVERY_TIME)
-        aggs = self.client.get_aggregates()
-
-        self.assertTrue( 'commit' in aggs_failure['transfer_0']['finish'] )
-        self.assertTrue( 'commit' in aggs_failure['transfer_1']['finish'] )
-        self.assertTrue( 'commit' not in aggs_failure['transfer_2']['finish'] )
-        self.assertTrue( aggs_failure['sumtotal_0']['isolation'] == 0)
-        self.assertTrue( aggs_failure['sumtotal_1']['isolation'] == 0)
-        self.assertTrue( aggs_failure['sumtotal_2']['isolation'] == 0)
-
-        self.assertTrue( 'commit' in aggs['transfer_0']['finish'] )
-        self.assertTrue( 'commit' in aggs['transfer_1']['finish'] )
-        self.assertTrue( 'commit' in aggs['transfer_2']['finish'] )
-        self.assertTrue( aggs['sumtotal_0']['isolation'] == 0)
-        self.assertTrue( aggs['sumtotal_1']['isolation'] == 0)
-        self.assertTrue( aggs['sumtotal_2']['isolation'] == 0)
-
-
-    def test_node_partition(self):
-        print('### nodePartitionTest ###')
-
-        failure = SingleNodePartition('node3')
-        failure.start()
-
-        self.client.clean_aggregates()
-        time.sleep(TEST_DURATION)
-        aggs_failure = self.client.get_aggregates()
-
-        failure.stop()
-
-        self.client.clean_aggregates()
-        time.sleep(TEST_RECOVERY_TIME)
-        aggs = self.client.get_aggregates()
-
-        self.assertTrue( 'commit' in aggs_failure['transfer_0']['finish'] )
-        self.assertTrue( 'commit' in aggs_failure['transfer_1']['finish'] )
-        self.assertTrue( 'commit' not in aggs_failure['transfer_2']['finish'] )
-        self.assertTrue( aggs_failure['sumtotal_0']['isolation'] == 0)
-        self.assertTrue( aggs_failure['sumtotal_1']['isolation'] == 0)
-        self.assertTrue( aggs_failure['sumtotal_2']['isolation'] == 0)
-
-        self.assertTrue( 'commit' in aggs['transfer_0']['finish'] )
-        self.assertTrue( 'commit' in aggs['transfer_1']['finish'] )
-        self.assertTrue( 'commit' in aggs['transfer_2']['finish'] )
-        self.assertTrue( aggs['sumtotal_0']['isolation'] == 0)
-        self.assertTrue( aggs['sumtotal_1']['isolation'] == 0)
-        self.assertTrue( aggs['sumtotal_2']['isolation'] == 0)
-=======
         aggs_failure, aggs = self.performFailure(SingleNodePartition('node3'))
 
         self.assertCommits(aggs_failure[:2])
@@ -176,7 +106,6 @@
 
         self.assertCommits(aggs)
         self.assertIsolation(aggs)
->>>>>>> bcbc0763
 
 
     def test_edge_partition(self):
@@ -195,13 +124,8 @@
         time.sleep(TEST_RECOVERY_TIME)
         aggs = self.client.get_aggregates()
 
-<<<<<<< HEAD
-        self.assertTrue( ('commit' in aggs_failure['transfer_0']['finish']) or ('commit' in aggs_failure['transfer_1']['finish']) )
-        self.assertTrue( 'commit' not in aggs_failure['transfer_2']['finish'] )
-=======
         self.assertTrue( ('commit' in aggs_failure['transfer_2']['finish']) or ('commit' in aggs_failure['transfer_1']['finish']) )
         self.assertTrue( 'commit' in aggs_failure['transfer_0']['finish'] )
->>>>>>> bcbc0763
         self.assertTrue( aggs_failure['sumtotal_0']['isolation'] == 0)
         self.assertTrue( aggs_failure['sumtotal_1']['isolation'] == 0)
         self.assertTrue( aggs_failure['sumtotal_2']['isolation'] == 0)
