import unittest
import time
import subprocess
from lib.bank_client import *

class RecoveryTest(unittest.TestCase):
    @classmethod
    def setUpClass(self):
        #subprocess.check_call(['blockade','up'])
        self.clients = ClientCollection([
            "dbname=postgres host=127.0.0.1 user=postgres",
            "dbname=postgres host=127.0.0.1 user=postgres port=5433",
            "dbname=postgres host=127.0.0.1 user=postgres port=5434"
        ])

    @classmethod
    def tearDownClass(self):
        print('tearDown')
        #subprocess.check_call(['blockade','join'])

        # in case of error
        self.clients.stop()
        #self.clients[0].cleanup()


    def test_0_normal_operation(self):
        print('### normalOpsTest ###')

<<<<<<< HEAD
        for i in range(5):
            time.sleep(3)
            self.clients.print_agg()

        subprocess.check_call(['blockade','join'])
        print("Node3 joined back")

        for i in range(50):
            time.sleep(3)
            self.clients.print_agg()
=======
        self.clients.set_acc_to_tx(10000)
        self.clients.start()

        for i in range(5):
            time.sleep(3)
            for client in self.clients:
                agg = client.history.aggregate()
                print(agg)
                self.assertTrue(agg['transfer']['finish']['Commit'] > 0)
            print("\n")

        self.clients.stop()

    def test_1_distributed_deadlock(self):
        print('### DDD test ###')

        self.clients.set_acc_to_tx(10)
        self.clients.start()

        for i in range(5):
            time.sleep(3)
            for client in self.clients:
                agg = client.history.aggregate()
                print(agg)
                self.assertTrue(agg['transfer']['finish']['Commit'] > 0)
            print("\n")
>>>>>>> baa49c58

        self.clients.stop()

    def test_2_node_disconnect(self):
        print('### disconnectTest ###')

        self.clients.set_acc_to_tx(10000)
        self.clients.start()

        subprocess.check_call(['blockade','partition','node3'])
        print('Node3 disconnected')

        # give cluster some time to discover problem
        time.sleep(3)

        for i in range(5):
            time.sleep(3)
            for client in self.clients:
                agg = client.history.aggregate()
                print(agg)
                self.assertTrue(agg['transfer']['finish']['Commit'] > 0)
            print("\n")

        subprocess.check_call(['blockade','join'])
        self.clients.stop()

if __name__ == '__main__':
    unittest.main()
<|MERGE_RESOLUTION|>--- conflicted
+++ resolved
@@ -26,18 +26,6 @@
     def test_0_normal_operation(self):
         print('### normalOpsTest ###')
 
-<<<<<<< HEAD
-        for i in range(5):
-            time.sleep(3)
-            self.clients.print_agg()
-
-        subprocess.check_call(['blockade','join'])
-        print("Node3 joined back")
-
-        for i in range(50):
-            time.sleep(3)
-            self.clients.print_agg()
-=======
         self.clients.set_acc_to_tx(10000)
         self.clients.start()
 
@@ -64,7 +52,6 @@
                 print(agg)
                 self.assertTrue(agg['transfer']['finish']['Commit'] > 0)
             print("\n")
->>>>>>> baa49c58
 
         self.clients.stop()
 
